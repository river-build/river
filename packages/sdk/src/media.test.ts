--- conflicted
+++ resolved
@@ -5,12 +5,8 @@
 import { makeTestClient, makeUniqueSpaceStreamId } from './util.test'
 import { Client } from './client'
 import { makeUniqueChannelStreamId, makeDMStreamId } from './id'
-<<<<<<< HEAD
-import { InfoRequest } from '@river-build/proto'
-import { log } from 'console'
-=======
 import { InfoRequest, PublicScope } from '@river-build/proto'
->>>>>>> 5fe9a5f4
+import assert from 'assert'
 
 describe('mediaTests', () => {
     let bobsClient: Client
@@ -58,10 +54,15 @@
     ): Promise<{ streamId: string; prevMiniblockHash: Uint8Array, publicContentKey: string }> {
         const spaceId = makeUniqueSpaceStreamId()
         await expect(bobsClient.createSpace(spaceId)).toResolve()
-        return bobsClient.createSpaceMediaStream(spaceId, chunkCount)
-    }
-
-<<<<<<< HEAD
+        const {
+            streamId,
+            prevMiniblockHash,
+            publicContentKey,
+        } = await bobsClient.createMediaStream(spaceId, spaceId, chunkCount, undefined, PublicScope.PS_SPACE)
+        assert(publicContentKey !== undefined, 'publicContentKey is undefined')
+        return { streamId, prevMiniblockHash, publicContentKey }
+    }
+
     async function bobSendSpaceMediaPayloads(
         streamId: string,
         chunks: number,
@@ -77,9 +78,6 @@
             prevHash = result.prevMiniblockHash
         }
         return prevHash
-=======
-        return await bobsClient.createMediaStream(spaceId, spaceId, chunkCount, undefined, PublicScope.PS_SPACE)
->>>>>>> 5fe9a5f4
     }
 
     test('clientCanCreateMediaStream', async () => {
