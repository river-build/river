--- conflicted
+++ resolved
@@ -51,24 +51,14 @@
         return getWeb3Deployment(environmentId)
     }
     // Fallback to env vars
-<<<<<<< HEAD
     check(isDefined(process?.env?.BASE_CHAIN_ID), 'BASE_CHAIN_ID is not defined')
     check(isDefined(process?.env?.BASE_CHAIN_RPC_URL), 'BASE_CHAIN_RPC_URL is not defined')
     check(isDefined(process?.env?.SPACE_FACTORY_ADDRESS), 'SPACE_FACTORY_ADDRESS is not defined')
+    check(isDefined(process?.env?.BASE_REGISTRY_ADDRESS), 'BASE_REGISTRY_ADDRESS is not defined')
     check(isDefined(process?.env?.SPACE_OWNER_ADDRESS), 'SPACE_OWNER_ADDRESS is not defined')
     check(isDefined(process?.env?.RIVER_CHAIN_ID), 'RIVER_CHAIN_ID is not defined')
     check(isDefined(process?.env?.RIVER_CHAIN_RPC_URL), 'RIVER_CHAIN_RPC_URL is not defined')
     check(isDefined(process?.env?.RIVER_REGISTRY_ADDRESS), 'RIVER_REGISTRY_ADDRESS is not defined')
-=======
-    check(isDefined(process.env.BASE_CHAIN_ID), 'BASE_CHAIN_ID is not defined')
-    check(isDefined(process.env.BASE_CHAIN_RPC_URL), 'BASE_CHAIN_RPC_URL is not defined')
-    check(isDefined(process.env.BASE_REGISTRY_ADDRESS), 'BASE_REGISTRY_ADDRESS is not defined')
-    check(isDefined(process.env.SPACE_FACTORY_ADDRESS), 'SPACE_FACTORY_ADDRESS is not defined')
-    check(isDefined(process.env.SPACE_OWNER_ADDRESS), 'SPACE_OWNER_ADDRESS is not defined')
-    check(isDefined(process.env.RIVER_CHAIN_ID), 'RIVER_CHAIN_ID is not defined')
-    check(isDefined(process.env.RIVER_CHAIN_RPC_URL), 'RIVER_CHAIN_RPC_URL is not defined')
-    check(isDefined(process.env.RIVER_REGISTRY_ADDRESS), 'RIVER_REGISTRY_ADDRESS is not defined')
->>>>>>> ef1b2e00
 
     return {
         base: {
