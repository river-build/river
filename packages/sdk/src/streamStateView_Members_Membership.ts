import TypedEmitter from 'typed-emitter'
import { MemberPayload_Membership, MembershipOp } from '@river-build/proto'
import { logNever } from './check'
import { StreamStateEvents } from './streamEvents'

export class StreamStateView_Members_Membership {
    readonly joinedUsers = new Set<string>()
    readonly invitedUsers = new Set<string>()
    readonly leftUsers = new Set<string>()
    readonly pendingJoinedUsers = new Set<string>()
    readonly pendingInvitedUsers = new Set<string>()
    readonly pendingLeftUsers = new Set<string>()
    readonly pendingMembershipEvents = new Map<string, MemberPayload_Membership>()

    constructor(readonly streamId: string) {}

    /**
     * If no userId is provided, checks current user
     */
    isMemberJoined(userId: string): boolean {
        return this.joinedUsers.has(userId)
    }

    /**
     * If no userId is provided, checks current user
     */
    isMember(membership: MembershipOp, userId: string): boolean {
        switch (membership) {
            case MembershipOp.SO_INVITE:
                return this.invitedUsers.has(userId)
            case MembershipOp.SO_JOIN:
                return this.joinedUsers.has(userId)
            case MembershipOp.SO_LEAVE:
                return !this.invitedUsers.has(userId) && !this.joinedUsers.has(userId)
            case MembershipOp.SO_UNSPECIFIED:
                return false
            default:
                logNever(membership)
                return false
        }
    }

    info(userId: string): MembershipOp {
        const isJoined = this.joinedUsers.has(userId)
        if (isJoined) return MembershipOp.SO_JOIN
        const isInvited = this.invitedUsers.has(userId)
        if (isInvited) return MembershipOp.SO_INVITE
<<<<<<< HEAD
        const isLeft = !isJoined && !isInvited
        if (isLeft) return MembershipOp.SO_LEAVE
=======
        const hasLeft = this.leftUsers.has(userId)
        if (hasLeft) return MembershipOp.SO_LEAVE
>>>>>>> 38424ca0
        return MembershipOp.SO_UNSPECIFIED
    }

    participants(): Set<string> {
        return new Set([...this.joinedUsers, ...this.invitedUsers, ...this.leftUsers])
    }

    joinedParticipants(): Set<string> {
        return this.joinedUsers
    }

    joinedOrInvitedParticipants(): Set<string> {
        return new Set([...this.joinedUsers, ...this.invitedUsers])
    }

    applyMembershipEvent(
        userId: string,
        op: MembershipOp,
        type: 'pending' | 'confirmed',
        stateEmitter: TypedEmitter<StreamStateEvents> | undefined,
    ) {
        switch (op) {
            case MembershipOp.SO_INVITE:
                if (type === 'confirmed') {
                    this.pendingInvitedUsers.delete(userId)
                    if (this.invitedUsers.add(userId)) {
                        stateEmitter?.emit('streamNewUserInvited', this.streamId, userId)
                        this.emitMembershipChange(userId, stateEmitter, this.streamId)
                    }
                } else {
                    if (this.pendingInvitedUsers.add(userId)) {
                        stateEmitter?.emit('streamPendingMembershipUpdated', this.streamId, userId)
                    }
                }
                break
            case MembershipOp.SO_JOIN:
                if (type === 'confirmed') {
                    this.pendingJoinedUsers.delete(userId)
                    if (this.joinedUsers.add(userId)) {
                        stateEmitter?.emit('streamNewUserJoined', this.streamId, userId)
                        this.emitMembershipChange(userId, stateEmitter, this.streamId)
                    }
                } else {
                    if (this.pendingJoinedUsers.add(userId)) {
                        stateEmitter?.emit('streamPendingMembershipUpdated', this.streamId, userId)
                    }
                }
                break
            case MembershipOp.SO_LEAVE:
                if (type === 'confirmed') {
                    const wasJoined = this.joinedUsers.delete(userId)
                    const wasInvited = this.invitedUsers.delete(userId)
                    this.pendingLeftUsers.delete(userId)
                    this.leftUsers.add(userId)
                    if (wasJoined || wasInvited) {
                        stateEmitter?.emit('streamUserLeft', this.streamId, userId)
                        this.emitMembershipChange(userId, stateEmitter, this.streamId)
                    }
                } else {
                    if (this.pendingLeftUsers.add(userId)) {
                        stateEmitter?.emit('streamPendingMembershipUpdated', this.streamId, userId)
                    }
                }
                break
            case MembershipOp.SO_UNSPECIFIED:
                break
            default:
                logNever(op)
        }
    }

    private emitMembershipChange(
        userId: string,
        stateEmitter: TypedEmitter<StreamStateEvents> | undefined,
        streamId: string,
    ) {
        stateEmitter?.emit('streamMembershipUpdated', streamId, userId)
    }
}<|MERGE_RESOLUTION|>--- conflicted
+++ resolved
@@ -45,13 +45,8 @@
         if (isJoined) return MembershipOp.SO_JOIN
         const isInvited = this.invitedUsers.has(userId)
         if (isInvited) return MembershipOp.SO_INVITE
-<<<<<<< HEAD
-        const isLeft = !isJoined && !isInvited
-        if (isLeft) return MembershipOp.SO_LEAVE
-=======
         const hasLeft = this.leftUsers.has(userId)
         if (hasLeft) return MembershipOp.SO_LEAVE
->>>>>>> 38424ca0
         return MembershipOp.SO_UNSPECIFIED
     }
 
