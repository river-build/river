--- conflicted
+++ resolved
@@ -20,11 +20,8 @@
 import { addressFromUserId } from '../../id'
 import { bytesToHex } from 'ethereum-cryptography/utils'
 import { isDefined } from '../../check'
-<<<<<<< HEAD
 import { ParsedMiniblock } from '../../types'
 import { fail } from 'assert'
-=======
->>>>>>> 8918082a
 
 describe('mlsTests', () => {
     let clients: Client[] = []
@@ -603,7 +600,6 @@
         const mls = streamAfterSnapshot.membershipContent.mls
         expect(mls.members[aliceClient.userId].signaturePublicKeys.length).toBe(2)
     })
-<<<<<<< HEAD
 
     test('the snapshot contains a pointer to the miniblock containing the welcome message', async () => {
         function getWelcomeMessage(miniblock: ParsedMiniblock): MemberPayload_Mls_WelcomeMessage {
@@ -638,6 +634,4 @@
             welcomeMessage.signaturePublicKeys.find((val) => bin_equal(val, signature)),
         ).toBeDefined()
     })
-=======
->>>>>>> 8918082a
 })