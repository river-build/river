--- conflicted
+++ resolved
@@ -18,9 +18,6 @@
 import { SignerContext, checkDelegateSig } from './signerContext'
 import { keccak256 } from 'ethereum-cryptography/keccak'
 
-<<<<<<< HEAD
-const log = dlog('csb:sign')
-=======
 export interface UnpackEnvelopeOpts {
     // the client recreates the hash from the event bytes in the envelope
     // and compares it to the hash in the envelope.
@@ -33,7 +30,6 @@
     // this operation is relatively expensive, and can be evaluated later
     disableSignatureValidation?: boolean
 }
->>>>>>> 8af6127f
 
 export const _impl_makeEvent_impl_ = async (
     context: SignerContext,
