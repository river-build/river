import { RiverRegistry, SpaceDapp } from '@river-build/web3'
import { MakeRpcClientType } from '../../makeStreamRpcClient'
import { RiverChain } from './models/riverChain'
import { Identifiable, LoadPriority, Store } from '../../store/store'
import { check, dlogger } from '@river-build/dlog'
import { PromiseQueue } from '../utils/promiseQueue'
import {
    CryptoStore,
    EntitlementsDelegate,
    type EncryptionDeviceInitOpts,
} from '@river-build/encryption'
import { Client } from '../../client'
import { SignerContext } from '../../signerContext'
import { PersistedObservable, persistedObservable } from '../../observable/persistedObservable'
import { userIdFromAddress } from '../../id'
import { TransactionalClient } from './models/transactionalClient'
import { Observable } from '../../observable/observable'
import { AuthStatus } from './models/authStatus'
import { RetryParams } from '../../rpcInterceptors'
<<<<<<< HEAD
import { Stream } from '../../stream'
=======
import { isDefined } from '../../check'
>>>>>>> 8f5c8be0

const logger = dlogger('csb:riverConnection')

export interface ClientParams {
    signerContext: SignerContext
    cryptoStore: CryptoStore
    entitlementsDelegate: EntitlementsDelegate
    persistenceStoreName?: string
    logNamespaceFilter?: string
    highPriorityStreamIds?: string[]
    rpcRetryParams?: RetryParams
    encryptionDevice?: EncryptionDeviceInitOpts
}

export type OnStoppedFn = () => void
export type onClientStartedFn = (client: Client) => OnStoppedFn

export interface RiverConnectionModel extends Identifiable {
    id: '0'
    userExists: boolean
}

class LoginContext {
    constructor(public client: Client, public cancelled: boolean = false) {}
}

@persistedObservable({ tableName: 'riverConnection' })
export class RiverConnection extends PersistedObservable<RiverConnectionModel> {
<<<<<<< HEAD
    client?: TransactionalClient // eventually this will not be public
    streamNodeUrls: StreamNodeUrls
=======
    client?: TransactionalClient
    riverChain: RiverChain
>>>>>>> 8f5c8be0
    authStatus = new Observable<AuthStatus>(AuthStatus.Initializing)
    loginError?: Error
    private clientQueue = new PromiseQueue<Client>()
    private views: onClientStartedFn[] = []
    private onStoppedFns: OnStoppedFn[] = []
    public newUserMetadata?: { spaceId: Uint8Array | string }
    private loginPromise?: { promise: Promise<void>; context: LoginContext }

    constructor(
        store: Store,
        public spaceDapp: SpaceDapp,
        public riverRegistryDapp: RiverRegistry,
        private makeRpcClient: MakeRpcClientType,
        private clientParams: ClientParams,
    ) {
        super({ id: '0', userExists: false }, store, LoadPriority.high)
        this.riverChain = new RiverChain(store, riverRegistryDapp, this.userId)
    }

    override async onLoaded() {
        //
    }

    get userId(): string {
        return userIdFromAddress(this.clientParams.signerContext.creatorAddress)
    }
    async start() {
        check(this.value.status === 'loaded', 'riverConnection not loaded')
        const [urls, userStreamExists] = await Promise.all([
            this.riverChain.urls(),
            this.riverChain.userStreamExists(),
        ])
        this.createStreamsClient(urls)
        if (userStreamExists) {
            await this.login()
        } else {
            this.authStatus.setValue(AuthStatus.Credentialed)
        }
    }

    async stop() {
        for (const fn of this.onStoppedFns) {
            fn()
        }
        this.onStoppedFns = []
        if (this.loginPromise) {
            this.loginPromise.context.cancelled = true
        }
        this.riverChain.stop()
        await this.client?.stop()
        this.client = undefined
        this.authStatus.setValue(AuthStatus.Disconnected)
    }

    call<T>(fn: (client: Client) => Promise<T>) {
        if (this.client) {
            return fn(this.client)
        } else {
            // Enqueue the request if client is not available
            return this.clientQueue.enqueue(fn)
        }
    }

    withStream<T>(streamId: string): {
        call: (fn: (client: Client, stream: Stream) => Promise<T>) => Promise<T>
    } {
        return {
            call: (fn) => {
                return this.call(async (client) => {
                    const stream = await client.waitForStream(streamId)
                    return fn(client, stream)
                })
            },
        }
    }

    callWithStream<T>(streamId: string, fn: (client: Client, stream: Stream) => Promise<T>) {
        return this.withStream(streamId).call(fn)
    }

    registerView(viewFn: onClientStartedFn) {
        if (this.client) {
            const onStopFn = viewFn(this.client)
            this.onStoppedFns.push(onStopFn)
        }
        this.views.push(viewFn)
    }

    private createStreamsClient(urls: string): void {
        if (this.client !== undefined) {
            // this is wired up to be reactive to changes in the urls
            logger.log('RiverConnection: rpc urls changed, client already set', urls)
            return
        }
        if (!urls) {
            logger.error('RiverConnection: urls is not set')
            return
        }
        logger.log(`setting rpcClient with urls: "${urls}"`)
        const rpcClient = this.makeRpcClient(urls, this.clientParams.rpcRetryParams, () =>
            this.riverRegistryDapp.getOperationalNodeUrls(),
        )
        const client = new TransactionalClient(
            this.store,
            this.clientParams.signerContext,
            rpcClient,
            this.clientParams.cryptoStore,
            this.clientParams.entitlementsDelegate,
            this.clientParams.persistenceStoreName,
            this.clientParams.logNamespaceFilter,
            this.clientParams.highPriorityStreamIds,
        )
        this.client = client
        // initialize views
        this.store.withTransaction('RiverConnection::onNewClient', () => {
            this.views.forEach((viewFn) => {
                const onStopFn = viewFn(client)
                this.onStoppedFns.push(onStopFn)
            })
        })
    }

    async login(newUserMetadata?: { spaceId: Uint8Array | string }) {
        if (!this.client) {
            logger.error('login called before client is set')
            return
        }
        this.newUserMetadata = newUserMetadata ?? this.newUserMetadata
        logger.log('login', { newUserMetadata })
        await this.loginWithRetries()
    }

    private async loginWithRetries() {
        check(isDefined(this.client), 'riverConnection::loginWithRetries client is not defined')
        logger.log('login', { authStatus: this.authStatus.value, promise: this.loginPromise })
        if (this.loginPromise) {
            this.loginPromise.context.cancelled = true
            await this.loginPromise.promise
        }
        if (this.authStatus.value === AuthStatus.ConnectedToRiver) {
            return
        }
        if (!this.client) {
            logger.info('riverConnection::login client is not defined, exiting loop')
            return
        }
        const loginContext = new LoginContext(this.client)
        this.authStatus.setValue(AuthStatus.EvaluatingCredentials)
        const login = async () => {
            let retryCount = 0
            const MAX_RETRY_COUNT = 20
            while (!loginContext.cancelled) {
                try {
                    logger.log('logging in', {
                        userExists: this.data.userExists,
                        newUserMetadata: this.newUserMetadata,
                    })
                    const { client } = loginContext
                    this.authStatus.setValue(AuthStatus.ConnectingToRiver)
                    await client.initializeUser({
                        spaceId: this.newUserMetadata?.spaceId,
                        encryptionDeviceInit: this.clientParams.encryptionDevice,
                    })
                    client.startSync()
                    this.setData({ userExists: true })
                    this.authStatus.setValue(AuthStatus.ConnectedToRiver)
                    // New rpcClient is available, resolve all queued requests
                    this.clientQueue.flush(client)

                    break
                } catch (err) {
                    retryCount++
                    this.loginError = err as Error
                    logger.log('encountered exception while initializing', err)
                    if (loginContext.cancelled) {
                        logger.log('login cancelled after error')
                        break
                    } else if (retryCount >= MAX_RETRY_COUNT) {
                        this.authStatus.setValue(AuthStatus.Error)
                        throw err
                    } else {
                        const retryDelay = getRetryDelay(retryCount)
                        logger.log('retrying', { retryDelay, retryCount })
                        // sleep
                        await new Promise((resolve) => setTimeout(resolve, retryDelay))
                    }
                } finally {
                    logger.log('exiting login loop')
                    this.loginPromise = undefined
                }
            }
        }
        this.loginPromise = { promise: login(), context: loginContext }
        return this.loginPromise.promise
    }
}

// exponentially back off, but never wait more than 20 seconds
function getRetryDelay(retryCount: number) {
    return Math.min(1000 * 2 ** retryCount, 20000)
}<|MERGE_RESOLUTION|>--- conflicted
+++ resolved
@@ -17,11 +17,8 @@
 import { Observable } from '../../observable/observable'
 import { AuthStatus } from './models/authStatus'
 import { RetryParams } from '../../rpcInterceptors'
-<<<<<<< HEAD
 import { Stream } from '../../stream'
-=======
 import { isDefined } from '../../check'
->>>>>>> 8f5c8be0
 
 const logger = dlogger('csb:riverConnection')
 
@@ -50,13 +47,8 @@
 
 @persistedObservable({ tableName: 'riverConnection' })
 export class RiverConnection extends PersistedObservable<RiverConnectionModel> {
-<<<<<<< HEAD
-    client?: TransactionalClient // eventually this will not be public
-    streamNodeUrls: StreamNodeUrls
-=======
     client?: TransactionalClient
     riverChain: RiverChain
->>>>>>> 8f5c8be0
     authStatus = new Observable<AuthStatus>(AuthStatus.Initializing)
     loginError?: Error
     private clientQueue = new PromiseQueue<Client>()
