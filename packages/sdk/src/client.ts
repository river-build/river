--- conflicted
+++ resolved
@@ -117,12 +117,9 @@
     make_MemberPayload_Nft,
     make_MemberPayload_Pin,
     make_MemberPayload_Unpin,
-<<<<<<< HEAD
     make_SpacePayload_UpdateChannelAutojoin,
     make_SpacePayload_UpdateChannelHideUserJoinLeaveEvents,
-=======
     make_SpacePayload_SpaceImage,
->>>>>>> 094bc406
 } from './types'
 
 import debug from 'debug'
