import { PlainMessage } from '@bufbuild/protobuf'
import {
    StreamEvent,
    ChannelMessage,
    ChannelMessage_Post_Content_Text,
    UserDeviceKeyPayload_Inception,
    UserPayload_Inception,
    SpacePayload_Inception,
    ChannelProperties,
    ChannelPayload_Inception,
    UserSettingsPayload_Inception,
    SpacePayload_ChannelUpdate,
    SpacePayload_UpdateChannelAutojoin,
    SpacePayload_UpdateChannelHideUserJoinLeaveEvents,
    EncryptedData,
    UserPayload_UserMembership,
    UserSettingsPayload_UserBlock,
    UserSettingsPayload_FullyReadMarkers,
    MiniblockHeader,
    ChannelMessage_Post_Mention,
    ChannelMessage_Post,
    MediaPayload_Inception,
    MediaPayload_Chunk,
    DmChannelPayload_Inception,
    GdmChannelPayload_Inception,
    UserInboxPayload_Ack,
    UserInboxPayload_Inception,
    UserDeviceKeyPayload_EncryptionDevice,
    UserInboxPayload_GroupEncryptionSessions,
    SyncCookie,
    Snapshot,
    UserPayload_UserMembershipAction,
    MemberPayload_Membership,
    MembershipOp,
    MemberPayload_KeyFulfillment,
    MemberPayload_KeySolicitation,
    MemberPayload,
    MemberPayload_Nft,
} from '@river-build/proto'
import { keccak256 } from 'ethereum-cryptography/keccak'
import { bin_toHexString } from '@river-build/dlog'
import { isDefined } from './check'
import { DecryptedContent } from './encryptedContentTypes'
import { addressFromUserId, streamIdAsBytes } from './id'
import { DecryptionSessionError } from '@river-build/encryption'

export type LocalEventStatus = 'sending' | 'sent' | 'failed'
export interface LocalEvent {
    localId: string
    channelMessage: ChannelMessage
    status: LocalEventStatus
}

export interface ParsedEvent {
    event: StreamEvent
    hash: Uint8Array
    hashStr: string
    prevMiniblockHashStr?: string
    creatorUserId: string
}

export interface StreamTimelineEvent {
    hashStr: string
    creatorUserId: string
    eventNum: bigint
    createdAtEpochMs: bigint
    localEvent?: LocalEvent
    remoteEvent?: ParsedEvent
    decryptedContent?: DecryptedContent
    decryptedContentError?: DecryptionSessionError
    miniblockNum?: bigint
    confirmedEventNum?: bigint
}

export type RemoteTimelineEvent = Omit<StreamTimelineEvent, 'remoteEvent'> & {
    remoteEvent: ParsedEvent
}

export type LocalTimelineEvent = Omit<StreamTimelineEvent, 'localEvent'> & {
    localEvent: LocalEvent
}

export type ConfirmedTimelineEvent = Omit<
    StreamTimelineEvent,
    'remoteEvent' | 'confirmedEventNum' | 'miniblockNum'
> & {
    remoteEvent: ParsedEvent
    confirmedEventNum: bigint
    miniblockNum: bigint
}

export type DecryptedTimelineEvent = Omit<
    StreamTimelineEvent,
    'decryptedContent' | 'remoteEvent'
> & {
    remoteEvent: ParsedEvent
    decryptedContent: DecryptedContent
}

export function isLocalEvent(event: StreamTimelineEvent): event is LocalTimelineEvent {
    return event.localEvent !== undefined
}

export function isRemoteEvent(event: StreamTimelineEvent): event is RemoteTimelineEvent {
    return event.remoteEvent !== undefined
}

export function isDecryptedEvent(event: StreamTimelineEvent): event is DecryptedTimelineEvent {
    return event.decryptedContent !== undefined && event.remoteEvent !== undefined
}

export function isConfirmedEvent(event: StreamTimelineEvent): event is ConfirmedTimelineEvent {
    return (
        isRemoteEvent(event) &&
        event.confirmedEventNum !== undefined &&
        event.miniblockNum !== undefined
    )
}

export function makeRemoteTimelineEvent(params: {
    parsedEvent: ParsedEvent
    eventNum: bigint
    miniblockNum?: bigint
    confirmedEventNum?: bigint
}): RemoteTimelineEvent {
    return {
        hashStr: params.parsedEvent.hashStr,
        creatorUserId: params.parsedEvent.creatorUserId,
        eventNum: params.eventNum,
        createdAtEpochMs: params.parsedEvent.event.createdAtEpochMs,
        remoteEvent: params.parsedEvent,
        miniblockNum: params.miniblockNum,
        confirmedEventNum: params.confirmedEventNum,
    }
}

export interface ParsedMiniblock {
    hash: Uint8Array
    header: MiniblockHeader
    events: ParsedEvent[]
}

export interface ParsedStreamAndCookie {
    nextSyncCookie: SyncCookie
    miniblocks: ParsedMiniblock[]
    events: ParsedEvent[]
}

export interface ParsedStreamResponse {
    snapshot: Snapshot
    streamAndCookie: ParsedStreamAndCookie
    prevSnapshotMiniblockNum: bigint
    eventIds: string[]
}

export type ClientInitStatus = {
    isLocalDataLoaded: boolean
    isRemoteDataLoaded: boolean
    progress: number
}

export function isCiphertext(text: string): boolean {
    const cipherRegex = /^[A-Za-z0-9+/]{16,}$/
    // suffices to check prefix of chars for ciphertext
    // since obj.text when of the form EncryptedData is assumed to
    // be either plaintext or ciphertext not a base64 string or
    // something ciphertext-like.
    const maxPrefixCheck = 16
    return cipherRegex.test(text.slice(0, maxPrefixCheck))
}

export const takeKeccakFingerprintInHex = (buf: Uint8Array, n: number): string => {
    const hash = bin_toHexString(keccak256(buf))
    return hash.slice(0, n)
}

export const make_MemberPayload_Membership = (
    value: PlainMessage<MemberPayload_Membership>,
): PlainMessage<StreamEvent>['payload'] => {
    return {
        case: 'memberPayload',
        value: {
            content: {
                case: 'membership',
                value,
            },
        },
    }
}

export const make_UserPayload_Inception = (
    value: PlainMessage<UserPayload_Inception>,
): PlainMessage<StreamEvent>['payload'] => {
    return {
        case: 'userPayload',
        value: {
            content: {
                case: 'inception',
                value,
            },
        },
    }
}
export const make_UserPayload_UserMembership = (
    value: PlainMessage<UserPayload_UserMembership>,
): PlainMessage<StreamEvent>['payload'] => {
    return {
        case: 'userPayload',
        value: {
            content: {
                case: 'userMembership',
                value,
            },
        },
    }
}

export const make_UserPayload_UserMembershipAction = (
    value: PlainMessage<UserPayload_UserMembershipAction>,
): PlainMessage<StreamEvent>['payload'] => {
    return {
        case: 'userPayload',
        value: {
            content: {
                case: 'userMembershipAction',
                value,
            },
        },
    }
}

export const make_SpacePayload_Inception = (
    value: PlainMessage<SpacePayload_Inception>,
): PlainMessage<StreamEvent>['payload'] => {
    return {
        case: 'spacePayload',
        value: {
            content: {
                case: 'inception',
                value,
            },
        },
    }
}

export const make_MemberPayload_DisplayName = (
    value: PlainMessage<EncryptedData>,
): PlainMessage<StreamEvent>['payload'] => {
    return {
        case: 'memberPayload',
        value: {
            content: {
                case: 'displayName',
                value: value,
            },
        },
    }
}
export const make_MemberPayload_Username = (
    value: PlainMessage<EncryptedData>,
): PlainMessage<StreamEvent>['payload'] => {
    return {
        case: 'memberPayload',
        value: {
            content: {
                case: 'username',
                value: value,
            },
        },
    }
}

export const make_MemberPayload_EnsAddress = (
    value: Uint8Array,
): PlainMessage<StreamEvent>['payload'] => {
    return {
        case: 'memberPayload',
        value: {
            content: {
                case: 'ensAddress',
                value: value,
            },
        },
    }
}

export const make_MemberPayload_Nft = (
    value: MemberPayload_Nft,
): PlainMessage<StreamEvent>['payload'] => {
    return {
        case: 'memberPayload',
        value: {
            content: {
                case: 'nft',
                value: value,
            },
        },
    }
}

export const make_MemberPayload_Pin = (
    eventHash: Uint8Array,
    streamEvent: StreamEvent,
): PlainMessage<StreamEvent>['payload'] => {
    return {
        case: 'memberPayload',
        value: {
            content: {
                case: 'pin',
                value: { eventId: eventHash, event: streamEvent },
            },
        },
    }
}

export const make_MemberPayload_Unpin = (
    eventId: Uint8Array,
): PlainMessage<StreamEvent>['payload'] => {
    return {
        case: 'memberPayload',
        value: {
            content: {
                case: 'unpin',
                value: { eventId },
            },
        },
    }
}

export const make_ChannelMessage_Post_Content_Text = (
    body: string,
    mentions?: PlainMessage<ChannelMessage_Post_Mention>[],
): ChannelMessage => {
    const mentionsPayload = mentions !== undefined ? mentions : []
    return new ChannelMessage({
        payload: {
            case: 'post',
            value: {
                content: {
                    case: 'text',
                    value: {
                        body,
                        mentions: mentionsPayload,
                    },
                },
            },
        },
    })
}

export const make_ChannelMessage_Post_Content_GM = (
    typeUrl: string,
    value?: Uint8Array,
): ChannelMessage => {
    return new ChannelMessage({
        payload: {
            case: 'post',
            value: {
                content: {
                    case: 'gm',
                    value: {
                        typeUrl,
                        value,
                    },
                },
            },
        },
    })
}

export const make_ChannelMessage_Reaction = (
    refEventId: string,
    reaction: string,
): ChannelMessage => {
    return new ChannelMessage({
        payload: {
            case: 'reaction',
            value: {
                refEventId,
                reaction,
            },
        },
    })
}

export const make_ChannelMessage_Edit = (
    refEventId: string,
    post: PlainMessage<ChannelMessage_Post>,
): ChannelMessage => {
    return new ChannelMessage({
        payload: {
            case: 'edit',
            value: {
                refEventId,
                post,
            },
        },
    })
}

export const make_ChannelMessage_Redaction = (
    refEventId: string,
    reason?: string,
): ChannelMessage => {
    return new ChannelMessage({
        payload: {
            case: 'redaction',
            value: {
                refEventId,
                reason,
            },
        },
    })
}

export const make_ChannelProperties = (
    channelName: string,
    channelTopic: string,
): ChannelProperties => {
    return new ChannelProperties({ name: channelName, topic: channelTopic })
}

export const make_ChannelPayload_Inception = (
    value: PlainMessage<ChannelPayload_Inception>,
): PlainMessage<StreamEvent>['payload'] => {
    return {
        case: 'channelPayload',
        value: {
            content: {
                case: 'inception',
                value,
            },
        },
    }
}

export const make_DMChannelPayload_Inception = (
    value: PlainMessage<DmChannelPayload_Inception>,
): PlainMessage<StreamEvent>['payload'] => {
    return {
        case: 'dmChannelPayload',
        value: {
            content: {
                case: 'inception',
                value,
            },
        },
    }
}

type DeprecatedMembership = {
    userId: string
    op: MembershipOp
    initiatorId: string
    streamParentId?: string
}

export const make_MemberPayload_Membership2 = (
    value: DeprecatedMembership,
): PlainMessage<StreamEvent>['payload'] => {
    return make_MemberPayload_Membership({
        userAddress: addressFromUserId(value.userId),
        op: value.op,
        initiatorAddress: addressFromUserId(value.initiatorId),
        streamParentId: value.streamParentId ? streamIdAsBytes(value.streamParentId) : undefined,
    })
}

export const make_GDMChannelPayload_Inception = (
    value: PlainMessage<GdmChannelPayload_Inception>,
): PlainMessage<StreamEvent>['payload'] => {
    return {
        case: 'gdmChannelPayload',
        value: {
            content: {
                case: 'inception',
                value,
            },
        },
    }
}

export const make_GDMChannelPayload_ChannelProperties = (
    value: PlainMessage<EncryptedData>,
): PlainMessage<StreamEvent>['payload'] => {
    return {
        case: 'gdmChannelPayload',
        value: {
            content: {
                case: 'channelProperties',
                value: value,
            },
        },
    }
}

export const make_UserSettingsPayload_Inception = (
    value: PlainMessage<UserSettingsPayload_Inception>,
): PlainMessage<StreamEvent>['payload'] => {
    return {
        case: 'userSettingsPayload',
        value: {
            content: {
                case: 'inception',
                value,
            },
        },
    }
}

export const make_UserSettingsPayload_FullyReadMarkers = (
    value: PlainMessage<UserSettingsPayload_FullyReadMarkers>,
): PlainMessage<StreamEvent>['payload'] => {
    return {
        case: 'userSettingsPayload',
        value: {
            content: {
                case: 'fullyReadMarkers',
                value,
            },
        },
    }
}

export const make_UserSettingsPayload_UserBlock = (
    value: PlainMessage<UserSettingsPayload_UserBlock>,
): PlainMessage<StreamEvent>['payload'] => {
    return {
        case: 'userSettingsPayload',
        value: {
            content: {
                case: 'userBlock',
                value,
            },
        },
    }
}

export const make_UserDeviceKeyPayload_Inception = (
    value: PlainMessage<UserDeviceKeyPayload_Inception>,
): PlainMessage<StreamEvent>['payload'] => {
    return {
        case: 'userDeviceKeyPayload',
        value: {
            content: {
                case: 'inception',
                value,
            },
        },
    }
}

export const make_UserInboxPayload_Inception = (
    value: PlainMessage<UserInboxPayload_Inception>,
): PlainMessage<StreamEvent>['payload'] => {
    return {
        case: 'userInboxPayload',
        value: {
            content: {
                case: 'inception',
                value,
            },
        },
    }
}

export const make_UserInboxPayload_GroupEncryptionSessions = (
    value: PlainMessage<UserInboxPayload_GroupEncryptionSessions>,
): PlainMessage<StreamEvent>['payload'] => {
    return {
        case: 'userInboxPayload',
        value: {
            content: {
                case: 'groupEncryptionSessions',
                value,
            },
        },
    }
}

export const make_UserInboxPayload_Ack = (
    value: PlainMessage<UserInboxPayload_Ack>,
): PlainMessage<StreamEvent>['payload'] => {
    return {
        case: 'userInboxPayload',
        value: {
            content: {
                case: 'ack',
                value,
            },
        },
    }
}

export const make_UserDeviceKeyPayload_EncryptionDevice = (
    value: PlainMessage<UserDeviceKeyPayload_EncryptionDevice>,
): PlainMessage<StreamEvent>['payload'] => {
    return {
        case: 'userDeviceKeyPayload',
        value: {
            content: {
                case: 'encryptionDevice',
                value,
            },
        },
    }
}

export const make_SpacePayload_ChannelUpdate = (
    value: PlainMessage<SpacePayload_ChannelUpdate>,
): PlainMessage<StreamEvent>['payload'] => {
    return {
        case: 'spacePayload',
        value: {
            content: {
                case: 'channel',
                value,
            },
        },
    }
}

<<<<<<< HEAD
export const make_SpacePayload_UpdateChannelAutojoin = (
    value: PlainMessage<SpacePayload_UpdateChannelAutojoin>,
=======
export const make_SpacePayload_SpaceImage = (
    value: PlainMessage<EncryptedData>,
>>>>>>> 094bc406
): PlainMessage<StreamEvent>['payload'] => {
    return {
        case: 'spacePayload',
        value: {
            content: {
<<<<<<< HEAD
                case: 'updateChannelAutojoin',
                value,
            },
        },
    }
}

export const make_SpacePayload_UpdateChannelHideUserJoinLeaveEvents = (
    value: PlainMessage<SpacePayload_UpdateChannelHideUserJoinLeaveEvents>,
): PlainMessage<StreamEvent>['payload'] => {
    return {
        case: 'spacePayload',
        value: {
            content: {
                case: 'updateChannelHideUserJoinLeaveEvents',
=======
                case: 'spaceImage',
>>>>>>> 094bc406
                value,
            },
        },
    }
}

export const getUserPayload_Membership = (
    event: ParsedEvent | StreamEvent | undefined,
): UserPayload_UserMembership | undefined => {
    if (!isDefined(event)) {
        return undefined
    }
    if ('event' in event) {
        event = event.event as unknown as StreamEvent
    }
    if (event.payload?.case === 'userPayload') {
        if (event.payload.value.content.case === 'userMembership') {
            return event.payload.value.content.value
        }
    }
    return undefined
}

export const getChannelUpdatePayload = (
    event: ParsedEvent | StreamEvent | undefined,
): SpacePayload_ChannelUpdate | undefined => {
    if (!isDefined(event)) {
        return undefined
    }
    if ('event' in event) {
        event = event.event as unknown as StreamEvent
    }
    if (event.payload?.case === 'spacePayload') {
        if (event.payload.value.content.case === 'channel') {
            return event.payload.value.content.value
        }
    }
    return undefined
}

export const make_ChannelPayload_Message = (
    value: PlainMessage<EncryptedData>,
): PlainMessage<StreamEvent>['payload'] => {
    return {
        case: 'channelPayload',
        value: {
            content: {
                case: 'message',
                value,
            },
        },
    }
}

export const make_ChannelPayload_Redaction = (
    eventId: Uint8Array,
): PlainMessage<StreamEvent>['payload'] => {
    return {
        case: 'channelPayload',
        value: {
            content: {
                case: 'redaction',
                value: {
                    eventId,
                },
            },
        },
    }
}

export const make_MemberPayload_KeyFulfillment = (
    value: PlainMessage<MemberPayload_KeyFulfillment>,
): PlainMessage<StreamEvent>['payload'] => {
    return {
        case: 'memberPayload',
        value: {
            content: {
                case: 'keyFulfillment',
                value,
            },
        } satisfies PlainMessage<MemberPayload>,
    }
}

export const make_MemberPayload_KeySolicitation = (
    content: PlainMessage<MemberPayload_KeySolicitation>,
): PlainMessage<StreamEvent>['payload'] => {
    return {
        case: 'memberPayload',
        value: {
            content: {
                case: 'keySolicitation',
                value: content,
            },
        } satisfies PlainMessage<MemberPayload>,
    }
}

export const make_DMChannelPayload_Message = (
    value: PlainMessage<EncryptedData>,
): PlainMessage<StreamEvent>['payload'] => {
    return {
        case: 'dmChannelPayload',
        value: {
            content: {
                case: 'message',
                value,
            },
        },
    }
}

export const make_GDMChannelPayload_Message = (
    value: PlainMessage<EncryptedData>,
): PlainMessage<StreamEvent>['payload'] => {
    return {
        case: 'gdmChannelPayload',
        value: {
            content: {
                case: 'message',
                value,
            },
        },
    }
}

export const getMessagePayload = (
    event: ParsedEvent | StreamEvent | undefined,
): EncryptedData | undefined => {
    if (!isDefined(event)) {
        return undefined
    }
    if ('event' in event) {
        event = event.event as unknown as StreamEvent
    }
    if (event.payload?.case === 'channelPayload') {
        if (event.payload.value.content.case === 'message') {
            return event.payload.value.content.value
        }
    }
    return undefined
}

export const getMessagePayloadContent = (
    event: ParsedEvent | StreamEvent | undefined,
): ChannelMessage | undefined => {
    const payload = getMessagePayload(event)
    if (!payload) {
        return undefined
    }
    return ChannelMessage.fromJsonString(payload.ciphertext)
}

export const getMessagePayloadContent_Text = (
    event: ParsedEvent | StreamEvent | undefined,
): ChannelMessage_Post_Content_Text | undefined => {
    const content = getMessagePayloadContent(event)
    if (!content) {
        return undefined
    }
    if (content.payload.case !== 'post') {
        throw new Error('Expected post message')
    }
    if (content.payload.value.content.case !== 'text') {
        throw new Error('Expected text message')
    }
    return content.payload.value.content.value
}

export const make_MediaPayload_Inception = (
    value: PlainMessage<MediaPayload_Inception>,
): PlainMessage<StreamEvent>['payload'] => {
    return {
        case: 'mediaPayload',
        value: {
            content: {
                case: 'inception',
                value,
            },
        },
    }
}

export const make_MediaPayload_Chunk = (
    value: PlainMessage<MediaPayload_Chunk>,
): PlainMessage<StreamEvent>['payload'] => {
    return {
        case: 'mediaPayload',
        value: {
            content: {
                case: 'chunk',
                value,
            },
        },
    }
}

export const getMiniblockHeader = (
    event: ParsedEvent | StreamEvent | undefined,
): MiniblockHeader | undefined => {
    if (!isDefined(event)) {
        return undefined
    }
    if ('event' in event) {
        event = event.event as unknown as StreamEvent
    }
    if (event.payload.case === 'miniblockHeader') {
        return event.payload.value
    }
    return undefined
}

export const getRefEventIdFromChannelMessage = (message: ChannelMessage): string | undefined => {
    switch (message.payload.case) {
        case 'edit':
        case 'reaction':
        case 'redaction':
            return message.payload.value.refEventId
        case 'post':
            return message.payload.value.threadId
        default:
            return undefined
    }
}<|MERGE_RESOLUTION|>--- conflicted
+++ resolved
@@ -620,19 +620,27 @@
     }
 }
 
-<<<<<<< HEAD
+export const make_SpacePayload_SpaceImage = (
+    value: PlainMessage<EncryptedData>,
+): PlainMessage<StreamEvent>['payload'] => {
+    return {
+        case: 'spacePayload',
+        value: {
+            content: {
+                case: 'spaceImage',
+                value,
+            },
+        },
+    }
+}
+
 export const make_SpacePayload_UpdateChannelAutojoin = (
     value: PlainMessage<SpacePayload_UpdateChannelAutojoin>,
-=======
-export const make_SpacePayload_SpaceImage = (
-    value: PlainMessage<EncryptedData>,
->>>>>>> 094bc406
 ): PlainMessage<StreamEvent>['payload'] => {
     return {
         case: 'spacePayload',
         value: {
             content: {
-<<<<<<< HEAD
                 case: 'updateChannelAutojoin',
                 value,
             },
@@ -648,9 +656,6 @@
         value: {
             content: {
                 case: 'updateChannelHideUserJoinLeaveEvents',
-=======
-                case: 'spaceImage',
->>>>>>> 094bc406
                 value,
             },
         },
