<<<<<<< HEAD
import {
    useMember,
    useReactions,
    useRedact,
    useScrollback,
    useSendMessage,
    useSendReaction,
    useSyncAgent,
} from '@river-build/react-sdk'
import { useForm } from 'react-hook-form'
import { z } from 'zod'
import { zodResolver } from '@hookform/resolvers/zod'
import { type MessageReactions, RiverTimelineEvent, type TimelineEvent } from '@river-build/sdk'
import { useCallback, useMemo } from 'react'
=======
import { getRoom, useMember, useSendMessage, useSyncAgent } from '@river-build/react-sdk'
import { useForm } from 'react-hook-form'
import { z } from 'zod'
import { zodResolver } from '@hookform/resolvers/zod'
import type { TimelineEvent } from '@river-build/sdk'
import { useMemo } from 'react'
import { type RiverRoom } from '@river-build/react-sdk'
>>>>>>> d30b9cbb
import { cn } from '@/utils'
import { getNativeEmojiFromName } from '@/utils/emojis'
import { Form, FormControl, FormField, FormItem, FormMessage } from '../ui/form'
import { Button } from '../ui/button'
import { Input } from '../ui/input'
import { ScrollArea } from '../ui/scroll-area'
import { Dialog, DialogContent, DialogTitle, DialogTrigger } from '../ui/dialog'

const useMessageReaction = (props: GdmOrChannel, eventId: string) => {
    const { data: reactionMap } = useReactions(props)
    const reactions = reactionMap?.[eventId]
    const { sendReaction } = useSendReaction(props)
    const { redactEvent } = useRedact(props)
    const onReact = useCallback(
        (
            params:
                | {
                      type: 'add'
                      reaction: string
                  }
                | {
                      type: 'remove'
                      refEventId: string
                  },
        ) => {
            if (params.type === 'add') {
                sendReaction(eventId, params.reaction)
            } else {
                redactEvent(params.refEventId)
            }
        },
        [sendReaction, redactEvent, eventId],
    )

    return {
        reactions,
        onReact,
    }
}

type TimelineProps = RiverRoom & {
    events: TimelineEvent[]
}

<<<<<<< HEAD
type TimelineProps =
    | {
          type: 'gdm'
          events: TimelineEvent[]
          showThreadMessages?: boolean
          threadMap?: Record<string, TimelineEvent[]>
          streamId: string
      }
    | {
          type: 'channel'
          events: TimelineEvent[]
          showThreadMessages?: boolean
          threadMap?: Record<string, TimelineEvent[]>
          spaceId: string
          channelId: string
      }

=======
>>>>>>> d30b9cbb
export const Timeline = (props: TimelineProps) => {
    const { scrollback, isPending } = useScrollback(props)
    return (
        <div className="grid grid-rows-[auto,1fr] gap-2">
            <ScrollArea className="h-[calc(100dvh-172px)]">
                <div className="flex flex-col gap-1.5">
                    {!props.showThreadMessages && (
                        <Button disabled={isPending} variant="outline" onClick={scrollback}>
                            {isPending ? 'Loading more...' : 'Scrollback'}
                        </Button>
                    )}
                    {props.events.flatMap((event) =>
                        event.content?.kind === RiverTimelineEvent.RoomMessage &&
                        (props.showThreadMessages || !event.threadParentId)
                            ? [
                                  <Message
                                      key={event.eventId}
                                      {...props}
                                      event={event}
                                      thread={props.threadMap?.[event.eventId]}
                                  />,
                              ]
                            : [],
                    )}
                </div>
            </ScrollArea>
            <SendMessage {...props} />
        </div>
    )
}

const formSchema = z.object({
    message: z.string(),
})

export const SendMessage = (props: RiverRoom) => {
    const { sendMessage, isPending } = useSendMessage(props)
    const form = useForm<z.infer<typeof formSchema>>({
        resolver: zodResolver(formSchema),
        defaultValues: { message: '' },
    })
    return (
        <Form {...form}>
            <form
                className="grid grid-cols-[1fr,auto] gap-2"
                onSubmit={form.handleSubmit(async ({ message }) => {
                    sendMessage(message)
                })}
            >
                <FormField
                    control={form.control}
                    name="message"
                    render={({ field }) => (
                        <FormItem>
                            <FormControl>
                                <Input placeholder="Type a message" {...field} />
                            </FormControl>
                            <FormMessage />
                        </FormItem>
                    )}
                />
                <Button type="submit"> {isPending ? 'Sending...' : 'Send'}</Button>
            </form>
        </Form>
    )
}

<<<<<<< HEAD
const Message = ({
    event,
    ...props
}: { event: TimelineEvent; thread: TimelineEvent[] | undefined } & GdmOrChannel) => {
    const sync = useSyncAgent()
    const member = useMemo(() => {
        if (props.type === 'gdm') {
            return sync.gdms.getGdm(props.streamId).members.get(event.sender.id)
        }
        return sync.spaces.getSpace(props.spaceId).members.get(event.sender.id)
    }, [props, sync.gdms, sync.spaces, event.sender.id])
=======
const Message = ({ event, ...props }: { event: TimelineEvent } & RiverRoom) => {
    const sync = useSyncAgent()
    const member = useMemo(
        () => getRoom(sync, props).members.get(event.creatorUserId),
        [props, sync, event.creatorUserId],
    )
>>>>>>> d30b9cbb
    const { username, displayName } = useMember(member)
    const prettyDisplayName = displayName || username
    const isMyMessage = event.sender.id === sync.userId
    const { reactions, onReact } = useMessageReaction(props, event.eventId)
    const { redactEvent } = useRedact(props)

    return (
        <div className="flex flex-col gap-1">
            <div className="flex flex-wrap items-center gap-1">
                <span
                    className={cn(
                        'font-semibold',
                        isMyMessage ? 'text-sky-500' : 'text-purple-500',
                    )}
                >
                    {prettyDisplayName || event.sender.id}:
                </span>
                <span>
                    {event.content?.kind === RiverTimelineEvent.RoomMessage
                        ? event.content.body
                        : ''}
                </span>
            </div>
            <div className="flex items-center gap-1">
                {reactions && <ReactionRow reactions={reactions} onReact={onReact} />}
                <Button
                    variant="outline"
                    className="aspect-square p-1"
                    onClick={() => onReact({ type: 'add', reaction: '👍' })}
                >
                    👍
                </Button>
                {isMyMessage && (
                    <Button variant="ghost" onClick={() => redactEvent(event.eventId)}>
                        ❌
                    </Button>
                )}

                {props.thread && props.thread.length > 0 && (
                    <Dialog>
                        <DialogTrigger asChild>
                            <Button variant="ghost">+{props.thread.length} messages</Button>
                        </DialogTrigger>
                        <DialogContent className="max-w-2x">
                            <DialogTitle>Thread</DialogTitle>
                            <Timeline {...props} showThreadMessages events={props.thread} />
                        </DialogContent>
                    </Dialog>
                )}
            </div>
        </div>
    )
}

type OnReactParams =
    | {
          type: 'add'
          reaction: string
      }
    | {
          type: 'remove'
          refEventId: string
      }
const ReactionRow = ({
    reactions,
    onReact,
}: {
    reactions: MessageReactions
    onReact: (params: OnReactParams) => void
}) => {
    const entries = Object.entries<Record<string, { eventId: string }>>(reactions)
    return (
        <div className="flex gap-1">
            {entries.length
                ? entries.map(([reaction, users]) => (
                      <Reaction
                          key={reaction}
                          reaction={reaction}
                          users={users}
                          onReact={onReact}
                      />
                  ))
                : undefined}
        </div>
    )
}

const Reaction = ({
    reaction,
    users,
    onReact,
}: {
    reaction: string
    users: Record<string, { eventId: string }>
    onReact: (params: OnReactParams) => void
}) => {
    const sync = useSyncAgent()

    const isMyReaction = Object.keys(users).some((userId) => userId === sync.userId)
    return (
        <button
            type="button"
            className={cn(
                'flex h-8 w-full items-center justify-center gap-2 rounded-sm border border-neutral-200 bg-neutral-100 px-2',
                isMyReaction && 'border-lime-200 bg-lime-100',
            )}
            onClick={() => {
                if (isMyReaction) {
                    onReact({ type: 'remove', refEventId: users[sync.userId].eventId })
                } else {
                    onReact({ type: 'add', reaction })
                }
            }}
        >
            <span className="text-sm">{getNativeEmojiFromName(reaction)}</span>
            <span className="text-xs">{Object.keys(users).length}</span>
        </button>
    )
}<|MERGE_RESOLUTION|>--- conflicted
+++ resolved
@@ -1,5 +1,6 @@
-<<<<<<< HEAD
 import {
+    type RiverRoom,
+    getRoom,
     useMember,
     useReactions,
     useRedact,
@@ -8,20 +9,11 @@
     useSendReaction,
     useSyncAgent,
 } from '@river-build/react-sdk'
-import { useForm } from 'react-hook-form'
-import { z } from 'zod'
 import { zodResolver } from '@hookform/resolvers/zod'
 import { type MessageReactions, RiverTimelineEvent, type TimelineEvent } from '@river-build/sdk'
 import { useCallback, useMemo } from 'react'
-=======
-import { getRoom, useMember, useSendMessage, useSyncAgent } from '@river-build/react-sdk'
 import { useForm } from 'react-hook-form'
 import { z } from 'zod'
-import { zodResolver } from '@hookform/resolvers/zod'
-import type { TimelineEvent } from '@river-build/sdk'
-import { useMemo } from 'react'
-import { type RiverRoom } from '@river-build/react-sdk'
->>>>>>> d30b9cbb
 import { cn } from '@/utils'
 import { getNativeEmojiFromName } from '@/utils/emojis'
 import { Form, FormControl, FormField, FormItem, FormMessage } from '../ui/form'
@@ -30,7 +22,7 @@
 import { ScrollArea } from '../ui/scroll-area'
 import { Dialog, DialogContent, DialogTitle, DialogTrigger } from '../ui/dialog'
 
-const useMessageReaction = (props: GdmOrChannel, eventId: string) => {
+const useMessageReaction = (props: RiverRoom, eventId: string) => {
     const { data: reactionMap } = useReactions(props)
     const reactions = reactionMap?.[eventId]
     const { sendReaction } = useSendReaction(props)
@@ -64,28 +56,10 @@
 
 type TimelineProps = RiverRoom & {
     events: TimelineEvent[]
-}
-
-<<<<<<< HEAD
-type TimelineProps =
-    | {
-          type: 'gdm'
-          events: TimelineEvent[]
-          showThreadMessages?: boolean
-          threadMap?: Record<string, TimelineEvent[]>
-          streamId: string
-      }
-    | {
-          type: 'channel'
-          events: TimelineEvent[]
-          showThreadMessages?: boolean
-          threadMap?: Record<string, TimelineEvent[]>
-          spaceId: string
-          channelId: string
-      }
-
-=======
->>>>>>> d30b9cbb
+    showThreadMessages?: boolean
+    threadMap?: Record<string, TimelineEvent[]>
+}
+
 export const Timeline = (props: TimelineProps) => {
     const { scrollback, isPending } = useScrollback(props)
     return (
@@ -153,26 +127,15 @@
     )
 }
 
-<<<<<<< HEAD
 const Message = ({
     event,
     ...props
-}: { event: TimelineEvent; thread: TimelineEvent[] | undefined } & GdmOrChannel) => {
-    const sync = useSyncAgent()
-    const member = useMemo(() => {
-        if (props.type === 'gdm') {
-            return sync.gdms.getGdm(props.streamId).members.get(event.sender.id)
-        }
-        return sync.spaces.getSpace(props.spaceId).members.get(event.sender.id)
-    }, [props, sync.gdms, sync.spaces, event.sender.id])
-=======
-const Message = ({ event, ...props }: { event: TimelineEvent } & RiverRoom) => {
+}: { event: TimelineEvent; thread: TimelineEvent[] | undefined } & RiverRoom) => {
     const sync = useSyncAgent()
     const member = useMemo(
-        () => getRoom(sync, props).members.get(event.creatorUserId),
-        [props, sync, event.creatorUserId],
-    )
->>>>>>> d30b9cbb
+        () => getRoom(sync, props).members.get(event.sender.id),
+        [props, sync, event.sender.id],
+    )
     const { username, displayName } = useMember(member)
     const prettyDisplayName = displayName || username
     const isMyMessage = event.sender.id === sync.userId
