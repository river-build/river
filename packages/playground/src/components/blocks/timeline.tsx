<<<<<<< HEAD
import {
    useDisplayName,
    useReactions,
    useRedact,
    useScrollback,
    useSendMessage,
    useSendReaction,
    useSyncAgent,
    useUsername,
} from '@river-build/react-sdk'
=======
import { useMember, useSendMessage, useSyncAgent } from '@river-build/react-sdk'
>>>>>>> 9d104c62
import { useForm } from 'react-hook-form'
import { z } from 'zod'
import { zodResolver } from '@hookform/resolvers/zod'
import { type MessageReactions, RiverTimelineEvent, type TimelineEvent } from '@river-build/sdk'
import { useCallback, useMemo } from 'react'
import { cn } from '@/utils'
import { getNativeEmojiFromName } from '@/utils/emojis'
import { Form, FormControl, FormField, FormItem, FormMessage } from '../ui/form'
import { Button } from '../ui/button'
import { Input } from '../ui/input'
import { ScrollArea } from '../ui/scroll-area'
import { Dialog, DialogContent, DialogTitle, DialogTrigger } from '../ui/dialog'

const useMessageReaction = (props: GdmOrChannel, eventId: string) => {
    const { data: reactionMap } = useReactions(props)
    const reactions = reactionMap?.[eventId]
    const { sendReaction } = useSendReaction(props)
    const { redactEvent } = useRedact(props)
    const onReact = useCallback(
        (
            params:
                | {
                      type: 'add'
                      reaction: string
                  }
                | {
                      type: 'remove'
                      refEventId: string
                  },
        ) => {
            if (params.type === 'add') {
                sendReaction(eventId, params.reaction)
            } else {
                redactEvent(params.refEventId)
            }
        },
        [sendReaction, redactEvent, eventId],
    )

    return {
        reactions,
        onReact,
    }
}

type GdmOrChannel =
    | {
          type: 'gdm'
          streamId: string
      }
    | {
          type: 'channel'
          spaceId: string
          channelId: string
      }

type TimelineProps =
    | {
          type: 'gdm'
          events: TimelineEvent[]
          showThreadMessages?: boolean
          threadMap?: Record<string, TimelineEvent[]>
          streamId: string
      }
    | {
          type: 'channel'
          events: TimelineEvent[]
          showThreadMessages?: boolean
          threadMap?: Record<string, TimelineEvent[]>
          spaceId: string
          channelId: string
      }

export const Timeline = (props: TimelineProps) => {
    const { scrollback, isPending } = useScrollback(props)
    return (
        <div className="grid grid-rows-[auto,1fr] gap-2">
            <ScrollArea className="h-[calc(100dvh-172px)]">
                <div className="flex flex-col gap-1.5">
                    {!props.showThreadMessages && (
                        <Button disabled={isPending} variant="outline" onClick={scrollback}>
                            {isPending ? 'Loading more...' : 'Scrollback'}
                        </Button>
                    )}
                    {props.events.flatMap((event) =>
                        event.content?.kind === RiverTimelineEvent.RoomMessage &&
                        (props.showThreadMessages || !event.threadParentId)
                            ? [
                                  <Message
                                      key={event.eventId}
                                      {...props}
                                      event={event}
                                      thread={props.threadMap?.[event.eventId]}
                                  />,
                              ]
                            : [],
                    )}
                </div>
            </ScrollArea>
            <SendMessage {...props} />
        </div>
    )
}

const formSchema = z.object({
    message: z.string(),
})

export const SendMessage = (props: GdmOrChannel) => {
    const { sendMessage, isPending } = useSendMessage(props)
    const form = useForm<z.infer<typeof formSchema>>({
        resolver: zodResolver(formSchema),
        defaultValues: { message: '' },
    })
    return (
        <Form {...form}>
            <form
                className="grid grid-cols-[1fr,auto] gap-2"
                onSubmit={form.handleSubmit(async ({ message }) => {
                    sendMessage(message)
                })}
            >
                <FormField
                    control={form.control}
                    name="message"
                    render={({ field }) => (
                        <FormItem>
                            <FormControl>
                                <Input placeholder="Type a message" {...field} />
                            </FormControl>
                            <FormMessage />
                        </FormItem>
                    )}
                />
                <Button type="submit"> {isPending ? 'Sending...' : 'Send'}</Button>
            </form>
        </Form>
    )
}

const Message = ({
    event,
    ...props
}: { event: TimelineEvent; thread: TimelineEvent[] | undefined } & GdmOrChannel) => {
    const sync = useSyncAgent()
    const member = useMemo(() => {
        if (props.type === 'gdm') {
            return sync.gdms.getGdm(props.streamId).members.get(event.sender.id)
        }
<<<<<<< HEAD
        return sync.spaces.getSpace(props.spaceId).members.get(event.sender.id)
    }, [props, sync.gdms, sync.spaces, event.sender.id])
    const { username } = useUsername(member)
    const { displayName } = useDisplayName(member)
=======
        return sync.spaces.getSpace(props.spaceId).members.get(event.creatorUserId)
    }, [props, sync.gdms, sync.spaces, event.creatorUserId])
    const { username, displayName } = useMember(member)
>>>>>>> 9d104c62
    const prettyDisplayName = displayName || username
    const isMyMessage = event.sender.id === sync.userId
    const { reactions, onReact } = useMessageReaction(props, event.eventId)
    const { redactEvent } = useRedact(props)

    return (
        <div className="flex flex-col gap-1">
            <div className="flex flex-wrap items-center gap-1">
                <span
                    className={cn(
                        'font-semibold',
                        isMyMessage ? 'text-sky-500' : 'text-purple-500',
                    )}
                >
                    {prettyDisplayName || event.sender.id}:
                </span>
                <span>
                    {event.content?.kind === RiverTimelineEvent.RoomMessage
                        ? event.content.body
                        : ''}
                </span>
            </div>
            <div className="flex items-center gap-1">
                {reactions && <ReactionRow reactions={reactions} onReact={onReact} />}
                <Button
                    variant="outline"
                    className="aspect-square p-1"
                    onClick={() => onReact({ type: 'add', reaction: '👍' })}
                >
                    👍
                </Button>
                {isMyMessage && (
                    <Button variant="ghost" onClick={() => redactEvent(event.eventId)}>
                        ❌
                    </Button>
                )}

                {props.thread && props.thread.length > 0 && (
                    <Dialog>
                        <DialogTrigger asChild>
                            <Button variant="ghost">+{props.thread.length} messages</Button>
                        </DialogTrigger>
                        <DialogContent className="max-w-2x">
                            <DialogTitle>Thread</DialogTitle>
                            <Timeline {...props} showThreadMessages events={props.thread} />
                        </DialogContent>
                    </Dialog>
                )}
            </div>
        </div>
    )
}

type OnReactParams =
    | {
          type: 'add'
          reaction: string
      }
    | {
          type: 'remove'
          refEventId: string
      }
const ReactionRow = ({
    reactions,
    onReact,
}: {
    reactions: MessageReactions
    onReact: (params: OnReactParams) => void
}) => {
    const entries = Object.entries<Record<string, { eventId: string }>>(reactions)
    return (
        <div className="flex gap-1">
            {entries.length
                ? entries.map(([reaction, users]) => (
                      <Reaction
                          key={reaction}
                          reaction={reaction}
                          users={users}
                          onReact={onReact}
                      />
                  ))
                : undefined}
        </div>
    )
}

const Reaction = ({
    reaction,
    users,
    onReact,
}: {
    reaction: string
    users: Record<string, { eventId: string }>
    onReact: (params: OnReactParams) => void
}) => {
    const sync = useSyncAgent()

    const isMyReaction = Object.keys(users).some((userId) => userId === sync.userId)
    return (
        <button
            type="button"
            className={cn(
                'flex h-8 w-full items-center justify-center gap-2 rounded-sm border border-neutral-200 bg-neutral-100 px-2',
                isMyReaction && 'border-lime-200 bg-lime-100',
            )}
            onClick={() => {
                if (isMyReaction) {
                    onReact({ type: 'remove', refEventId: users[sync.userId].eventId })
                } else {
                    onReact({ type: 'add', reaction })
                }
            }}
        >
            <span className="text-sm">{getNativeEmojiFromName(reaction)}</span>
            <span className="text-xs">{Object.keys(users).length}</span>
        </button>
    )
}<|MERGE_RESOLUTION|>--- conflicted
+++ resolved
@@ -1,17 +1,12 @@
-<<<<<<< HEAD
 import {
-    useDisplayName,
+    useMember,
     useReactions,
     useRedact,
     useScrollback,
     useSendMessage,
     useSendReaction,
     useSyncAgent,
-    useUsername,
 } from '@river-build/react-sdk'
-=======
-import { useMember, useSendMessage, useSyncAgent } from '@river-build/react-sdk'
->>>>>>> 9d104c62
 import { useForm } from 'react-hook-form'
 import { z } from 'zod'
 import { zodResolver } from '@hookform/resolvers/zod'
@@ -161,16 +156,9 @@
         if (props.type === 'gdm') {
             return sync.gdms.getGdm(props.streamId).members.get(event.sender.id)
         }
-<<<<<<< HEAD
         return sync.spaces.getSpace(props.spaceId).members.get(event.sender.id)
     }, [props, sync.gdms, sync.spaces, event.sender.id])
-    const { username } = useUsername(member)
-    const { displayName } = useDisplayName(member)
-=======
-        return sync.spaces.getSpace(props.spaceId).members.get(event.creatorUserId)
-    }, [props, sync.gdms, sync.spaces, event.creatorUserId])
     const { username, displayName } = useMember(member)
->>>>>>> 9d104c62
     const prettyDisplayName = displayName || username
     const isMyMessage = event.sender.id === sync.userId
     const { reactions, onReact } = useMessageReaction(props, event.eventId)
