--- conflicted
+++ resolved
@@ -26,16 +26,12 @@
     return (
         <WagmiConfig config={config}>
             <QueryClientProvider client={queryClient}>
-<<<<<<< HEAD
                 <RiverSyncProvider
                     syncAgent={syncAgent}
                     config={{
                         onTokenExpired: () => router.navigate('/auth'),
                     }}
                 >
-                    <RouterProvider router={router} />
-=======
-                <RiverSyncProvider syncAgent={syncAgent}>
                     {!persistedAuth ? (
                         <RouterProvider router={router} />
                     ) : syncAgent && persistedAuth ? (
@@ -44,7 +40,6 @@
                     ) : (
                         <></>
                     )}
->>>>>>> a0611d9b
                 </RiverSyncProvider>
             </QueryClientProvider>
         </WagmiConfig>
