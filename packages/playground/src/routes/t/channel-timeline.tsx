import { useParams } from 'react-router-dom'
import { useChannel, useChannelTimeline, useThreadMap } from '@river-build/react-sdk'
import { Timeline } from '@/components/blocks/timeline'
import { ChannelProvider } from '@/hooks/current-channel'
import { useCurrentSpaceId } from '@/hooks/current-space'

export const ChannelTimelineRoute = () => {
    const { channelId } = useParams<{ channelId: string }>()
    const spaceId = useCurrentSpaceId()
    const { data: channel } = useChannel(spaceId, channelId!)
    const { data: events } = useChannelTimeline(spaceId, channelId!)
    const { data: threadMap } = useThreadMap(spaceId, channelId!)
    return (
        <ChannelProvider channelId={channelId}>
            <h2 className="text-2xl font-bold">
                Channel Timeline {channel.metadata?.name ? `#${channel.metadata.name}` : ''}
            </h2>
<<<<<<< HEAD
            {channelId && (
                <Timeline
                    type="channel"
                    events={events}
                    threadMap={threadMap}
                    spaceId={spaceId}
                    channelId={channelId}
                />
            )}
=======
            <Timeline events={timeline} streamId={channelId!} />
>>>>>>> 8d417ef9
        </ChannelProvider>
    )
}<|MERGE_RESOLUTION|>--- conflicted
+++ resolved
@@ -15,19 +15,7 @@
             <h2 className="text-2xl font-bold">
                 Channel Timeline {channel.metadata?.name ? `#${channel.metadata.name}` : ''}
             </h2>
-<<<<<<< HEAD
-            {channelId && (
-                <Timeline
-                    type="channel"
-                    events={events}
-                    threadMap={threadMap}
-                    spaceId={spaceId}
-                    channelId={channelId}
-                />
-            )}
-=======
-            <Timeline events={timeline} streamId={channelId!} />
->>>>>>> 8d417ef9
+            <Timeline streamId={channelId!} events={events} threadMap={threadMap} />
         </ChannelProvider>
     )
 }