--- conflicted
+++ resolved
@@ -1,9 +1,5 @@
 import { useParams } from 'react-router-dom'
-<<<<<<< HEAD
-import { useChannel, useChannelTimeline, useThreads } from '@river-build/react-sdk'
-=======
-import { useChannel, useThreadMap, useTimeline } from '@river-build/react-sdk'
->>>>>>> eed83f66
+import { useChannel, useThreads, useTimeline } from '@river-build/react-sdk'
 import { Timeline } from '@/components/blocks/timeline'
 import { ChannelProvider } from '@/hooks/current-channel'
 import { useCurrentSpaceId } from '@/hooks/current-space'
@@ -12,13 +8,8 @@
     const { channelId } = useParams<{ channelId: string }>()
     const spaceId = useCurrentSpaceId()
     const { data: channel } = useChannel(spaceId, channelId!)
-<<<<<<< HEAD
-    const { data: events } = useChannelTimeline(spaceId, channelId!)
+    const { data: events } = useTimeline(channelId!)
     const { data: threads } = useThreads(channelId!)
-=======
-    const { data: events } = useTimeline(channelId!)
-    const { data: threadMap } = useThreadMap(spaceId, channelId!)
->>>>>>> eed83f66
     return (
         <ChannelProvider channelId={channelId}>
             <h2 className="text-2xl font-bold">
