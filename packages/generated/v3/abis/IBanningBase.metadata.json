--- conflicted
+++ resolved
@@ -125,17 +125,10 @@
   },
   "sources": {
     "contracts/src/spaces/facets/banning/IBanning.sol": {
-<<<<<<< HEAD
-      "keccak256": "0x173bebc8fdb71d3ad50fc6d9e8c715af293f3ee28d955670a8485584953b90e2",
-      "urls": [
-        "bzz-raw://702725c9956a963e501cf6ff84a40dad3bbfefecae624729c9ab7f6bc0385d18",
-        "dweb:/ipfs/QmU9T2tJ4Qs8buBNsiFbbAQUBgaaDiDfh5cAnKmVH8okc1"
-=======
       "keccak256": "0x350ec182a95a86a41335979cd7212132858c5cfcd366602b2f6cd0ec0694b63e",
       "urls": [
         "bzz-raw://ecb4ad0c5a1086c38448b3e279733f33edc0cc39648368e5cb43dfff139ff7e8",
         "dweb:/ipfs/QmWYfYE8Haqk9kBRxmLijfQSfqbfxf7LB3wQ24d3pG5PE3"
->>>>>>> 6c0b0f93
       ],
       "license": "MIT"
     }
