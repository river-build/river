{
  "compiler": {
    "version": "0.8.24+commit.e11b9ed9"
  },
  "language": "Solidity",
  "output": {
    "abi": [
      {
        "inputs": [],
        "name": "ApprovalCallerNotOwnerNorApproved",
        "type": "error"
      },
      {
        "inputs": [],
        "name": "ApprovalQueryForNonexistentToken",
        "type": "error"
      },
      {
        "inputs": [],
        "name": "BalanceQueryForZeroAddress",
        "type": "error"
      },
      {
        "inputs": [
          {
            "internalType": "uint256",
            "name": "tokenId",
            "type": "uint256"
          }
        ],
        "name": "Banning__AlreadyBanned",
        "type": "error"
      },
      {
        "inputs": [],
        "name": "Banning__CannotBanSelf",
        "type": "error"
      },
      {
        "inputs": [
          {
            "internalType": "uint256",
            "name": "tokenId",
            "type": "uint256"
          }
        ],
        "name": "Banning__InvalidTokenId",
        "type": "error"
      },
      {
        "inputs": [
          {
            "internalType": "uint256",
            "name": "tokenId",
            "type": "uint256"
          }
        ],
        "name": "Banning__NotBanned",
        "type": "error"
      },
      {
        "inputs": [],
        "name": "ERC5643__DurationZero",
        "type": "error"
      },
      {
        "inputs": [
          {
            "internalType": "uint256",
            "name": "tokenId",
            "type": "uint256"
          }
        ],
        "name": "ERC5643__InvalidTokenId",
        "type": "error"
      },
      {
        "inputs": [],
        "name": "ERC5643__NotApprovedOrOwner",
        "type": "error"
      },
      {
        "inputs": [
          {
            "internalType": "uint256",
            "name": "tokenId",
            "type": "uint256"
          }
        ],
        "name": "ERC5643__SubscriptionNotRenewable",
        "type": "error"
      },
      {
        "inputs": [],
        "name": "Entitlement__InvalidValue",
        "type": "error"
      },
      {
        "inputs": [],
        "name": "Entitlement__NotAllowed",
        "type": "error"
      },
      {
        "inputs": [],
        "name": "Entitlement__NotMember",
        "type": "error"
      },
      {
        "inputs": [],
        "name": "Entitlement__ValueAlreadyExists",
        "type": "error"
      },
      {
        "inputs": [],
        "name": "EntitlementsService__EntitlementAlreadyExists",
        "type": "error"
      },
      {
        "inputs": [],
        "name": "EntitlementsService__EntitlementDoesNotExist",
        "type": "error"
      },
      {
        "inputs": [],
        "name": "EntitlementsService__ImmutableEntitlement",
        "type": "error"
      },
      {
        "inputs": [],
        "name": "EntitlementsService__InvalidEntitlementAddress",
        "type": "error"
      },
      {
        "inputs": [],
        "name": "EntitlementsService__InvalidEntitlementInterface",
        "type": "error"
      },
      {
        "inputs": [],
        "name": "MintERC2309QuantityExceedsLimit",
        "type": "error"
      },
      {
        "inputs": [],
        "name": "MintToZeroAddress",
        "type": "error"
      },
      {
        "inputs": [],
        "name": "MintZeroQuantity",
        "type": "error"
      },
      {
        "inputs": [
          {
            "internalType": "address",
            "name": "account",
            "type": "address"
          }
        ],
        "name": "Ownable__NotOwner",
        "type": "error"
      },
      {
        "inputs": [],
        "name": "Ownable__ZeroAddress",
        "type": "error"
      },
      {
        "inputs": [],
        "name": "OwnerQueryForNonexistentToken",
        "type": "error"
      },
      {
        "inputs": [],
        "name": "OwnershipNotInitializedForExtraData",
        "type": "error"
      },
      {
        "inputs": [],
        "name": "Pausable__NotPaused",
        "type": "error"
      },
      {
        "inputs": [],
        "name": "Pausable__Paused",
        "type": "error"
      },
      {
        "inputs": [],
<<<<<<< HEAD
        "name": "TransferCallerNotOwnerNorApproved",
=======
        "name": "Roles__EntitlementAlreadyExists",
>>>>>>> 3460b7c5
        "type": "error"
      },
      {
        "inputs": [],
<<<<<<< HEAD
        "name": "TransferFromIncorrectOwner",
=======
        "name": "Roles__EntitlementDoesNotExist",
>>>>>>> 3460b7c5
        "type": "error"
      },
      {
        "inputs": [],
<<<<<<< HEAD
        "name": "TransferToNonERC721ReceiverImplementer",
=======
        "name": "Roles__InvalidEntitlementAddress",
>>>>>>> 3460b7c5
        "type": "error"
      },
      {
        "inputs": [],
<<<<<<< HEAD
        "name": "TransferToZeroAddress",
=======
        "name": "Roles__InvalidPermission",
>>>>>>> 3460b7c5
        "type": "error"
      },
      {
        "inputs": [],
<<<<<<< HEAD
=======
        "name": "Roles__PermissionAlreadyExists",
        "type": "error"
      },
      {
        "inputs": [],
        "name": "Roles__PermissionDoesNotExist",
        "type": "error"
      },
      {
        "inputs": [],
        "name": "Roles__RoleDoesNotExist",
        "type": "error"
      },
      {
        "inputs": [],
        "name": "TransferCallerNotOwnerNorApproved",
        "type": "error"
      },
      {
        "inputs": [],
        "name": "TransferFromIncorrectOwner",
        "type": "error"
      },
      {
        "inputs": [],
        "name": "TransferToNonERC721ReceiverImplementer",
        "type": "error"
      },
      {
        "inputs": [],
        "name": "TransferToZeroAddress",
        "type": "error"
      },
      {
        "inputs": [],
>>>>>>> 3460b7c5
        "name": "URIQueryForNonexistentToken",
        "type": "error"
      },
      {
        "anonymous": false,
        "inputs": [
          {
            "indexed": true,
            "internalType": "address",
            "name": "owner",
            "type": "address"
          },
          {
            "indexed": true,
            "internalType": "address",
            "name": "approved",
            "type": "address"
          },
          {
            "indexed": true,
            "internalType": "uint256",
            "name": "tokenId",
            "type": "uint256"
          }
        ],
        "name": "Approval",
        "type": "event"
      },
      {
        "anonymous": false,
        "inputs": [
          {
            "indexed": true,
            "internalType": "address",
            "name": "owner",
            "type": "address"
          },
          {
            "indexed": true,
            "internalType": "address",
            "name": "operator",
            "type": "address"
          },
          {
            "indexed": false,
            "internalType": "bool",
            "name": "approved",
            "type": "bool"
          }
        ],
        "name": "ApprovalForAll",
        "type": "event"
      },
      {
        "anonymous": false,
        "inputs": [
          {
            "indexed": true,
            "internalType": "address",
            "name": "moderator",
            "type": "address"
          },
          {
            "indexed": true,
            "internalType": "uint256",
            "name": "tokenId",
            "type": "uint256"
          }
        ],
        "name": "Banned",
        "type": "event"
      },
      {
        "anonymous": false,
        "inputs": [
          {
            "indexed": true,
            "internalType": "uint256",
            "name": "fromTokenId",
            "type": "uint256"
          },
          {
            "indexed": false,
            "internalType": "uint256",
            "name": "toTokenId",
            "type": "uint256"
          },
          {
            "indexed": true,
            "internalType": "address",
            "name": "from",
            "type": "address"
          },
          {
            "indexed": true,
            "internalType": "address",
            "name": "to",
            "type": "address"
          }
        ],
        "name": "ConsecutiveTransfer",
        "type": "event"
      },
      {
        "anonymous": false,
        "inputs": [
          {
            "indexed": true,
            "internalType": "address",
            "name": "caller",
            "type": "address"
          },
          {
            "indexed": false,
            "internalType": "address",
            "name": "entitlement",
            "type": "address"
          }
        ],
        "name": "EntitlementModuleAdded",
        "type": "event"
      },
      {
        "anonymous": false,
        "inputs": [
          {
            "indexed": true,
            "internalType": "address",
            "name": "caller",
            "type": "address"
          },
          {
            "indexed": false,
            "internalType": "address",
            "name": "entitlement",
            "type": "address"
          }
        ],
        "name": "EntitlementModuleRemoved",
        "type": "event"
      },
      {
        "anonymous": false,
        "inputs": [
          {
            "indexed": true,
            "internalType": "address",
            "name": "previousOwner",
            "type": "address"
          },
          {
            "indexed": true,
            "internalType": "address",
            "name": "newOwner",
            "type": "address"
          }
        ],
        "name": "OwnershipTransferred",
        "type": "event"
      },
      {
        "anonymous": false,
        "inputs": [
          {
            "indexed": false,
            "internalType": "address",
            "name": "account",
            "type": "address"
          }
        ],
        "name": "Paused",
        "type": "event"
<<<<<<< HEAD
=======
      },
      {
        "anonymous": false,
        "inputs": [
          {
            "indexed": true,
            "internalType": "address",
            "name": "creator",
            "type": "address"
          },
          {
            "indexed": true,
            "internalType": "uint256",
            "name": "roleId",
            "type": "uint256"
          }
        ],
        "name": "RoleCreated",
        "type": "event"
      },
      {
        "anonymous": false,
        "inputs": [
          {
            "indexed": true,
            "internalType": "address",
            "name": "remover",
            "type": "address"
          },
          {
            "indexed": true,
            "internalType": "uint256",
            "name": "roleId",
            "type": "uint256"
          }
        ],
        "name": "RoleRemoved",
        "type": "event"
      },
      {
        "anonymous": false,
        "inputs": [
          {
            "indexed": true,
            "internalType": "address",
            "name": "updater",
            "type": "address"
          },
          {
            "indexed": true,
            "internalType": "uint256",
            "name": "roleId",
            "type": "uint256"
          }
        ],
        "name": "RoleUpdated",
        "type": "event"
>>>>>>> 3460b7c5
      },
      {
        "anonymous": false,
        "inputs": [
          {
            "indexed": true,
            "internalType": "uint256",
            "name": "tokenId",
            "type": "uint256"
          },
          {
            "indexed": false,
            "internalType": "uint64",
            "name": "expiration",
            "type": "uint64"
          }
        ],
        "name": "SubscriptionUpdate",
        "type": "event"
      },
      {
        "anonymous": false,
        "inputs": [
          {
            "indexed": true,
            "internalType": "address",
            "name": "from",
            "type": "address"
          },
          {
            "indexed": true,
            "internalType": "address",
            "name": "to",
            "type": "address"
          },
          {
            "indexed": true,
            "internalType": "uint256",
            "name": "tokenId",
            "type": "uint256"
          }
        ],
        "name": "Transfer",
        "type": "event"
      },
      {
        "anonymous": false,
        "inputs": [
          {
            "indexed": true,
            "internalType": "address",
            "name": "moderator",
            "type": "address"
          },
          {
            "indexed": true,
            "internalType": "uint256",
            "name": "tokenId",
            "type": "uint256"
          }
        ],
        "name": "Unbanned",
        "type": "event"
      },
      {
        "anonymous": false,
        "inputs": [
          {
            "indexed": false,
            "internalType": "address",
            "name": "account",
            "type": "address"
          }
        ],
        "name": "Unpaused",
        "type": "event"
      },
      {
        "inputs": [
          {
            "internalType": "address",
            "name": "entitlement",
            "type": "address"
          }
        ],
        "name": "addEntitlementModule",
        "outputs": [],
        "stateMutability": "nonpayable",
        "type": "function"
      },
      {
        "inputs": [
          {
            "internalType": "address[]",
            "name": "entitlements",
            "type": "address[]"
          }
        ],
        "name": "addImmutableEntitlements",
        "outputs": [],
        "stateMutability": "nonpayable",
        "type": "function"
      },
      {
        "inputs": [
          {
            "internalType": "address",
            "name": "entitlement",
            "type": "address"
          }
        ],
        "name": "getEntitlement",
        "outputs": [
          {
            "components": [
              {
                "internalType": "string",
                "name": "name",
                "type": "string"
              },
              {
                "internalType": "address",
                "name": "moduleAddress",
                "type": "address"
              },
              {
                "internalType": "string",
                "name": "moduleType",
                "type": "string"
              },
              {
                "internalType": "bool",
                "name": "isImmutable",
                "type": "bool"
              }
            ],
            "internalType": "struct IEntitlementsManagerBase.Entitlement",
            "name": "",
            "type": "tuple"
<<<<<<< HEAD
          }
        ],
=======
          }
        ],
        "stateMutability": "view",
        "type": "function"
      },
      {
        "inputs": [
          {
            "internalType": "string",
            "name": "permission",
            "type": "string"
          }
        ],
        "name": "getEntitlementDataByPermission",
        "outputs": [
          {
            "components": [
              {
                "internalType": "string",
                "name": "entitlementType",
                "type": "string"
              },
              {
                "internalType": "bytes",
                "name": "entitlementData",
                "type": "bytes"
              }
            ],
            "internalType": "struct IEntitlementsManager.EntitlementData[]",
            "name": "",
            "type": "tuple[]"
          }
        ],
>>>>>>> 3460b7c5
        "stateMutability": "view",
        "type": "function"
      },
      {
        "inputs": [],
        "name": "getEntitlements",
        "outputs": [
          {
            "components": [
              {
                "internalType": "string",
                "name": "name",
                "type": "string"
              },
              {
                "internalType": "address",
                "name": "moduleAddress",
                "type": "address"
              },
              {
                "internalType": "string",
                "name": "moduleType",
                "type": "string"
              },
              {
                "internalType": "bool",
                "name": "isImmutable",
                "type": "bool"
              }
            ],
            "internalType": "struct IEntitlementsManagerBase.Entitlement[]",
            "name": "",
            "type": "tuple[]"
          }
        ],
        "stateMutability": "view",
        "type": "function"
      },
      {
        "inputs": [
          {
            "internalType": "bytes32",
            "name": "channelId",
            "type": "bytes32"
          },
          {
            "internalType": "address",
            "name": "user",
            "type": "address"
          },
          {
            "internalType": "string",
            "name": "permission",
            "type": "string"
          }
        ],
        "name": "isEntitledToChannel",
        "outputs": [
          {
            "internalType": "bool",
            "name": "",
            "type": "bool"
          }
        ],
        "stateMutability": "view",
        "type": "function"
      },
      {
        "inputs": [
          {
            "internalType": "address",
            "name": "user",
            "type": "address"
          },
          {
            "internalType": "string",
            "name": "permission",
            "type": "string"
          }
        ],
        "name": "isEntitledToSpace",
        "outputs": [
          {
            "internalType": "bool",
            "name": "",
            "type": "bool"
          }
        ],
        "stateMutability": "view",
        "type": "function"
      },
      {
        "inputs": [
          {
            "internalType": "address",
            "name": "entitlement",
            "type": "address"
          }
        ],
        "name": "removeEntitlementModule",
        "outputs": [],
        "stateMutability": "nonpayable",
        "type": "function"
      }
    ],
    "devdoc": {
      "events": {
        "Approval(address,address,uint256)": {
          "details": "Emitted when `owner` enables `approved` to manage the `tokenId` token."
        },
        "ApprovalForAll(address,address,bool)": {
          "details": "Emitted when `owner` enables or disables (`approved`) `operator` to manage all of its assets."
        },
        "ConsecutiveTransfer(uint256,uint256,address,address)": {
          "details": "Emitted when tokens in `fromTokenId` to `toTokenId` (inclusive) is transferred from `from` to `to`, as defined in the [ERC2309](https://eips.ethereum.org/EIPS/eip-2309) standard. See {_mintERC2309} for more details."
        },
        "OwnershipTransferred(address,address)": {
          "details": "This emits when ownership of a contract changes."
        },
        "SubscriptionUpdate(uint256,uint64)": {
          "details": "When a subscription is canceled, the expiration value should also be 0."
        },
        "Transfer(address,address,uint256)": {
          "details": "Emitted when `tokenId` token is transferred from `from` to `to`."
        }
      },
      "kind": "dev",
      "methods": {
        "addEntitlementModule(address)": {
          "params": {
            "entitlement": "The entitlement to add"
          }
        },
        "addImmutableEntitlements(address[])": {
          "params": {
            "entitlements": "The entitlements to add"
          }
        },
        "getEntitlement(address)": {
          "params": {
            "entitlement": "The entitlement to get"
          },
          "returns": {
            "_0": "The entitlement module address"
          }
        },
        "getEntitlements()": {
          "returns": {
            "_0": "The entitlement modules"
          }
        },
        "isEntitledToChannel(bytes32,address,string)": {
          "params": {
            "channelId": "The channel to check",
            "permission": "The permission to check",
            "user": "The user to check"
          },
          "returns": {
            "_0": "True if the user is entitled to the permission, false otherwise"
          }
        },
        "isEntitledToSpace(address,string)": {
          "params": {
            "permission": "The permission to check",
            "user": "The user to check"
          },
          "returns": {
            "_0": "True if the user is entitled to the permission, false otherwise"
          }
        },
        "removeEntitlementModule(address)": {
          "params": {
            "entitlement": "The entitlement to remove"
          }
        }
      },
      "version": 1
    },
    "userdoc": {
      "errors": {
        "ApprovalCallerNotOwnerNorApproved()": [
          {
            "notice": "The caller must own the token or be an approved operator."
          }
        ],
        "ApprovalQueryForNonexistentToken()": [
          {
            "notice": "The token does not exist."
          }
        ],
        "BalanceQueryForZeroAddress()": [
          {
            "notice": "Cannot query the balance for the zero address."
          }
        ],
        "MintERC2309QuantityExceedsLimit()": [
          {
            "notice": "The `quantity` minted with ERC2309 exceeds the safety limit."
          }
        ],
        "MintToZeroAddress()": [
          {
            "notice": "Cannot mint to the zero address."
          }
        ],
        "MintZeroQuantity()": [
          {
            "notice": "The quantity of tokens minted must be more than zero."
          }
        ],
        "OwnerQueryForNonexistentToken()": [
          {
            "notice": "The token does not exist."
          }
        ],
        "OwnershipNotInitializedForExtraData()": [
          {
            "notice": "The `extraData` cannot be set on an unintialized ownership slot."
          }
        ],
        "TransferCallerNotOwnerNorApproved()": [
          {
            "notice": "The caller must own the token or be an approved operator."
          }
        ],
        "TransferFromIncorrectOwner()": [
          {
            "notice": "The token must be owned by `from`."
          }
        ],
        "TransferToNonERC721ReceiverImplementer()": [
          {
            "notice": "Cannot safely transfer to a contract that does not implement the ERC721Receiver interface."
          }
        ],
        "TransferToZeroAddress()": [
          {
            "notice": "Cannot transfer to the zero address."
          }
        ],
        "URIQueryForNonexistentToken()": [
          {
            "notice": "The token does not exist."
          }
        ]
      },
      "events": {
        "SubscriptionUpdate(uint256,uint64)": {
          "notice": "Emitted when a subscription expiration changes"
        }
      },
      "kind": "user",
      "methods": {
        "addEntitlementModule(address)": {
          "notice": "Adds an entitlement to the space"
        },
        "addImmutableEntitlements(address[])": {
          "notice": "Allows the space owner to add immutable entitlements to the space"
        },
        "getEntitlement(address)": {
          "notice": "Gets an entitlement from the space"
        },
        "getEntitlements()": {
          "notice": "Gets all entitlements from the space"
        },
        "isEntitledToChannel(bytes32,address,string)": {
          "notice": "Checks if a user is entitled to a permission in a channel"
        },
        "isEntitledToSpace(address,string)": {
          "notice": "Checks if a user is entitled to a permission in the space"
        },
        "removeEntitlementModule(address)": {
          "notice": "Removes an entitlement from the space"
        }
      },
      "version": 1
    }
  },
  "settings": {
    "compilationTarget": {
      "contracts/src/spaces/facets/entitlements/EntitlementsManager.sol": "EntitlementsManager"
    },
    "evmVersion": "paris",
    "libraries": {},
    "metadata": {
      "appendCBOR": false,
      "bytecodeHash": "none"
    },
    "optimizer": {
      "enabled": true,
      "runs": 200
    },
    "remappings": [
      ":@openzeppelin/=lib/@openzeppelin/",
      ":@prb/math/=lib/@prb/math/src/",
      ":@prb/test/=lib/@prb/test/src/",
      ":account-abstraction/=lib/account-abstraction/contracts/",
      ":base64/=lib/base64/",
      ":ds-test/=lib/ds-test/src/",
      ":forge-std/=lib/forge-std/src/",
      ":hardhat-deploy/=lib/hardhat-deploy/"
    ]
  },
  "sources": {
    "contracts/src/diamond/facets/introspection/IERC165.sol": {
<<<<<<< HEAD
      "keccak256": "0x243cfeefa64ba07bee887b0b03704147f9bd2f25571272a6ebca3ba684af1b00",
      "license": "Apache-2.0",
      "urls": [
        "bzz-raw://1aed67ea7251fad9dbfb58a30f59f7edd81d48d7f6b193b98f957be359653361",
        "dweb:/ipfs/QmQauJL4nFMN3QDutjWezRbBjLX5GsTWt5jeLfkX4JW64T"
      ]
    },
    "contracts/src/diamond/facets/ownable/IERC173.sol": {
      "keccak256": "0xec6475a73e1229430edadb6fd3e32f1599ebb8af78dbbc762d54ded196e534ae",
      "license": "Apache-2.0",
      "urls": [
        "bzz-raw://46e9fef226666c827f408b5d2c9061600fa5233ddf5fcbc3a2b8956d89e8a872",
        "dweb:/ipfs/Qmd6L6wtehyrD8XwKqFD7gG5hJxsBZ1ja6hGSf2dtN4XEx"
      ]
    },
    "contracts/src/diamond/facets/ownable/token/ITokenOwnable.sol": {
      "keccak256": "0x3035bb5eb69a7c939aa038f27eb216b117727beba7d89aa84657c3f24c98b32d",
      "license": "Apache-2.0",
      "urls": [
        "bzz-raw://c1a6860c8105dad4d1b193883ecd700c223ea9b81c096ed86b3d25bd6c9eed7f",
        "dweb:/ipfs/QmVEDbbF6eyZfmqcM1FfedAuCQqiUYpagDmZMhHM4Ap7n9"
      ]
    },
    "contracts/src/diamond/facets/ownable/token/TokenOwnableBase.sol": {
      "keccak256": "0xc5ef68652f692a56131badcf0adb92893d822fd5e0d97dda49a4520d1859a00a",
      "license": "Apache-2.0",
      "urls": [
        "bzz-raw://bf38ee4ec154de7ef7de263241454d98392d6e61caf4582e2145325258bb8fa5",
        "dweb:/ipfs/QmcZGn5KeSPwsTVominE537CDPbTMGoVDgko51onHZoGyW"
      ]
    },
    "contracts/src/diamond/facets/ownable/token/TokenOwnableStorage.sol": {
      "keccak256": "0xb348f08d762f1b4ccda363a361eb6d635b50501e93821fe9911296f86f4374f0",
      "license": "Apache-2.0",
      "urls": [
        "bzz-raw://4416ee362b1485fb1cbae83087f7da85d34fec41a39146bd1fb9f877094df0fc",
        "dweb:/ipfs/QmPiCdrarzwS1YLYLPpcPMFxhkqE5rT9EFLYsVCV2N5Qkf"
      ]
    },
    "contracts/src/diamond/facets/pausable/IPausable.sol": {
      "keccak256": "0xd5cc8d743bd12bbd23526178c11808634527c87e2f6da29dfb6aec75dab56261",
      "license": "Apache-2.0",
      "urls": [
        "bzz-raw://c893da163481570ae2e00e5deae732404261cc0e7143fdc0448145810448c6b6",
        "dweb:/ipfs/QmbyUkcew8vmUXPVLDJ7GjvxMkmTqjhKZWLDYtWEPzZ2SM"
      ]
    },
    "contracts/src/diamond/facets/pausable/PausableBase.sol": {
      "keccak256": "0xa278c9cdc622351a088d6d96759a51972b1720ef72424f1f98e5822dd9fd6438",
      "license": "Apache-2.0",
      "urls": [
        "bzz-raw://379dabb0f68319e89d4b7447c31d5a3d0d2b4ecbce92b07f6e096974f2541c6c",
        "dweb:/ipfs/QmPQPKBYtuNiFDNh9nGCJGtLXP2AqPLkZ7BBTKgQZeaVH1"
      ]
    },
    "contracts/src/diamond/facets/pausable/PausableStorage.sol": {
      "keccak256": "0x54ca45de7b414be27767111aa11f06e9d5deeb3241bb4c9476edda7febd92c07",
      "license": "Apache-2.0",
      "urls": [
        "bzz-raw://0e573c53f32ec5c9c89e68ca9e2153635fcb2694ba261e93389dc360ef98226b",
        "dweb:/ipfs/QmQUfuRRg8zRFzrqfYaay7RyR2L4D4d4vb4c2TtUqb2GhL"
      ]
    },
    "contracts/src/diamond/facets/token/ERC5643/ERC5643Base.sol": {
      "keccak256": "0x08a5e803cae11a5ca3cb43e3243b4af0339cf044fe8a8f33c02eeac6a89771a3",
      "license": "Apache-2.0",
      "urls": [
        "bzz-raw://1b9dffbbd0c961d87eeaa10665ed93a3a919dc53db0e684b76d66b0f7e2a0714",
        "dweb:/ipfs/QmbgTB2swkeRsc7Dc1Wf28cLcKTExw2pzDY66zy5kFLeE8"
      ]
    },
    "contracts/src/diamond/facets/token/ERC5643/ERC5643Storage.sol": {
      "keccak256": "0x5d560d4d09c521bd463e6ea41eb6451a76f815222d9b3a9b15aff5ce56a2e15e",
      "license": "Apache-2.0",
      "urls": [
        "bzz-raw://395630900bc5b43af14ba8b2b9a97357d9b36ed2debfb72b4fab1999294645c7",
        "dweb:/ipfs/QmNa6GUiCLSnL3jRKewzpC5TU5TtYxdNNUhPHTqoZ4sGC7"
      ]
    },
    "contracts/src/diamond/facets/token/ERC5643/IERC5643.sol": {
      "keccak256": "0x3d75267c3894bc9b201b30af94a4587cca8dc3363593a47ee4cc3b9ff27a7218",
      "license": "Apache-2.0",
      "urls": [
        "bzz-raw://3e50378e2ca909177555139f16db11f2fc7f3e97acbc40fc6eea5848bbd61b3f",
        "dweb:/ipfs/Qmdi2FBhdWAAFE8Kr5DFu9qoESLcH1STb7bm7kXxEjrsJB"
      ]
    },
    "contracts/src/diamond/facets/token/ERC721A/ERC721ABase.sol": {
      "keccak256": "0x8e6c8700603a5f50982462009bf0bd6d9167937d75d5d5b4ecaf2be25e48f334",
      "license": "Apache-2.0",
      "urls": [
        "bzz-raw://4003c6a7b68ba9d38baa8a338a747c70048f6ce862b34bd5b8da390a888b73fa",
        "dweb:/ipfs/QmSGRHzFkquMpe6zdDnRBG6e5ngr7QNDHD8ovb4RDACB7W"
      ]
    },
    "contracts/src/diamond/facets/token/ERC721A/ERC721AStorage.sol": {
      "keccak256": "0x8be3fa58d9bb445d169eda30dd35f34e149947eb0572cdb2ced99ed854b8cdc1",
      "license": "Apache-2.0",
      "urls": [
        "bzz-raw://1b3d9b6c0aef7519ce60c08880a551a0579ae1625e16f89a728700f2eb7e075c",
        "dweb:/ipfs/QmZfS4Lt9mZBPpYxehPb5p9VAGGVdKGkHpZyhoKTP2rSUu"
      ]
    },
    "contracts/src/diamond/facets/token/ERC721A/IERC721A.sol": {
      "keccak256": "0xfce3dc8955c337c405c27c7741b7beff81685ed89f2e102fbad517043e20edf9",
      "license": "Apache-2.0",
      "urls": [
        "bzz-raw://6c0ef999aaa971921ba4a4d2190ce5fae92fe15a34a87aac02fd081773fdbe9e",
        "dweb:/ipfs/QmUFD83GFhupZo2d3PafyK5fjqrzFRDnJHEsTGYhHakzUM"
      ]
    },
    "contracts/src/factory/facets/wallet-link/IWalletLink.sol": {
      "keccak256": "0x548d2531215e1387f83265975af58947d37c01ae9ea75cce91147a2468fc653b",
      "license": "Apache-2.0",
      "urls": [
        "bzz-raw://f2300ddc317d8f0e9f24dee7904de69a87325305d913f541a0dc877bba7e1f13",
        "dweb:/ipfs/QmY6kMFdswJnVtkYu415QG5ePjUrS9W1QiXi9VXaLBeRJR"
      ]
    },
    "contracts/src/spaces/entitlements/IEntitlement.sol": {
      "keccak256": "0x84f059cb6d594cbe0a70ed4a10c9b96f82d530c9dba39a5d84e466f5b046b9ca",
      "license": "Apache-2.0",
      "urls": [
        "bzz-raw://68fdceef136a16c8a11e1b354119d39697029ea41db4ae4edc9ea9d68e9c12a3",
        "dweb:/ipfs/QmbCmoo6nMDou5m77JzFBPc2GBJkET5F2eWDEZaXQ5taHf"
      ]
    },
    "contracts/src/spaces/facets/Entitled.sol": {
      "keccak256": "0x60df2d441d103a23e8ff1fa5815399bf58dc25b19030de56c15cf9a84393c62c",
      "license": "Apache-2.0",
      "urls": [
        "bzz-raw://d13b2b6464b4a820ff88aae2a59bf003bc7d61a1e630ac69e0849d54446539b7",
        "dweb:/ipfs/QmZe187XqCCNxmwj3BKGRtyNyEoEga22oqGQe8iao7LQCc"
      ]
    },
    "contracts/src/spaces/facets/banning/BanningBase.sol": {
      "keccak256": "0xa78695942b8e0415e7177d20dd06f596566a649e68c89d1ed15ec90e74a95270",
      "license": "Apache-2.0",
      "urls": [
        "bzz-raw://07c4a45a6d0e3d03752be2a31a07282a39c8f72536e3ad834fd4d183052a879d",
        "dweb:/ipfs/QmP7ww27otUvq2wKy7rewxEAu2JzD5ALwRgJhRBPNKr8EN"
      ]
    },
    "contracts/src/spaces/facets/banning/BanningStorage.sol": {
      "keccak256": "0xd48969bfaf9c8bfc980981818ed96101e858652f5516567c08236ce525487492",
      "license": "Apache-2.0",
      "urls": [
        "bzz-raw://95f1b33fb46ea8d8ed6145d4f646dca4f670712dca81ec75cab5db2dbff6e0f0",
        "dweb:/ipfs/QmPfCAZF3S5ehqKoL2SBg2TEB22TKFuytDNcG8PBa7qVe1"
      ]
    },
    "contracts/src/spaces/facets/banning/IBanning.sol": {
      "keccak256": "0x1983a3e375f4dd8a21be759a637b85ed5e416ca8fc7109153986eb2d4b08a505",
      "license": "Apache-2.0",
      "urls": [
        "bzz-raw://1f5f5a54e4cbaca9e10cc174ba73f5f80b0875d097084a9ebc6b259b2c4c1419",
        "dweb:/ipfs/QmQSfNhhRNkiHeG1XXWVYhQtvuPRyrv72gxuARgsgupjn6"
      ]
    },
    "contracts/src/spaces/facets/delegation/WalletLinkProxyBase.sol": {
      "keccak256": "0xac57b39cf710166b1c2dc1f0c7bf58fb813ceb047312b346a01e31df615c14f2",
      "license": "Apache-2.0",
      "urls": [
        "bzz-raw://e3a22fb662252a0d23980b5a8700084f1a314b60a2f537243c9a5d202105a3a5",
        "dweb:/ipfs/QmXd6ibShjPAtPsyFuo7Wmai8fcbKkfbS48sAhTtXU7Yk9"
      ]
    },
    "contracts/src/spaces/facets/delegation/WalletLinkProxyStorage.sol": {
      "keccak256": "0xe4469f1cf8e5814c8b19b4ac664b904aa786590ece22ae7197abebe9b1bcb9ef",
      "license": "Apache-2.0",
      "urls": [
        "bzz-raw://5a7dea70d2ebaf427c44a4934c18578ab6bdc797a2a7abd4768b86e1a63fce07",
        "dweb:/ipfs/QmYqnqHFfyMdHVsM8XuAttJWeMuGePfmYL9NZx8f8bw8Ek"
      ]
    },
    "contracts/src/spaces/facets/entitlements/EntitlementsManager.sol": {
      "keccak256": "0x6f8dc7de582840ebb848aac12ef145b8c7ec36a704dc79ba706a41f73eb721c0",
      "license": "Apache-2.0",
      "urls": [
        "bzz-raw://68075eb92eb218ac55169c67d8794d72329d2fad919ea370fca0b7554b6d9cef",
        "dweb:/ipfs/QmbsvYgZqZNL3abyimn9K8srDrukFsGFAmKVfBNfvesU3U"
      ]
    },
    "contracts/src/spaces/facets/entitlements/EntitlementsManagerBase.sol": {
      "keccak256": "0x043ba820a71407d23bb2f14f4809f8c6024c90de44e403130a0e3c2998b53cd6",
      "license": "Apache-2.0",
      "urls": [
        "bzz-raw://a161f6aea0bf6796f5b87abe51192796fe4926515ffa927aa3bd3c01d657b951",
        "dweb:/ipfs/QmTZF7rCKaCQ4YRdGSsm1f6T8HCSX2KPzcEFqpvkF3riMi"
      ]
    },
    "contracts/src/spaces/facets/entitlements/EntitlementsManagerService.sol": {
      "keccak256": "0x6f40f5b41ad702ea55bf10f987b3e2b6d02ac527a66be523f06f025cead1867d",
      "license": "Apache-2.0",
      "urls": [
        "bzz-raw://da2012c616b833c5b491735c230be707e4f9b7657b3a71d7bdf52e7c2ba128b9",
        "dweb:/ipfs/Qme4864V46rozVDRWtfYqtpyzE1SzBnqYQQf3iD2rrqiPg"
      ]
    },
    "contracts/src/spaces/facets/entitlements/EntitlementsManagerStorage.sol": {
      "keccak256": "0xc8e97604a9fb7e2f90de70eed0299ad59bbede47563103fc4cdae8b5a90088f8",
      "license": "Apache-2.0",
      "urls": [
        "bzz-raw://01194896393f0e77f617f02bed7da7cee5ec7a2d810a058f9c1be8c2ad99f583",
        "dweb:/ipfs/QmbPtkGzBPHYKwvsM3d26MYJKLbFZ7p253pXJCe8aDzUfK"
      ]
    },
    "contracts/src/spaces/facets/entitlements/IEntitlementsManager.sol": {
      "keccak256": "0x34a60558a6f78d2681dec157ca65a784a5c0b9d7a754ac9795c1a4554ddd4cd6",
      "license": "Apache-2.0",
      "urls": [
        "bzz-raw://9d10e1bf1a7d5fe3edc54f2a6fc634f4b84d68c294958947d47706b4a22f16b1",
        "dweb:/ipfs/QmSezMoHki3UawNg8dkTFAMSqLijw6bdgNVSh3tfyis5Y8"
      ]
    },
    "contracts/src/spaces/facets/membership/MembershipStorage.sol": {
      "keccak256": "0x026bba72193ded7f74f3f2b7c622d0b5a553f81cb85bbb6c83d5922caefb71d3",
      "license": "Apache-2.0",
      "urls": [
        "bzz-raw://db45fd461b1779362a58059bfa92f215f6e7df5f360aeb6319ac0e14433469ee",
        "dweb:/ipfs/QmQfk5dXU8xL9PGPZcgNAtMQxitVT76X176e4PWJCej4v5"
=======
      "keccak256": "0x486758ee326820b0dd468c6a7a90fda8d67d48d3114792c587cee0e8417b366b",
      "license": "MIT",
      "urls": [
        "bzz-raw://b695090abcec8c2d487d73961265030fa4f64ecd84f6d80b85c6c7d4d9142ea0",
        "dweb:/ipfs/QmQTKuV2WEoy6vTCRxL39zEqubLUf9NhoC2BGB19CiYqRq"
      ]
    },
    "contracts/src/diamond/facets/ownable/IERC173.sol": {
      "keccak256": "0x677cebaa56ee33950d04ba5baef02188da026beb7cf669bdf580410cb1f1c303",
      "license": "MIT",
      "urls": [
        "bzz-raw://d5be56219a4ab8d9709db7ffb74c73ee1be268b8f77308ef7a72d8f2820fb30b",
        "dweb:/ipfs/QmeTuAZMwRf3uRHMtHEd7M7LvGyRAEmoCikF4Pb6dCAKXd"
      ]
    },
    "contracts/src/diamond/facets/ownable/token/ITokenOwnable.sol": {
      "keccak256": "0x086fd1151d35e0b231d9d184b93b413721c6f8e96777df597146fc194d346816",
      "license": "MIT",
      "urls": [
        "bzz-raw://e0db5e9362bd9886c65d29a1369cf6450a18dd138f36e479c549a640459c57eb",
        "dweb:/ipfs/QmWY12UEr3DpVFhUyAjKyz9V5pAZPSKcZbNgdqXMusyNUs"
      ]
    },
    "contracts/src/diamond/facets/ownable/token/TokenOwnableBase.sol": {
      "keccak256": "0xeb38d5601e3e5ea48c47722e1f7294e78ad55649961ff7605b8fdeee8f84f0e4",
      "license": "MIT",
      "urls": [
        "bzz-raw://399307a92513cbb97d8f753415fd520598bac64a93871e9b5ce0941275bf3beb",
        "dweb:/ipfs/QmVaPg5DkVNfBPLqg5jPaddaKBhcptHgdyLbNwwnrnN6CQ"
      ]
    },
    "contracts/src/diamond/facets/ownable/token/TokenOwnableStorage.sol": {
      "keccak256": "0xb2646ac976d46fe9b135f0fe5b0ca680279a74d6491c8cc49bc9c212d39da479",
      "license": "MIT",
      "urls": [
        "bzz-raw://413b2dbc619e27f5b43d38c3aee457a2217ad41aece2689fa7913a6756689faf",
        "dweb:/ipfs/QmW8ToN4UN4FZognfXRgBuKqPkYPJhoQrJAU45GpZoX32F"
      ]
    },
    "contracts/src/diamond/facets/pausable/IPausable.sol": {
      "keccak256": "0x3df1579165cc634718d4619e0760ea3c492b2766c2e42328208a38457e103ca1",
      "license": "MIT",
      "urls": [
        "bzz-raw://1c6d3f4e3a3437075fb09c4875cfbf640af5cdc50c31b64e77ff5678dc1a8684",
        "dweb:/ipfs/QmNSnSYZrtNLdQqidpGR6ujbhuxhSr6LJEQBc3pCu6MNNJ"
      ]
    },
    "contracts/src/diamond/facets/pausable/PausableBase.sol": {
      "keccak256": "0xc15f937b2c4844ecf4831fb7bad77c29db231a6a046bbbf4fc60a4066d138cf0",
      "license": "MIT",
      "urls": [
        "bzz-raw://7c787b1d900ab0442f89503a50aba744b7403bb4609c161fae8c9c11a142d6d3",
        "dweb:/ipfs/QmafDG4KCRyetPzLXVjyz4NxUafFKJ8xwGUJEnu7Y3wz8V"
      ]
    },
    "contracts/src/diamond/facets/pausable/PausableStorage.sol": {
      "keccak256": "0x998397ccc66cda4d76d219cf08bdd45eb26f583e0b484670f43d3b59ed64c19f",
      "license": "MIT",
      "urls": [
        "bzz-raw://a153e74c68fc0e2d7aa422d3b169b712a242bbf92da316732c4efd52e31781fd",
        "dweb:/ipfs/QmVtPuvumAG5qRHinmdQn7wkEK3J4HK9gBB5LBDWbeTRNj"
      ]
    },
    "contracts/src/diamond/facets/token/ERC5643/ERC5643Base.sol": {
      "keccak256": "0x21d3c281732e54c93520a4f2cc72cc5af38c517f2a150ee67aa84704a3d78627",
      "license": "MIT",
      "urls": [
        "bzz-raw://52ce7c061da0142a4d775bb85896410d363d4a28c0275d3171a70872344fc9a4",
        "dweb:/ipfs/Qmdwgs3TaC4b83JVn6RG5pJJdCrxb74ZMRqZbYSe5DuqZf"
      ]
    },
    "contracts/src/diamond/facets/token/ERC5643/ERC5643Storage.sol": {
      "keccak256": "0x68cbff071e6a6a6b91b675af567616799435676fbbbebf4f9226e1226d6128b2",
      "license": "MIT",
      "urls": [
        "bzz-raw://2e2c7aee6ef32477733a50ba667cc510c8c165b9a9e146609b1f800acd0e4832",
        "dweb:/ipfs/QmcWAz74x3AR6kpzWdyPWw3iLQ1yHBT3ZVoK6jT7T3LwXq"
      ]
    },
    "contracts/src/diamond/facets/token/ERC5643/IERC5643.sol": {
      "keccak256": "0x82dfa9b4063600f22326a66626284bc1d2dfad2efd89e5057c820d182298f224",
      "license": "MIT",
      "urls": [
        "bzz-raw://7ab9fc298c8239a7469c1a55d052eb904620e31e5183904b5928cb48f27f1615",
        "dweb:/ipfs/QmUn3WWo3s6xDYQosaAURbartVnWAbfUffLjNWR5jrbLjU"
      ]
    },
    "contracts/src/diamond/facets/token/ERC721A/ERC721ABase.sol": {
      "keccak256": "0x27b65225578e0cd90b90ab4ce91c4dfe621b43a58df227d3fdb0494c8f317d62",
      "license": "MIT",
      "urls": [
        "bzz-raw://70db26d8735dd6b7e7a847712603f793728521ebd05ad8640d6068b395dce3ba",
        "dweb:/ipfs/QmYeC1EM3XQWgHjQKpT41TksDFcCzr4Sz8JPRdagFms7mE"
      ]
    },
    "contracts/src/diamond/facets/token/ERC721A/ERC721AStorage.sol": {
      "keccak256": "0x1f85619c07524883b96fd2f3ca92ea3e2343466c0832cc03f6eb1cbb828896f4",
      "license": "MIT",
      "urls": [
        "bzz-raw://06adf57b874d40a123eb3e7bf89cd7f49d29a93c142b26336263529ccd692e04",
        "dweb:/ipfs/QmQAhsfGRBPuBcSE1mqocTvutK9c4NfJPsbN4XQXtbsLey"
      ]
    },
    "contracts/src/diamond/facets/token/ERC721A/IERC721A.sol": {
      "keccak256": "0xb57dee608d37c98c32ac38fa3c84e77f5962cf39a0697815ad209edf55593782",
      "license": "MIT",
      "urls": [
        "bzz-raw://092750f101ae80c5bace9fd53ae87547a0aac6109cd58290609acd2ef489ce9d",
        "dweb:/ipfs/QmREM18vUEQmcmnTSyR4XxHB9Ykqomc9RuCFZcWNiovgbz"
      ]
    },
    "contracts/src/factory/facets/wallet-link/IWalletLink.sol": {
      "keccak256": "0xd5990654ce80ba51a4d30d170720113a7bd4a92ed6fc48f4698c8d15a5ea1eab",
      "license": "MIT",
      "urls": [
        "bzz-raw://0381e604f23647408ec878b6ef611028cb596950b1bda84b5737bace1d94fd20",
        "dweb:/ipfs/QmcVvLxnUk2bS3ULrQthy8ZxdHM5KEmeEQf6NiS5dPL5VW"
      ]
    },
    "contracts/src/spaces/entitlements/IEntitlement.sol": {
      "keccak256": "0x81712a4b9127000ba341966d99395917dcb4b1305eadeddd1e1ad4e562587fdd",
      "license": "MIT",
      "urls": [
        "bzz-raw://df0fcc9d7ed7489786684f5fa8375b277146969021f96f6a9feb81cb39176eca",
        "dweb:/ipfs/QmbxXXeXe6AzXUL8cSoABMx2E2QbRAK2uJXd8TRnDuKSJ8"
      ]
    },
    "contracts/src/spaces/entitlements/rule/IRuleEntitlement.sol": {
      "keccak256": "0x795b58a2ed6205d814e01e58a4a5e88ff69401ee7540d01c4881b7b28f04cfcf",
      "license": "MIT",
      "urls": [
        "bzz-raw://684e395bce3abedfb499ba8b2708a4f0ca9d1b1f73eb0ebc647d4cead0b8fdd1",
        "dweb:/ipfs/QmWz2Eu8UGXYskoBFtFXLBuwDrxUfYDLeQuTCeApALdf97"
      ]
    },
    "contracts/src/spaces/entitlements/user/IUserEntitlement.sol": {
      "keccak256": "0x573a718650f7088b84fe0bc6ec0b85c354c58c842691c66b2e682912455161c9",
      "license": "MIT",
      "urls": [
        "bzz-raw://5b41f88dd0e806b3f61b72f340dbdc53710827b1c8de9bcba6ba11fd1f8ae25a",
        "dweb:/ipfs/QmZZtrWAgx3aLFA2dXuoHtujBqEuxAkHZkMP4FdmEAcQRx"
      ]
    },
    "contracts/src/spaces/facets/Entitled.sol": {
      "keccak256": "0xdd68187d18577806fb2462439af92a13be34b63989ac40282d4aca3456632f8c",
      "license": "MIT",
      "urls": [
        "bzz-raw://77deb7fe3aeb8545373e2612d5fe38c07fb8ceabc309b6b50678a9bf9d4cb98f",
        "dweb:/ipfs/QmVfzGUUf7qAcopMrDGQpeM9gPCgxHtZkZnzUcsPxMt4Ke"
      ]
    },
    "contracts/src/spaces/facets/banning/BanningBase.sol": {
      "keccak256": "0x38c44494221f96568f3efb540a8a6c7af141de95f25caf26df6e8a8333f31249",
      "license": "MIT",
      "urls": [
        "bzz-raw://cf1f509347cab5090655ff8272443d18f9716fea5ef27cd86269ccbd2570aa7e",
        "dweb:/ipfs/QmbF8StzLRGnVvVXWYBowvdULoPPqQkU5hZR548cnRzuVs"
      ]
    },
    "contracts/src/spaces/facets/banning/BanningStorage.sol": {
      "keccak256": "0xcfbf5c113056e569abf23158853ff4877744b22a4bf2bf49a282d04dab23ab17",
      "license": "MIT",
      "urls": [
        "bzz-raw://4f825e97ca65c9cd3bd5885d2fa8b8e5f8f0dcbe227dec064abbbab645685fbe",
        "dweb:/ipfs/QmXAMntxrjzeNUKh9WcyHvzDmnV89vrJ9PkKRceqxJSxZp"
      ]
    },
    "contracts/src/spaces/facets/banning/IBanning.sol": {
      "keccak256": "0x173bebc8fdb71d3ad50fc6d9e8c715af293f3ee28d955670a8485584953b90e2",
      "license": "MIT",
      "urls": [
        "bzz-raw://702725c9956a963e501cf6ff84a40dad3bbfefecae624729c9ab7f6bc0385d18",
        "dweb:/ipfs/QmU9T2tJ4Qs8buBNsiFbbAQUBgaaDiDfh5cAnKmVH8okc1"
      ]
    },
    "contracts/src/spaces/facets/channels/ChannelService.sol": {
      "keccak256": "0xdac0460cb66d31e57593154fb31ccd112dd1d51c34ea6e5ce316250ac5548abb",
      "license": "MIT",
      "urls": [
        "bzz-raw://56c99fa9d482bd02ea96a01e1a960e1678edbbc1a9580511f68543ca194f6fb5",
        "dweb:/ipfs/QmbUjxxkjLCGXVC3bNtWQDas2vJwUmS5NraTGwWiKJAXvH"
      ]
    },
    "contracts/src/spaces/facets/channels/ChannelStorage.sol": {
      "keccak256": "0xeb4174513a652b1571b3a92cbefa80e9d450144e8d07bfb29c863d7d9de9313c",
      "license": "MIT",
      "urls": [
        "bzz-raw://6c3b73c84a2b4a56fcc8bd1fbaa0a8896a2dfc62a7fde07b13c6d8b05dcf8fe6",
        "dweb:/ipfs/QmRPukfmps5ESAR5saLNLJp6GEg1nNCTq5qChGeAjgtLV4"
      ]
    },
    "contracts/src/spaces/facets/delegation/WalletLinkProxyBase.sol": {
      "keccak256": "0xffef403556b46744bd1833e5df57b02eb79e010841b16610e1740bc0dac929b2",
      "license": "MIT",
      "urls": [
        "bzz-raw://1afa30929e8c6b0c69528d328774c98789825a8de53e5945a1e95092bee2ad08",
        "dweb:/ipfs/QmTbCqLJTBHgcMuFwWSTbrgR7uaASJqwqYuku4YkGzTWW1"
      ]
    },
    "contracts/src/spaces/facets/delegation/WalletLinkProxyStorage.sol": {
      "keccak256": "0x9667e475b9ad9f1130583840c9b0594a7512f7edd33163b926b3db21f70d9909",
      "license": "MIT",
      "urls": [
        "bzz-raw://d6271ce56258b1e9150378872d250cfaeb4501b5d0288e8f19f02096114c687f",
        "dweb:/ipfs/QmXSBA2CpLL9BdvZb994JYStgB9fJfsHwgcke6gsD3zybW"
      ]
    },
    "contracts/src/spaces/facets/entitlements/EntitlementsManager.sol": {
      "keccak256": "0x1b0d20ce3f263c49e8c7112b46980092277901dd5c0396172d7787419201e5b5",
      "license": "MIT",
      "urls": [
        "bzz-raw://c986325f1a1b45520e0dd14aa63ce6328dc8be88c8c71075d81eab18cd471a3e",
        "dweb:/ipfs/QmThzS66hcNF6zkUPvwqB9PuNVurqNDzkNtBQnDFyAWWWR"
      ]
    },
    "contracts/src/spaces/facets/entitlements/EntitlementsManagerBase.sol": {
      "keccak256": "0xa6d1da36ed7a9ee87aa95111607fe41484759cc7f94bb1ee3186efae5538a9ea",
      "license": "MIT",
      "urls": [
        "bzz-raw://6f444867de14ecc208834036f7755fe2d415c2877b1eba526796dc4c3fb47b6f",
        "dweb:/ipfs/QmaXXW2yUEzNKaiXf3uZJHwn2vCHGmcPbCRXwGvoQWgFYP"
      ]
    },
    "contracts/src/spaces/facets/entitlements/EntitlementsManagerService.sol": {
      "keccak256": "0x1c52a860e8d0c9d025cdd0e6490aa68e82f0e12450966ed182825299f10dbc54",
      "license": "MIT",
      "urls": [
        "bzz-raw://e82770448781ca94e9f4bf02ac981f6bebc55b2553de7bb8f977bc7335b26d11",
        "dweb:/ipfs/QmSP1gnWqnWEJwf9eFYptd2v6M8kuTa7JzNKtG6DzkzoK6"
      ]
    },
    "contracts/src/spaces/facets/entitlements/EntitlementsManagerStorage.sol": {
      "keccak256": "0x688692231af49bcca80f7da97be12d448b0c20a4338d259d5f654b95c5b046ca",
      "license": "MIT",
      "urls": [
        "bzz-raw://be9964e110363bf68fb4bbb8ff230fecf8c26e695077910ba07163db57030a8e",
        "dweb:/ipfs/QmNS3eUqCQU7H48LtW6hrB9xPGy9DrKCqh7JKWsAtje5dK"
      ]
    },
    "contracts/src/spaces/facets/entitlements/IEntitlementsManager.sol": {
      "keccak256": "0x5ee898213dcafa00f673f6563b55606fe402f04fe7f5629b82c8c5ebb1c53be2",
      "license": "MIT",
      "urls": [
        "bzz-raw://a61570c3e8f9755429d66029b8e7055d4f85f38a107b50c5bd5bf5acefd44ec5",
        "dweb:/ipfs/QmTMA1F8nc3RD5fRSrHC1QhCYCQ37C3JgP3iVyRskNNd4W"
      ]
    },
    "contracts/src/spaces/facets/membership/MembershipStorage.sol": {
      "keccak256": "0xe9085b2b8ec900936853d0f8d7204f11eb5db3aba8c9c72799da62817afed8c0",
      "license": "MIT",
      "urls": [
        "bzz-raw://3fec75bce4b207c375b54dacc0296dc11991f7cc89da0e81e13457ae2120146a",
        "dweb:/ipfs/QmXzZdw5FnTZqpskq3yLguKTRmhLRBVueMVfH6RY4HuSsa"
      ]
    },
    "contracts/src/spaces/facets/roles/IRoles.sol": {
      "keccak256": "0xa69cfbcd989b8794187a56a93deffbefaee8ca456e381ce30f85897893c50272",
      "license": "MIT",
      "urls": [
        "bzz-raw://cf8e9b2711f66eefb949f5b5ead4d72005f1845cd63f22b287fdba3339101bd4",
        "dweb:/ipfs/Qmf7sPY4BgmvZf7p4GBsyVyd4o66yJXMgAmEgpdQAQyBdx"
      ]
    },
    "contracts/src/spaces/facets/roles/RolesBase.sol": {
      "keccak256": "0x4d1fc7b634f3c4f57024ea6cdb6a1835e5a3b754a6310b1f2999bf7123966907",
      "license": "MIT",
      "urls": [
        "bzz-raw://43bbb39827320f40fdfc8b99121c1a0455124e966e3f90352bba50eed532d9e3",
        "dweb:/ipfs/QmPWG2kwJvRBcGXgm1RijjyKUnoR84UoLmAtjGD6vZBC6g"
      ]
    },
    "contracts/src/spaces/facets/roles/RolesStorage.sol": {
      "keccak256": "0xc000f429d628abed048b0f6fe015a0c1505f4880562a981da966cd1e9d44f729",
      "license": "MIT",
      "urls": [
        "bzz-raw://202ca9557330508e576337b60cd145009d2ed9e609030ef6802eb704b79caf7f",
        "dweb:/ipfs/QmRcArv84PmEFbKX9aWFJiJetd3eFUKR2GAPJmJ9c57cwB"
      ]
    },
    "contracts/src/utils/StringSet.sol": {
      "keccak256": "0x2b9880e846f275864e847e8c7079d29a02c4a060c5a9d580fb153ff0e7b49ff6",
      "license": "MIT",
      "urls": [
        "bzz-raw://df9c170f28318746eab23befba1318735652c7d198e273a322a0ff2702680605",
        "dweb:/ipfs/QmanQQi9YiPHb9Cn4wpfQ9VYUi7UZ9iQibLL6V46JPibLu"
      ]
    },
    "contracts/src/utils/Validator.sol": {
      "keccak256": "0x4f469950ab5fb75049aec2b55f9f78ade4bbc3a35e072acaadb2fbe9eab6fb5f",
      "license": "MIT",
      "urls": [
        "bzz-raw://5689fa29f227bdedd2f085799b197a3c807e08a6520b7bcc953bd4f0c286c306",
        "dweb:/ipfs/QmeVULCHP8i43FGhkMs6Y8zxJDiN59f3Pw3bRPc3QdcLCt"
>>>>>>> 3460b7c5
      ]
    },
    "lib/@openzeppelin/contracts/token/ERC721/IERC721.sol": {
      "keccak256": "0x5ef46daa3b58ef2702279d514780316efaa952915ee1aa3396f041ee2982b0b4",
      "license": "MIT",
      "urls": [
        "bzz-raw://2f8f2a76e23b02fc69e8cd24c3cb47da6c7af3a2d6c3a382f8ac25c6e094ade7",
        "dweb:/ipfs/QmPV4ZS4tPVv4mTCf9ejyZ1ai57EEibDRj7mN2ARDCLV5n"
      ]
    },
    "lib/@openzeppelin/contracts/utils/introspection/IERC165.sol": {
      "keccak256": "0x4296879f55019b23e135000eb36896057e7101fb7fb859c5ef690cf14643757b",
      "license": "MIT",
      "urls": [
        "bzz-raw://87b3541437c8c443ccd36795e56a338ed12855eec17f8da624511b8d1a7e14df",
        "dweb:/ipfs/QmeJQCtZrQjtJLr6u7ZHWeH3pBnjtLWzvRrKViAi7UZqxL"
      ]
    },
    "lib/@openzeppelin/contracts/utils/structs/EnumerableSet.sol": {
      "keccak256": "0x86c1470cbfd878491e5de030072b647352d36bd27122cffb928970b1945282aa",
      "license": "MIT",
      "urls": [
        "bzz-raw://ad85dd393ee0a1917c57046abc5155f51f77844b2c6a42c05c1b8dd26d6ff3c1",
        "dweb:/ipfs/QmNqYc8To2NdnpP6E1tGz7t6A7beuENde5yovwov5pW1fA"
      ]
    }
  },
  "version": 1
}<|MERGE_RESOLUTION|>--- conflicted
+++ resolved
@@ -188,80 +188,26 @@
       },
       {
         "inputs": [],
-<<<<<<< HEAD
         "name": "TransferCallerNotOwnerNorApproved",
-=======
-        "name": "Roles__EntitlementAlreadyExists",
->>>>>>> 3460b7c5
-        "type": "error"
-      },
-      {
-        "inputs": [],
-<<<<<<< HEAD
+        "type": "error"
+      },
+      {
+        "inputs": [],
         "name": "TransferFromIncorrectOwner",
-=======
-        "name": "Roles__EntitlementDoesNotExist",
->>>>>>> 3460b7c5
-        "type": "error"
-      },
-      {
-        "inputs": [],
-<<<<<<< HEAD
+        "type": "error"
+      },
+      {
+        "inputs": [],
         "name": "TransferToNonERC721ReceiverImplementer",
-=======
-        "name": "Roles__InvalidEntitlementAddress",
->>>>>>> 3460b7c5
-        "type": "error"
-      },
-      {
-        "inputs": [],
-<<<<<<< HEAD
+        "type": "error"
+      },
+      {
+        "inputs": [],
         "name": "TransferToZeroAddress",
-=======
-        "name": "Roles__InvalidPermission",
->>>>>>> 3460b7c5
-        "type": "error"
-      },
-      {
-        "inputs": [],
-<<<<<<< HEAD
-=======
-        "name": "Roles__PermissionAlreadyExists",
-        "type": "error"
-      },
-      {
-        "inputs": [],
-        "name": "Roles__PermissionDoesNotExist",
-        "type": "error"
-      },
-      {
-        "inputs": [],
-        "name": "Roles__RoleDoesNotExist",
-        "type": "error"
-      },
-      {
-        "inputs": [],
-        "name": "TransferCallerNotOwnerNorApproved",
-        "type": "error"
-      },
-      {
-        "inputs": [],
-        "name": "TransferFromIncorrectOwner",
-        "type": "error"
-      },
-      {
-        "inputs": [],
-        "name": "TransferToNonERC721ReceiverImplementer",
-        "type": "error"
-      },
-      {
-        "inputs": [],
-        "name": "TransferToZeroAddress",
-        "type": "error"
-      },
-      {
-        "inputs": [],
->>>>>>> 3460b7c5
+        "type": "error"
+      },
+      {
+        "inputs": [],
         "name": "URIQueryForNonexistentToken",
         "type": "error"
       },
@@ -434,66 +380,6 @@
         ],
         "name": "Paused",
         "type": "event"
-<<<<<<< HEAD
-=======
-      },
-      {
-        "anonymous": false,
-        "inputs": [
-          {
-            "indexed": true,
-            "internalType": "address",
-            "name": "creator",
-            "type": "address"
-          },
-          {
-            "indexed": true,
-            "internalType": "uint256",
-            "name": "roleId",
-            "type": "uint256"
-          }
-        ],
-        "name": "RoleCreated",
-        "type": "event"
-      },
-      {
-        "anonymous": false,
-        "inputs": [
-          {
-            "indexed": true,
-            "internalType": "address",
-            "name": "remover",
-            "type": "address"
-          },
-          {
-            "indexed": true,
-            "internalType": "uint256",
-            "name": "roleId",
-            "type": "uint256"
-          }
-        ],
-        "name": "RoleRemoved",
-        "type": "event"
-      },
-      {
-        "anonymous": false,
-        "inputs": [
-          {
-            "indexed": true,
-            "internalType": "address",
-            "name": "updater",
-            "type": "address"
-          },
-          {
-            "indexed": true,
-            "internalType": "uint256",
-            "name": "roleId",
-            "type": "uint256"
-          }
-        ],
-        "name": "RoleUpdated",
-        "type": "event"
->>>>>>> 3460b7c5
       },
       {
         "anonymous": false,
@@ -633,44 +519,8 @@
             "internalType": "struct IEntitlementsManagerBase.Entitlement",
             "name": "",
             "type": "tuple"
-<<<<<<< HEAD
-          }
-        ],
-=======
-          }
-        ],
-        "stateMutability": "view",
-        "type": "function"
-      },
-      {
-        "inputs": [
-          {
-            "internalType": "string",
-            "name": "permission",
-            "type": "string"
-          }
-        ],
-        "name": "getEntitlementDataByPermission",
-        "outputs": [
-          {
-            "components": [
-              {
-                "internalType": "string",
-                "name": "entitlementType",
-                "type": "string"
-              },
-              {
-                "internalType": "bytes",
-                "name": "entitlementData",
-                "type": "bytes"
-              }
-            ],
-            "internalType": "struct IEntitlementsManager.EntitlementData[]",
-            "name": "",
-            "type": "tuple[]"
-          }
-        ],
->>>>>>> 3460b7c5
+          }
+        ],
         "stateMutability": "view",
         "type": "function"
       },
@@ -976,229 +826,6 @@
   },
   "sources": {
     "contracts/src/diamond/facets/introspection/IERC165.sol": {
-<<<<<<< HEAD
-      "keccak256": "0x243cfeefa64ba07bee887b0b03704147f9bd2f25571272a6ebca3ba684af1b00",
-      "license": "Apache-2.0",
-      "urls": [
-        "bzz-raw://1aed67ea7251fad9dbfb58a30f59f7edd81d48d7f6b193b98f957be359653361",
-        "dweb:/ipfs/QmQauJL4nFMN3QDutjWezRbBjLX5GsTWt5jeLfkX4JW64T"
-      ]
-    },
-    "contracts/src/diamond/facets/ownable/IERC173.sol": {
-      "keccak256": "0xec6475a73e1229430edadb6fd3e32f1599ebb8af78dbbc762d54ded196e534ae",
-      "license": "Apache-2.0",
-      "urls": [
-        "bzz-raw://46e9fef226666c827f408b5d2c9061600fa5233ddf5fcbc3a2b8956d89e8a872",
-        "dweb:/ipfs/Qmd6L6wtehyrD8XwKqFD7gG5hJxsBZ1ja6hGSf2dtN4XEx"
-      ]
-    },
-    "contracts/src/diamond/facets/ownable/token/ITokenOwnable.sol": {
-      "keccak256": "0x3035bb5eb69a7c939aa038f27eb216b117727beba7d89aa84657c3f24c98b32d",
-      "license": "Apache-2.0",
-      "urls": [
-        "bzz-raw://c1a6860c8105dad4d1b193883ecd700c223ea9b81c096ed86b3d25bd6c9eed7f",
-        "dweb:/ipfs/QmVEDbbF6eyZfmqcM1FfedAuCQqiUYpagDmZMhHM4Ap7n9"
-      ]
-    },
-    "contracts/src/diamond/facets/ownable/token/TokenOwnableBase.sol": {
-      "keccak256": "0xc5ef68652f692a56131badcf0adb92893d822fd5e0d97dda49a4520d1859a00a",
-      "license": "Apache-2.0",
-      "urls": [
-        "bzz-raw://bf38ee4ec154de7ef7de263241454d98392d6e61caf4582e2145325258bb8fa5",
-        "dweb:/ipfs/QmcZGn5KeSPwsTVominE537CDPbTMGoVDgko51onHZoGyW"
-      ]
-    },
-    "contracts/src/diamond/facets/ownable/token/TokenOwnableStorage.sol": {
-      "keccak256": "0xb348f08d762f1b4ccda363a361eb6d635b50501e93821fe9911296f86f4374f0",
-      "license": "Apache-2.0",
-      "urls": [
-        "bzz-raw://4416ee362b1485fb1cbae83087f7da85d34fec41a39146bd1fb9f877094df0fc",
-        "dweb:/ipfs/QmPiCdrarzwS1YLYLPpcPMFxhkqE5rT9EFLYsVCV2N5Qkf"
-      ]
-    },
-    "contracts/src/diamond/facets/pausable/IPausable.sol": {
-      "keccak256": "0xd5cc8d743bd12bbd23526178c11808634527c87e2f6da29dfb6aec75dab56261",
-      "license": "Apache-2.0",
-      "urls": [
-        "bzz-raw://c893da163481570ae2e00e5deae732404261cc0e7143fdc0448145810448c6b6",
-        "dweb:/ipfs/QmbyUkcew8vmUXPVLDJ7GjvxMkmTqjhKZWLDYtWEPzZ2SM"
-      ]
-    },
-    "contracts/src/diamond/facets/pausable/PausableBase.sol": {
-      "keccak256": "0xa278c9cdc622351a088d6d96759a51972b1720ef72424f1f98e5822dd9fd6438",
-      "license": "Apache-2.0",
-      "urls": [
-        "bzz-raw://379dabb0f68319e89d4b7447c31d5a3d0d2b4ecbce92b07f6e096974f2541c6c",
-        "dweb:/ipfs/QmPQPKBYtuNiFDNh9nGCJGtLXP2AqPLkZ7BBTKgQZeaVH1"
-      ]
-    },
-    "contracts/src/diamond/facets/pausable/PausableStorage.sol": {
-      "keccak256": "0x54ca45de7b414be27767111aa11f06e9d5deeb3241bb4c9476edda7febd92c07",
-      "license": "Apache-2.0",
-      "urls": [
-        "bzz-raw://0e573c53f32ec5c9c89e68ca9e2153635fcb2694ba261e93389dc360ef98226b",
-        "dweb:/ipfs/QmQUfuRRg8zRFzrqfYaay7RyR2L4D4d4vb4c2TtUqb2GhL"
-      ]
-    },
-    "contracts/src/diamond/facets/token/ERC5643/ERC5643Base.sol": {
-      "keccak256": "0x08a5e803cae11a5ca3cb43e3243b4af0339cf044fe8a8f33c02eeac6a89771a3",
-      "license": "Apache-2.0",
-      "urls": [
-        "bzz-raw://1b9dffbbd0c961d87eeaa10665ed93a3a919dc53db0e684b76d66b0f7e2a0714",
-        "dweb:/ipfs/QmbgTB2swkeRsc7Dc1Wf28cLcKTExw2pzDY66zy5kFLeE8"
-      ]
-    },
-    "contracts/src/diamond/facets/token/ERC5643/ERC5643Storage.sol": {
-      "keccak256": "0x5d560d4d09c521bd463e6ea41eb6451a76f815222d9b3a9b15aff5ce56a2e15e",
-      "license": "Apache-2.0",
-      "urls": [
-        "bzz-raw://395630900bc5b43af14ba8b2b9a97357d9b36ed2debfb72b4fab1999294645c7",
-        "dweb:/ipfs/QmNa6GUiCLSnL3jRKewzpC5TU5TtYxdNNUhPHTqoZ4sGC7"
-      ]
-    },
-    "contracts/src/diamond/facets/token/ERC5643/IERC5643.sol": {
-      "keccak256": "0x3d75267c3894bc9b201b30af94a4587cca8dc3363593a47ee4cc3b9ff27a7218",
-      "license": "Apache-2.0",
-      "urls": [
-        "bzz-raw://3e50378e2ca909177555139f16db11f2fc7f3e97acbc40fc6eea5848bbd61b3f",
-        "dweb:/ipfs/Qmdi2FBhdWAAFE8Kr5DFu9qoESLcH1STb7bm7kXxEjrsJB"
-      ]
-    },
-    "contracts/src/diamond/facets/token/ERC721A/ERC721ABase.sol": {
-      "keccak256": "0x8e6c8700603a5f50982462009bf0bd6d9167937d75d5d5b4ecaf2be25e48f334",
-      "license": "Apache-2.0",
-      "urls": [
-        "bzz-raw://4003c6a7b68ba9d38baa8a338a747c70048f6ce862b34bd5b8da390a888b73fa",
-        "dweb:/ipfs/QmSGRHzFkquMpe6zdDnRBG6e5ngr7QNDHD8ovb4RDACB7W"
-      ]
-    },
-    "contracts/src/diamond/facets/token/ERC721A/ERC721AStorage.sol": {
-      "keccak256": "0x8be3fa58d9bb445d169eda30dd35f34e149947eb0572cdb2ced99ed854b8cdc1",
-      "license": "Apache-2.0",
-      "urls": [
-        "bzz-raw://1b3d9b6c0aef7519ce60c08880a551a0579ae1625e16f89a728700f2eb7e075c",
-        "dweb:/ipfs/QmZfS4Lt9mZBPpYxehPb5p9VAGGVdKGkHpZyhoKTP2rSUu"
-      ]
-    },
-    "contracts/src/diamond/facets/token/ERC721A/IERC721A.sol": {
-      "keccak256": "0xfce3dc8955c337c405c27c7741b7beff81685ed89f2e102fbad517043e20edf9",
-      "license": "Apache-2.0",
-      "urls": [
-        "bzz-raw://6c0ef999aaa971921ba4a4d2190ce5fae92fe15a34a87aac02fd081773fdbe9e",
-        "dweb:/ipfs/QmUFD83GFhupZo2d3PafyK5fjqrzFRDnJHEsTGYhHakzUM"
-      ]
-    },
-    "contracts/src/factory/facets/wallet-link/IWalletLink.sol": {
-      "keccak256": "0x548d2531215e1387f83265975af58947d37c01ae9ea75cce91147a2468fc653b",
-      "license": "Apache-2.0",
-      "urls": [
-        "bzz-raw://f2300ddc317d8f0e9f24dee7904de69a87325305d913f541a0dc877bba7e1f13",
-        "dweb:/ipfs/QmY6kMFdswJnVtkYu415QG5ePjUrS9W1QiXi9VXaLBeRJR"
-      ]
-    },
-    "contracts/src/spaces/entitlements/IEntitlement.sol": {
-      "keccak256": "0x84f059cb6d594cbe0a70ed4a10c9b96f82d530c9dba39a5d84e466f5b046b9ca",
-      "license": "Apache-2.0",
-      "urls": [
-        "bzz-raw://68fdceef136a16c8a11e1b354119d39697029ea41db4ae4edc9ea9d68e9c12a3",
-        "dweb:/ipfs/QmbCmoo6nMDou5m77JzFBPc2GBJkET5F2eWDEZaXQ5taHf"
-      ]
-    },
-    "contracts/src/spaces/facets/Entitled.sol": {
-      "keccak256": "0x60df2d441d103a23e8ff1fa5815399bf58dc25b19030de56c15cf9a84393c62c",
-      "license": "Apache-2.0",
-      "urls": [
-        "bzz-raw://d13b2b6464b4a820ff88aae2a59bf003bc7d61a1e630ac69e0849d54446539b7",
-        "dweb:/ipfs/QmZe187XqCCNxmwj3BKGRtyNyEoEga22oqGQe8iao7LQCc"
-      ]
-    },
-    "contracts/src/spaces/facets/banning/BanningBase.sol": {
-      "keccak256": "0xa78695942b8e0415e7177d20dd06f596566a649e68c89d1ed15ec90e74a95270",
-      "license": "Apache-2.0",
-      "urls": [
-        "bzz-raw://07c4a45a6d0e3d03752be2a31a07282a39c8f72536e3ad834fd4d183052a879d",
-        "dweb:/ipfs/QmP7ww27otUvq2wKy7rewxEAu2JzD5ALwRgJhRBPNKr8EN"
-      ]
-    },
-    "contracts/src/spaces/facets/banning/BanningStorage.sol": {
-      "keccak256": "0xd48969bfaf9c8bfc980981818ed96101e858652f5516567c08236ce525487492",
-      "license": "Apache-2.0",
-      "urls": [
-        "bzz-raw://95f1b33fb46ea8d8ed6145d4f646dca4f670712dca81ec75cab5db2dbff6e0f0",
-        "dweb:/ipfs/QmPfCAZF3S5ehqKoL2SBg2TEB22TKFuytDNcG8PBa7qVe1"
-      ]
-    },
-    "contracts/src/spaces/facets/banning/IBanning.sol": {
-      "keccak256": "0x1983a3e375f4dd8a21be759a637b85ed5e416ca8fc7109153986eb2d4b08a505",
-      "license": "Apache-2.0",
-      "urls": [
-        "bzz-raw://1f5f5a54e4cbaca9e10cc174ba73f5f80b0875d097084a9ebc6b259b2c4c1419",
-        "dweb:/ipfs/QmQSfNhhRNkiHeG1XXWVYhQtvuPRyrv72gxuARgsgupjn6"
-      ]
-    },
-    "contracts/src/spaces/facets/delegation/WalletLinkProxyBase.sol": {
-      "keccak256": "0xac57b39cf710166b1c2dc1f0c7bf58fb813ceb047312b346a01e31df615c14f2",
-      "license": "Apache-2.0",
-      "urls": [
-        "bzz-raw://e3a22fb662252a0d23980b5a8700084f1a314b60a2f537243c9a5d202105a3a5",
-        "dweb:/ipfs/QmXd6ibShjPAtPsyFuo7Wmai8fcbKkfbS48sAhTtXU7Yk9"
-      ]
-    },
-    "contracts/src/spaces/facets/delegation/WalletLinkProxyStorage.sol": {
-      "keccak256": "0xe4469f1cf8e5814c8b19b4ac664b904aa786590ece22ae7197abebe9b1bcb9ef",
-      "license": "Apache-2.0",
-      "urls": [
-        "bzz-raw://5a7dea70d2ebaf427c44a4934c18578ab6bdc797a2a7abd4768b86e1a63fce07",
-        "dweb:/ipfs/QmYqnqHFfyMdHVsM8XuAttJWeMuGePfmYL9NZx8f8bw8Ek"
-      ]
-    },
-    "contracts/src/spaces/facets/entitlements/EntitlementsManager.sol": {
-      "keccak256": "0x6f8dc7de582840ebb848aac12ef145b8c7ec36a704dc79ba706a41f73eb721c0",
-      "license": "Apache-2.0",
-      "urls": [
-        "bzz-raw://68075eb92eb218ac55169c67d8794d72329d2fad919ea370fca0b7554b6d9cef",
-        "dweb:/ipfs/QmbsvYgZqZNL3abyimn9K8srDrukFsGFAmKVfBNfvesU3U"
-      ]
-    },
-    "contracts/src/spaces/facets/entitlements/EntitlementsManagerBase.sol": {
-      "keccak256": "0x043ba820a71407d23bb2f14f4809f8c6024c90de44e403130a0e3c2998b53cd6",
-      "license": "Apache-2.0",
-      "urls": [
-        "bzz-raw://a161f6aea0bf6796f5b87abe51192796fe4926515ffa927aa3bd3c01d657b951",
-        "dweb:/ipfs/QmTZF7rCKaCQ4YRdGSsm1f6T8HCSX2KPzcEFqpvkF3riMi"
-      ]
-    },
-    "contracts/src/spaces/facets/entitlements/EntitlementsManagerService.sol": {
-      "keccak256": "0x6f40f5b41ad702ea55bf10f987b3e2b6d02ac527a66be523f06f025cead1867d",
-      "license": "Apache-2.0",
-      "urls": [
-        "bzz-raw://da2012c616b833c5b491735c230be707e4f9b7657b3a71d7bdf52e7c2ba128b9",
-        "dweb:/ipfs/Qme4864V46rozVDRWtfYqtpyzE1SzBnqYQQf3iD2rrqiPg"
-      ]
-    },
-    "contracts/src/spaces/facets/entitlements/EntitlementsManagerStorage.sol": {
-      "keccak256": "0xc8e97604a9fb7e2f90de70eed0299ad59bbede47563103fc4cdae8b5a90088f8",
-      "license": "Apache-2.0",
-      "urls": [
-        "bzz-raw://01194896393f0e77f617f02bed7da7cee5ec7a2d810a058f9c1be8c2ad99f583",
-        "dweb:/ipfs/QmbPtkGzBPHYKwvsM3d26MYJKLbFZ7p253pXJCe8aDzUfK"
-      ]
-    },
-    "contracts/src/spaces/facets/entitlements/IEntitlementsManager.sol": {
-      "keccak256": "0x34a60558a6f78d2681dec157ca65a784a5c0b9d7a754ac9795c1a4554ddd4cd6",
-      "license": "Apache-2.0",
-      "urls": [
-        "bzz-raw://9d10e1bf1a7d5fe3edc54f2a6fc634f4b84d68c294958947d47706b4a22f16b1",
-        "dweb:/ipfs/QmSezMoHki3UawNg8dkTFAMSqLijw6bdgNVSh3tfyis5Y8"
-      ]
-    },
-    "contracts/src/spaces/facets/membership/MembershipStorage.sol": {
-      "keccak256": "0x026bba72193ded7f74f3f2b7c622d0b5a553f81cb85bbb6c83d5922caefb71d3",
-      "license": "Apache-2.0",
-      "urls": [
-        "bzz-raw://db45fd461b1779362a58059bfa92f215f6e7df5f360aeb6319ac0e14433469ee",
-        "dweb:/ipfs/QmQfk5dXU8xL9PGPZcgNAtMQxitVT76X176e4PWJCej4v5"
-=======
       "keccak256": "0x486758ee326820b0dd468c6a7a90fda8d67d48d3114792c587cee0e8417b366b",
       "license": "MIT",
       "urls": [
@@ -1326,22 +953,6 @@
         "dweb:/ipfs/QmbxXXeXe6AzXUL8cSoABMx2E2QbRAK2uJXd8TRnDuKSJ8"
       ]
     },
-    "contracts/src/spaces/entitlements/rule/IRuleEntitlement.sol": {
-      "keccak256": "0x795b58a2ed6205d814e01e58a4a5e88ff69401ee7540d01c4881b7b28f04cfcf",
-      "license": "MIT",
-      "urls": [
-        "bzz-raw://684e395bce3abedfb499ba8b2708a4f0ca9d1b1f73eb0ebc647d4cead0b8fdd1",
-        "dweb:/ipfs/QmWz2Eu8UGXYskoBFtFXLBuwDrxUfYDLeQuTCeApALdf97"
-      ]
-    },
-    "contracts/src/spaces/entitlements/user/IUserEntitlement.sol": {
-      "keccak256": "0x573a718650f7088b84fe0bc6ec0b85c354c58c842691c66b2e682912455161c9",
-      "license": "MIT",
-      "urls": [
-        "bzz-raw://5b41f88dd0e806b3f61b72f340dbdc53710827b1c8de9bcba6ba11fd1f8ae25a",
-        "dweb:/ipfs/QmZZtrWAgx3aLFA2dXuoHtujBqEuxAkHZkMP4FdmEAcQRx"
-      ]
-    },
     "contracts/src/spaces/facets/Entitled.sol": {
       "keccak256": "0xdd68187d18577806fb2462439af92a13be34b63989ac40282d4aca3456632f8c",
       "license": "MIT",
@@ -1374,22 +985,6 @@
         "dweb:/ipfs/QmU9T2tJ4Qs8buBNsiFbbAQUBgaaDiDfh5cAnKmVH8okc1"
       ]
     },
-    "contracts/src/spaces/facets/channels/ChannelService.sol": {
-      "keccak256": "0xdac0460cb66d31e57593154fb31ccd112dd1d51c34ea6e5ce316250ac5548abb",
-      "license": "MIT",
-      "urls": [
-        "bzz-raw://56c99fa9d482bd02ea96a01e1a960e1678edbbc1a9580511f68543ca194f6fb5",
-        "dweb:/ipfs/QmbUjxxkjLCGXVC3bNtWQDas2vJwUmS5NraTGwWiKJAXvH"
-      ]
-    },
-    "contracts/src/spaces/facets/channels/ChannelStorage.sol": {
-      "keccak256": "0xeb4174513a652b1571b3a92cbefa80e9d450144e8d07bfb29c863d7d9de9313c",
-      "license": "MIT",
-      "urls": [
-        "bzz-raw://6c3b73c84a2b4a56fcc8bd1fbaa0a8896a2dfc62a7fde07b13c6d8b05dcf8fe6",
-        "dweb:/ipfs/QmRPukfmps5ESAR5saLNLJp6GEg1nNCTq5qChGeAjgtLV4"
-      ]
-    },
     "contracts/src/spaces/facets/delegation/WalletLinkProxyBase.sol": {
       "keccak256": "0xffef403556b46744bd1833e5df57b02eb79e010841b16610e1740bc0dac929b2",
       "license": "MIT",
@@ -1407,11 +1002,11 @@
       ]
     },
     "contracts/src/spaces/facets/entitlements/EntitlementsManager.sol": {
-      "keccak256": "0x1b0d20ce3f263c49e8c7112b46980092277901dd5c0396172d7787419201e5b5",
-      "license": "MIT",
-      "urls": [
-        "bzz-raw://c986325f1a1b45520e0dd14aa63ce6328dc8be88c8c71075d81eab18cd471a3e",
-        "dweb:/ipfs/QmThzS66hcNF6zkUPvwqB9PuNVurqNDzkNtBQnDFyAWWWR"
+      "keccak256": "0x4163f353ac5ee7b67d8bacc796413bbdc1cc75e8d1842283ba4b1bc7f53fad65",
+      "license": "MIT",
+      "urls": [
+        "bzz-raw://46d4a94f88a1ad6db9c7c66964a6ef96bee560c583a1cb5344b000ffb6b2045c",
+        "dweb:/ipfs/QmaMEP7RrWAzsZsEow4U3iSF5vPPt9MLNViXPpigQLvSzZ"
       ]
     },
     "contracts/src/spaces/facets/entitlements/EntitlementsManagerBase.sol": {
@@ -1439,11 +1034,11 @@
       ]
     },
     "contracts/src/spaces/facets/entitlements/IEntitlementsManager.sol": {
-      "keccak256": "0x5ee898213dcafa00f673f6563b55606fe402f04fe7f5629b82c8c5ebb1c53be2",
-      "license": "MIT",
-      "urls": [
-        "bzz-raw://a61570c3e8f9755429d66029b8e7055d4f85f38a107b50c5bd5bf5acefd44ec5",
-        "dweb:/ipfs/QmTMA1F8nc3RD5fRSrHC1QhCYCQ37C3JgP3iVyRskNNd4W"
+      "keccak256": "0x3be8ab93ad7f1417c0b0f6aa3f74dca36034464085d40fd2e94f3b31ff5be03d",
+      "license": "MIT",
+      "urls": [
+        "bzz-raw://4e97436fca686896a1ffc56dd64f58997775bef504e0568c62ba4d103a99939c",
+        "dweb:/ipfs/QmWn5wvuuEFDhnqXJcJVb69ndDmhUMXWdUGYKR2VBfLsEw"
       ]
     },
     "contracts/src/spaces/facets/membership/MembershipStorage.sol": {
@@ -1452,47 +1047,6 @@
       "urls": [
         "bzz-raw://3fec75bce4b207c375b54dacc0296dc11991f7cc89da0e81e13457ae2120146a",
         "dweb:/ipfs/QmXzZdw5FnTZqpskq3yLguKTRmhLRBVueMVfH6RY4HuSsa"
-      ]
-    },
-    "contracts/src/spaces/facets/roles/IRoles.sol": {
-      "keccak256": "0xa69cfbcd989b8794187a56a93deffbefaee8ca456e381ce30f85897893c50272",
-      "license": "MIT",
-      "urls": [
-        "bzz-raw://cf8e9b2711f66eefb949f5b5ead4d72005f1845cd63f22b287fdba3339101bd4",
-        "dweb:/ipfs/Qmf7sPY4BgmvZf7p4GBsyVyd4o66yJXMgAmEgpdQAQyBdx"
-      ]
-    },
-    "contracts/src/spaces/facets/roles/RolesBase.sol": {
-      "keccak256": "0x4d1fc7b634f3c4f57024ea6cdb6a1835e5a3b754a6310b1f2999bf7123966907",
-      "license": "MIT",
-      "urls": [
-        "bzz-raw://43bbb39827320f40fdfc8b99121c1a0455124e966e3f90352bba50eed532d9e3",
-        "dweb:/ipfs/QmPWG2kwJvRBcGXgm1RijjyKUnoR84UoLmAtjGD6vZBC6g"
-      ]
-    },
-    "contracts/src/spaces/facets/roles/RolesStorage.sol": {
-      "keccak256": "0xc000f429d628abed048b0f6fe015a0c1505f4880562a981da966cd1e9d44f729",
-      "license": "MIT",
-      "urls": [
-        "bzz-raw://202ca9557330508e576337b60cd145009d2ed9e609030ef6802eb704b79caf7f",
-        "dweb:/ipfs/QmRcArv84PmEFbKX9aWFJiJetd3eFUKR2GAPJmJ9c57cwB"
-      ]
-    },
-    "contracts/src/utils/StringSet.sol": {
-      "keccak256": "0x2b9880e846f275864e847e8c7079d29a02c4a060c5a9d580fb153ff0e7b49ff6",
-      "license": "MIT",
-      "urls": [
-        "bzz-raw://df9c170f28318746eab23befba1318735652c7d198e273a322a0ff2702680605",
-        "dweb:/ipfs/QmanQQi9YiPHb9Cn4wpfQ9VYUi7UZ9iQibLL6V46JPibLu"
-      ]
-    },
-    "contracts/src/utils/Validator.sol": {
-      "keccak256": "0x4f469950ab5fb75049aec2b55f9f78ade4bbc3a35e072acaadb2fbe9eab6fb5f",
-      "license": "MIT",
-      "urls": [
-        "bzz-raw://5689fa29f227bdedd2f085799b197a3c807e08a6520b7bcc953bd4f0c286c306",
-        "dweb:/ipfs/QmeVULCHP8i43FGhkMs6Y8zxJDiN59f3Pw3bRPc3QdcLCt"
->>>>>>> 3460b7c5
       ]
     },
     "lib/@openzeppelin/contracts/token/ERC721/IERC721.sol": {
