{
  "compiler": {
    "version": "0.8.24+commit.e11b9ed9"
  },
  "language": "Solidity",
  "output": {
    "abi": [
      {
        "inputs": [
          {
            "internalType": "address",
            "name": "module",
            "type": "address"
          }
        ],
        "name": "InvalidPricingModule",
        "type": "error"
      },
      {
        "anonymous": false,
        "inputs": [
          {
            "indexed": true,
            "internalType": "address",
            "name": "module",
            "type": "address"
          }
        ],
        "name": "PricingModuleAdded",
        "type": "event"
      },
      {
        "anonymous": false,
        "inputs": [
          {
            "indexed": true,
            "internalType": "address",
            "name": "module",
            "type": "address"
          }
        ],
        "name": "PricingModuleRemoved",
        "type": "event"
      },
      {
        "anonymous": false,
        "inputs": [
          {
            "indexed": true,
            "internalType": "address",
            "name": "module",
            "type": "address"
          }
        ],
        "name": "PricingModuleUpdated",
        "type": "event"
      }
    ],
    "devdoc": {
      "kind": "dev",
      "methods": {},
      "version": 1
    },
    "userdoc": {
      "kind": "user",
      "methods": {},
      "version": 1
    }
  },
  "settings": {
    "compilationTarget": {
      "contracts/src/factory/facets/architect/pricing/IPricingModules.sol": "IPricingModulesBase"
    },
    "evmVersion": "paris",
    "libraries": {},
    "metadata": {
      "appendCBOR": false,
      "bytecodeHash": "none"
    },
    "optimizer": {
      "enabled": true,
      "runs": 200
    },
    "remappings": [
      ":@openzeppelin/=lib/@openzeppelin/",
      ":@prb/math/=lib/@prb/math/src/",
      ":@prb/test/=lib/@prb/test/src/",
      ":account-abstraction/=lib/account-abstraction/contracts/",
      ":base64/=lib/base64/",
      ":ds-test/=lib/ds-test/src/",
      ":forge-std/=lib/forge-std/src/",
      ":hardhat-deploy/=lib/hardhat-deploy/"
    ]
  },
  "sources": {
    "contracts/src/factory/facets/architect/pricing/IPricingModules.sol": {
<<<<<<< HEAD
      "keccak256": "0xbfe90223b87a2fa178024ec2b94dc45a8950b707d76dc54e6743439e8fc0d73e",
      "license": "Apache-2.0",
      "urls": [
        "bzz-raw://73bfdc19b81b36d3c8d7aaa0c6d2701d54b8eeb0613e4c0f6184d1d9e2189716",
        "dweb:/ipfs/QmSqZaPpb4A3AtjqE4cRXXjre9fQ87fv8P7ycsKmpC4NHU"
=======
      "keccak256": "0xa45fcd2bb5037c0b9b80bb02a3a4bd00fa99598a8d9e0a5ee2dff7a04c670171",
      "license": "MIT",
      "urls": [
        "bzz-raw://15f95100f32791a9aa2e3cc47fb9cd58542e9250834bfc38756012cc4baaa786",
        "dweb:/ipfs/QmYGPF6HQLoq5bCgMYW1AyT2Vz1H12Lt8LDdmzTadN5Ppm"
>>>>>>> 3460b7c5
      ]
    }
  },
  "version": 1
}<|MERGE_RESOLUTION|>--- conflicted
+++ resolved
@@ -94,19 +94,11 @@
   },
   "sources": {
     "contracts/src/factory/facets/architect/pricing/IPricingModules.sol": {
-<<<<<<< HEAD
-      "keccak256": "0xbfe90223b87a2fa178024ec2b94dc45a8950b707d76dc54e6743439e8fc0d73e",
-      "license": "Apache-2.0",
-      "urls": [
-        "bzz-raw://73bfdc19b81b36d3c8d7aaa0c6d2701d54b8eeb0613e4c0f6184d1d9e2189716",
-        "dweb:/ipfs/QmSqZaPpb4A3AtjqE4cRXXjre9fQ87fv8P7ycsKmpC4NHU"
-=======
       "keccak256": "0xa45fcd2bb5037c0b9b80bb02a3a4bd00fa99598a8d9e0a5ee2dff7a04c670171",
       "license": "MIT",
       "urls": [
         "bzz-raw://15f95100f32791a9aa2e3cc47fb9cd58542e9250834bfc38756012cc4baaa786",
         "dweb:/ipfs/QmYGPF6HQLoq5bCgMYW1AyT2Vz1H12Lt8LDdmzTadN5Ppm"
->>>>>>> 3460b7c5
       ]
     }
   },
