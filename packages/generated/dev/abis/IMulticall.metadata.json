{
  "compiler": {
    "version": "0.8.24+commit.e11b9ed9"
  },
  "language": "Solidity",
  "output": {
    "abi": [
      {
        "inputs": [
          {
            "internalType": "bytes[]",
            "name": "data",
            "type": "bytes[]"
          }
        ],
        "name": "multicall",
        "outputs": [
          {
            "internalType": "bytes[]",
            "name": "results",
            "type": "bytes[]"
          }
        ],
        "stateMutability": "nonpayable",
        "type": "function"
      }
    ],
    "devdoc": {
      "kind": "dev",
      "methods": {
        "multicall(bytes[])": {
          "params": {
            "data": "array of function call data payloads"
          },
          "returns": {
            "results": "array of function call results"
          }
        }
      },
      "title": "Interface for the Multicall utility contract",
      "version": 1
    },
    "userdoc": {
      "kind": "user",
      "methods": {
        "multicall(bytes[])": {
          "notice": "batch function calls to the contract and return the results of each"
        }
      },
      "version": 1
    }
  },
  "settings": {
    "compilationTarget": {
      "contracts/src/diamond/utils/multicall/IMulticall.sol": "IMulticall"
    },
    "evmVersion": "paris",
    "libraries": {},
    "metadata": {
      "appendCBOR": false,
      "bytecodeHash": "none"
    },
    "optimizer": {
      "enabled": true,
      "runs": 200
    },
    "remappings": [
      ":@openzeppelin/=lib/@openzeppelin/",
      ":@prb/math/=lib/@prb/math/src/",
      ":@prb/test/=lib/@prb/test/src/",
      ":account-abstraction/=lib/account-abstraction/contracts/",
      ":base64/=lib/base64/",
      ":ds-test/=lib/ds-test/src/",
      ":forge-std/=lib/forge-std/src/",
      ":hardhat-deploy/=lib/hardhat-deploy/"
    ]
  },
  "sources": {
    "contracts/src/diamond/utils/multicall/IMulticall.sol": {
<<<<<<< HEAD
      "keccak256": "0x0f1a1884b290dc829323fa6d01e0dedc785ff582e9dbffd52e44e6f2fc7beff6",
      "license": "Apache-2.0",
      "urls": [
        "bzz-raw://1ce824d7f2b31f53a807bf6d6d7e9d0eaaf2d81b75fa316cda616e29cb4669a9",
        "dweb:/ipfs/QmWyiRtGKtX6Kfng8Az2ujKDZdqjnfwxMuD1rQEZz6aki5"
=======
      "keccak256": "0x6dc9ea0a61c25be2ccf2812ae27c4044d2471b113862f242ef5d11fba1167ec1",
      "license": "MIT",
      "urls": [
        "bzz-raw://31d7c5626cb8817e9a638b42dac9d19eafdbb5e7db50a54a667bf9a8e469e0e8",
        "dweb:/ipfs/Qmex9vaHpj8wPwG31Rvft9oXtdLeK1JRCrzgGSVMqszRGZ"
>>>>>>> 3460b7c5
      ]
    }
  },
  "version": 1
}<|MERGE_RESOLUTION|>--- conflicted
+++ resolved
@@ -77,19 +77,11 @@
   },
   "sources": {
     "contracts/src/diamond/utils/multicall/IMulticall.sol": {
-<<<<<<< HEAD
-      "keccak256": "0x0f1a1884b290dc829323fa6d01e0dedc785ff582e9dbffd52e44e6f2fc7beff6",
-      "license": "Apache-2.0",
-      "urls": [
-        "bzz-raw://1ce824d7f2b31f53a807bf6d6d7e9d0eaaf2d81b75fa316cda616e29cb4669a9",
-        "dweb:/ipfs/QmWyiRtGKtX6Kfng8Az2ujKDZdqjnfwxMuD1rQEZz6aki5"
-=======
       "keccak256": "0x6dc9ea0a61c25be2ccf2812ae27c4044d2471b113862f242ef5d11fba1167ec1",
       "license": "MIT",
       "urls": [
         "bzz-raw://31d7c5626cb8817e9a638b42dac9d19eafdbb5e7db50a54a667bf9a8e469e0e8",
         "dweb:/ipfs/Qmex9vaHpj8wPwG31Rvft9oXtdLeK1JRCrzgGSVMqszRGZ"
->>>>>>> 3460b7c5
       ]
     }
   },
