{
  "compiler": {
    "version": "0.8.24+commit.e11b9ed9"
  },
  "language": "Solidity",
  "output": {
    "abi": [
      {
        "inputs": [
          {
            "internalType": "address",
            "name": "target",
            "type": "address"
          }
        ],
        "type": "error",
        "name": "AddressEmptyCode"
      },
      {
        "inputs": [
          {
            "internalType": "address",
            "name": "account",
            "type": "address"
          }
        ],
        "type": "error",
        "name": "AddressInsufficientBalance"
      },
      {
        "inputs": [],
        "type": "error",
        "name": "ApprovalCallerNotOwnerNorApproved"
      },
      {
        "inputs": [],
        "type": "error",
        "name": "ApprovalQueryForNonexistentToken"
      },
      {
        "inputs": [],
        "type": "error",
        "name": "BalanceQueryForZeroAddress"
      },
      {
        "inputs": [
          {
            "internalType": "uint256",
            "name": "tokenId",
            "type": "uint256"
          }
        ],
        "type": "error",
        "name": "Banning__AlreadyBanned"
      },
      {
        "inputs": [],
        "type": "error",
        "name": "Banning__CannotBanOwner"
      },
      {
        "inputs": [],
        "type": "error",
        "name": "Banning__CannotBanSelf"
      },
      {
        "inputs": [
          {
            "internalType": "uint256",
            "name": "tokenId",
            "type": "uint256"
          }
        ],
        "type": "error",
        "name": "Banning__InvalidTokenId"
      },
      {
        "inputs": [
          {
            "internalType": "uint256",
            "name": "tokenId",
            "type": "uint256"
          }
        ],
        "type": "error",
        "name": "Banning__NotBanned"
      },
      {
        "inputs": [],
        "type": "error",
        "name": "ERC5643__DurationZero"
      },
      {
        "inputs": [
          {
            "internalType": "uint256",
            "name": "tokenId",
            "type": "uint256"
          }
        ],
        "type": "error",
        "name": "ERC5643__InvalidTokenId"
      },
      {
        "inputs": [],
        "type": "error",
        "name": "ERC5643__NotApprovedOrOwner"
      },
      {
        "inputs": [
          {
            "internalType": "uint256",
            "name": "tokenId",
            "type": "uint256"
          }
        ],
        "type": "error",
        "name": "ERC5643__SubscriptionNotRenewable"
      },
      {
        "inputs": [],
        "type": "error",
        "name": "Entitlement__InvalidValue"
      },
      {
        "inputs": [],
        "type": "error",
        "name": "Entitlement__NotAllowed"
      },
      {
        "inputs": [],
        "type": "error",
        "name": "Entitlement__NotMember"
      },
      {
        "inputs": [],
        "type": "error",
        "name": "Entitlement__ValueAlreadyExists"
      },
      {
        "inputs": [],
        "type": "error",
        "name": "FailedInnerCall"
      },
      {
        "inputs": [],
        "type": "error",
        "name": "Initializable_InInitializingState"
      },
      {
        "inputs": [],
        "type": "error",
        "name": "Initializable_NotInInitializingState"
      },
      {
        "inputs": [],
        "type": "error",
        "name": "Introspection_AlreadySupported"
      },
      {
        "inputs": [],
        "type": "error",
        "name": "Introspection_NotSupported"
      },
      {
        "inputs": [],
        "type": "error",
        "name": "MintERC2309QuantityExceedsLimit"
      },
      {
        "inputs": [],
        "type": "error",
        "name": "MintToZeroAddress"
      },
      {
        "inputs": [],
        "type": "error",
<<<<<<< HEAD
        "name": "Initializable_InInitializingState"
=======
        "name": "MintZeroQuantity"
      },
      {
        "inputs": [
          {
            "internalType": "address",
            "name": "account",
            "type": "address"
          }
        ],
        "type": "error",
        "name": "Ownable__NotOwner"
>>>>>>> 86568885
      },
      {
        "inputs": [],
        "type": "error",
<<<<<<< HEAD
        "name": "Initializable_NotInInitializingState"
=======
        "name": "Ownable__ZeroAddress"
>>>>>>> 86568885
      },
      {
        "inputs": [],
        "type": "error",
<<<<<<< HEAD
        "name": "Introspection_AlreadySupported"
=======
        "name": "OwnerQueryForNonexistentToken"
>>>>>>> 86568885
      },
      {
        "inputs": [],
        "type": "error",
<<<<<<< HEAD
        "name": "Introspection_NotSupported"
=======
        "name": "OwnershipNotInitializedForExtraData"
>>>>>>> 86568885
      },
      {
        "inputs": [],
        "type": "error",
<<<<<<< HEAD
        "name": "Platform__InvalidFeeRecipient"
=======
        "name": "Pausable__NotPaused"
>>>>>>> 86568885
      },
      {
        "inputs": [],
        "type": "error",
<<<<<<< HEAD
        "name": "Platform__InvalidMembershipBps"
=======
        "name": "Pausable__Paused"
>>>>>>> 86568885
      },
      {
        "inputs": [],
        "type": "error",
<<<<<<< HEAD
        "name": "Platform__InvalidMembershipDuration"
=======
        "name": "Prepay__InvalidAddress"
>>>>>>> 86568885
      },
      {
        "inputs": [],
        "type": "error",
<<<<<<< HEAD
        "name": "Platform__InvalidMembershipMinPrice"
=======
        "name": "Prepay__InvalidAmount"
>>>>>>> 86568885
      },
      {
        "inputs": [],
        "type": "error",
<<<<<<< HEAD
        "name": "Platform__InvalidMembershipMintLimit"
=======
        "name": "Prepay__InvalidMembership"
>>>>>>> 86568885
      },
      {
        "inputs": [],
        "type": "error",
<<<<<<< HEAD
        "name": "PrepayBase__InvalidAddress"
=======
        "name": "Prepay__InvalidSupplyAmount"
>>>>>>> 86568885
      },
      {
        "inputs": [],
        "type": "error",
<<<<<<< HEAD
        "name": "PrepayBase__InvalidAmount"
=======
        "name": "ReentrancyGuard__ReentrantCall"
      },
      {
        "inputs": [
          {
            "internalType": "address",
            "name": "token",
            "type": "address"
          }
        ],
        "type": "error",
        "name": "SafeERC20FailedOperation"
>>>>>>> 86568885
      },
      {
        "inputs": [],
        "type": "error",
<<<<<<< HEAD
        "name": "PrepayBase__InvalidMembership"
=======
        "name": "TransferCallerNotOwnerNorApproved"
>>>>>>> 86568885
      },
      {
        "inputs": [],
        "type": "error",
<<<<<<< HEAD
        "name": "ReentrancyGuard__ReentrantCall"
=======
        "name": "TransferFromIncorrectOwner"
      },
      {
        "inputs": [],
        "type": "error",
        "name": "TransferToNonERC721ReceiverImplementer"
      },
      {
        "inputs": [],
        "type": "error",
        "name": "TransferToZeroAddress"
      },
      {
        "inputs": [],
        "type": "error",
        "name": "URIQueryForNonexistentToken"
      },
      {
        "inputs": [
          {
            "internalType": "address",
            "name": "owner",
            "type": "address",
            "indexed": true
          },
          {
            "internalType": "address",
            "name": "approved",
            "type": "address",
            "indexed": true
          },
          {
            "internalType": "uint256",
            "name": "tokenId",
            "type": "uint256",
            "indexed": true
          }
        ],
        "type": "event",
        "name": "Approval",
        "anonymous": false
      },
      {
        "inputs": [
          {
            "internalType": "address",
            "name": "owner",
            "type": "address",
            "indexed": true
          },
          {
            "internalType": "address",
            "name": "operator",
            "type": "address",
            "indexed": true
          },
          {
            "internalType": "bool",
            "name": "approved",
            "type": "bool",
            "indexed": false
          }
        ],
        "type": "event",
        "name": "ApprovalForAll",
        "anonymous": false
      },
      {
        "inputs": [
          {
            "internalType": "address",
            "name": "moderator",
            "type": "address",
            "indexed": true
          },
          {
            "internalType": "uint256",
            "name": "tokenId",
            "type": "uint256",
            "indexed": true
          }
        ],
        "type": "event",
        "name": "Banned",
        "anonymous": false
      },
      {
        "inputs": [
          {
            "internalType": "uint256",
            "name": "fromTokenId",
            "type": "uint256",
            "indexed": true
          },
          {
            "internalType": "uint256",
            "name": "toTokenId",
            "type": "uint256",
            "indexed": false
          },
          {
            "internalType": "address",
            "name": "from",
            "type": "address",
            "indexed": true
          },
          {
            "internalType": "address",
            "name": "to",
            "type": "address",
            "indexed": true
          }
        ],
        "type": "event",
        "name": "ConsecutiveTransfer",
        "anonymous": false
>>>>>>> 86568885
      },
      {
        "inputs": [
          {
            "internalType": "uint32",
            "name": "version",
            "type": "uint32",
            "indexed": false
          }
        ],
        "type": "event",
        "name": "Initialized",
        "anonymous": false
      },
      {
        "inputs": [
          {
            "internalType": "bytes4",
            "name": "interfaceId",
            "type": "bytes4",
            "indexed": true
          }
        ],
        "type": "event",
        "name": "InterfaceAdded",
        "anonymous": false
      },
      {
        "inputs": [
          {
            "internalType": "bytes4",
            "name": "interfaceId",
            "type": "bytes4",
            "indexed": true
          }
        ],
        "type": "event",
        "name": "InterfaceRemoved",
        "anonymous": false
      },
      {
        "inputs": [
          {
            "internalType": "address",
<<<<<<< HEAD
            "name": "recipient",
=======
            "name": "previousOwner",
            "type": "address",
            "indexed": true
          },
          {
            "internalType": "address",
            "name": "newOwner",
>>>>>>> 86568885
            "type": "address",
            "indexed": true
          }
        ],
        "type": "event",
<<<<<<< HEAD
        "name": "PlatformFeeRecipientSet",
=======
        "name": "OwnershipTransferred",
>>>>>>> 86568885
        "anonymous": false
      },
      {
        "inputs": [
          {
<<<<<<< HEAD
            "internalType": "uint16",
            "name": "bps",
            "type": "uint16",
=======
            "internalType": "address",
            "name": "account",
            "type": "address",
>>>>>>> 86568885
            "indexed": false
          }
        ],
        "type": "event",
<<<<<<< HEAD
        "name": "PlatformMembershipBpsSet",
=======
        "name": "Paused",
>>>>>>> 86568885
        "anonymous": false
      },
      {
        "inputs": [
          {
            "internalType": "uint256",
<<<<<<< HEAD
            "name": "duration",
=======
            "name": "supply",
>>>>>>> 86568885
            "type": "uint256",
            "indexed": false
          }
        ],
        "type": "event",
<<<<<<< HEAD
        "name": "PlatformMembershipDurationSet",
=======
        "name": "Prepay__Prepaid",
>>>>>>> 86568885
        "anonymous": false
      },
      {
        "inputs": [
          {
            "internalType": "uint256",
<<<<<<< HEAD
            "name": "fee",
            "type": "uint256",
=======
            "name": "tokenId",
            "type": "uint256",
            "indexed": true
          },
          {
            "internalType": "uint64",
            "name": "expiration",
            "type": "uint64",
>>>>>>> 86568885
            "indexed": false
          }
        ],
        "type": "event",
<<<<<<< HEAD
        "name": "PlatformMembershipFeeSet",
=======
        "name": "SubscriptionUpdate",
>>>>>>> 86568885
        "anonymous": false
      },
      {
        "inputs": [
          {
<<<<<<< HEAD
            "internalType": "uint256",
            "name": "minPrice",
            "type": "uint256",
            "indexed": false
          }
        ],
        "type": "event",
        "name": "PlatformMembershipMinPriceSet",
=======
            "internalType": "address",
            "name": "from",
            "type": "address",
            "indexed": true
          },
          {
            "internalType": "address",
            "name": "to",
            "type": "address",
            "indexed": true
          },
          {
            "internalType": "uint256",
            "name": "tokenId",
            "type": "uint256",
            "indexed": true
          }
        ],
        "type": "event",
        "name": "Transfer",
>>>>>>> 86568885
        "anonymous": false
      },
      {
        "inputs": [
          {
<<<<<<< HEAD
            "internalType": "uint256",
            "name": "limit",
            "type": "uint256",
            "indexed": false
          }
        ],
        "type": "event",
        "name": "PlatformMembershipMintLimitSet",
=======
            "internalType": "address",
            "name": "moderator",
            "type": "address",
            "indexed": true
          },
          {
            "internalType": "uint256",
            "name": "tokenId",
            "type": "uint256",
            "indexed": true
          }
        ],
        "type": "event",
        "name": "Unbanned",
>>>>>>> 86568885
        "anonymous": false
      },
      {
        "inputs": [
          {
            "internalType": "address",
<<<<<<< HEAD
            "name": "membership",
            "type": "address",
            "indexed": true
          },
          {
            "internalType": "uint256",
            "name": "supply",
            "type": "uint256",
=======
            "name": "account",
            "type": "address",
>>>>>>> 86568885
            "indexed": false
          }
        ],
        "type": "event",
<<<<<<< HEAD
        "name": "PrepayBase__Prepaid",
=======
        "name": "Unpaused",
>>>>>>> 86568885
        "anonymous": false
      },
      {
        "inputs": [],
        "stateMutability": "nonpayable",
        "type": "function",
        "name": "__PrepayFacet_init"
      },
      {
        "inputs": [
          {
            "internalType": "uint256",
            "name": "supply",
            "type": "uint256"
          }
        ],
        "stateMutability": "view",
        "type": "function",
        "name": "calculateMembershipPrepayFee",
        "outputs": [
          {
            "internalType": "uint256",
            "name": "",
            "type": "uint256"
          }
        ]
      },
      {
<<<<<<< HEAD
        "inputs": [
          {
            "internalType": "address",
            "name": "account",
            "type": "address"
          }
        ],
=======
        "inputs": [],
>>>>>>> 86568885
        "stateMutability": "view",
        "type": "function",
        "name": "prepaidMembershipSupply",
        "outputs": [
          {
            "internalType": "uint256",
            "name": "",
            "type": "uint256"
          }
        ]
      },
      {
        "inputs": [
          {
            "internalType": "uint256",
            "name": "supply",
            "type": "uint256"
          }
        ],
        "stateMutability": "payable",
        "type": "function",
        "name": "prepayMembership"
      }
    ],
    "devdoc": {
      "kind": "dev",
      "methods": {
        "calculateMembershipPrepayFee(uint256)": {
          "params": {
            "supply": "The supply to calculate the fee for"
          },
          "returns": {
            "_0": "The fee"
          }
        },
        "prepaidMembershipSupply()": {
          "returns": {
            "_0": "The remaining prepaid supply"
          }
        },
        "prepayMembership(uint256)": {
          "params": {
            "supply": "The amount of memberships to prepay"
          }
        }
      },
      "version": 1
    },
    "userdoc": {
      "kind": "user",
      "methods": {
        "calculateMembershipPrepayFee(uint256)": {
          "notice": "Calculate the prepay fee for a given supply"
        },
        "prepaidMembershipSupply()": {
          "notice": "Get the prepaid supply"
        },
        "prepayMembership(uint256)": {
          "notice": "Prepay a membership"
        }
      },
      "version": 1
    }
  },
  "settings": {
    "remappings": [
      "@openzeppelin/=lib/@openzeppelin/",
      "@prb/math/=lib/@prb/math/src/",
      "@prb/test/=lib/@prb/test/src/",
      "account-abstraction/=lib/account-abstraction/contracts/",
      "base64/=lib/base64/",
      "ds-test/=lib/ds-test/src/",
      "forge-std/=lib/forge-std/src/",
      "hardhat-deploy/=lib/hardhat-deploy/"
    ],
    "optimizer": {
      "enabled": true,
      "runs": 200
    },
    "metadata": {
      "bytecodeHash": "none",
      "appendCBOR": false
    },
    "compilationTarget": {
<<<<<<< HEAD
      "contracts/src/factory/facets/prepay/PrepayFacet.sol": "PrepayFacet"
=======
      "contracts/src/spaces/facets/prepay/PrepayFacet.sol": "PrepayFacet"
>>>>>>> 86568885
    },
    "evmVersion": "paris",
    "libraries": {}
  },
  "sources": {
    "contracts/src/diamond/facets/Facet.sol": {
      "keccak256": "0x931702541a5e4a2756665e53baf1b04aa0418d5a9c635e519058905e21ae0c57",
      "urls": [
        "bzz-raw://b785043acac69be2d2545bc4492b2c08b6e931a53737f8508baf3f98c8743863",
        "dweb:/ipfs/QmeLzqURWDmXHJftmMXRsywdJw96CNDB9DQmgTpG1woYvc"
      ],
      "license": "MIT"
    },
    "contracts/src/diamond/facets/initializable/Initializable.sol": {
      "keccak256": "0xe02e99665b5acb22d5c508c3bda97c35acd2597ce0a58569a19cc12f0010da90",
      "urls": [
        "bzz-raw://b586a51dbe63e8763ae0b2b3dadd5c8559f47bc8cbaa0e9fe52aaec4c3677552",
        "dweb:/ipfs/QmRtaVikg6YDwzUAtY7WV793taZgT1ZxyMB4PLAEqGBeCC"
      ],
      "license": "MIT"
    },
    "contracts/src/diamond/facets/initializable/InitializableStorage.sol": {
      "keccak256": "0xf8170e6977d685c218f65185478fbb9916e64f63aab1dcd195056438466f458a",
      "urls": [
        "bzz-raw://83ea3cf77f012eef93d10593e3beded36b449611063fd8dfbdb44e4346f87eb4",
        "dweb:/ipfs/QmVasL7QnxXEmiUsLJzpfig8717zLUhZfyQxiBbFGDEVVg"
      ],
      "license": "MIT"
    },
    "contracts/src/diamond/facets/introspection/IERC165.sol": {
      "keccak256": "0x486758ee326820b0dd468c6a7a90fda8d67d48d3114792c587cee0e8417b366b",
      "urls": [
        "bzz-raw://b695090abcec8c2d487d73961265030fa4f64ecd84f6d80b85c6c7d4d9142ea0",
        "dweb:/ipfs/QmQTKuV2WEoy6vTCRxL39zEqubLUf9NhoC2BGB19CiYqRq"
      ],
      "license": "MIT"
    },
    "contracts/src/diamond/facets/introspection/IntrospectionBase.sol": {
      "keccak256": "0x93ac0d2f738615e69dbcfd5fa6ac5840ec48329ac92094605638bcf2abd6708f",
      "urls": [
        "bzz-raw://fbcb2cd0e47b6ef39bec6cbdeedf6e292e8849d4e25f4bb6c72ee574446b02f1",
        "dweb:/ipfs/QmcDwxFALaQBLbsGsjdttkQkE48PdKWq43XY7f34MxqZSw"
      ],
      "license": "MIT"
    },
    "contracts/src/diamond/facets/introspection/IntrospectionStorage.sol": {
      "keccak256": "0x306f41ef86bc5050a28c1dbf855d3f6f623be4aebc0a0f96474dae85979f7763",
      "urls": [
        "bzz-raw://dbad6f8e6685690ae75f6c9066972a45400b45307245feab8990af18a4c38e91",
        "dweb:/ipfs/QmcTUqiSL1z2nwokpNNsXQkjVTaFdFJiM2exguZpPDDXEM"
      ],
      "license": "MIT"
    },
    "contracts/src/diamond/facets/ownable/IERC173.sol": {
      "keccak256": "0x677cebaa56ee33950d04ba5baef02188da026beb7cf669bdf580410cb1f1c303",
      "urls": [
        "bzz-raw://d5be56219a4ab8d9709db7ffb74c73ee1be268b8f77308ef7a72d8f2820fb30b",
        "dweb:/ipfs/QmeTuAZMwRf3uRHMtHEd7M7LvGyRAEmoCikF4Pb6dCAKXd"
      ],
      "license": "MIT"
<<<<<<< HEAD
=======
    },
    "contracts/src/diamond/facets/ownable/token/ITokenOwnable.sol": {
      "keccak256": "0x086fd1151d35e0b231d9d184b93b413721c6f8e96777df597146fc194d346816",
      "urls": [
        "bzz-raw://e0db5e9362bd9886c65d29a1369cf6450a18dd138f36e479c549a640459c57eb",
        "dweb:/ipfs/QmWY12UEr3DpVFhUyAjKyz9V5pAZPSKcZbNgdqXMusyNUs"
      ],
      "license": "MIT"
    },
    "contracts/src/diamond/facets/ownable/token/TokenOwnableBase.sol": {
      "keccak256": "0xeb38d5601e3e5ea48c47722e1f7294e78ad55649961ff7605b8fdeee8f84f0e4",
      "urls": [
        "bzz-raw://399307a92513cbb97d8f753415fd520598bac64a93871e9b5ce0941275bf3beb",
        "dweb:/ipfs/QmVaPg5DkVNfBPLqg5jPaddaKBhcptHgdyLbNwwnrnN6CQ"
      ],
      "license": "MIT"
    },
    "contracts/src/diamond/facets/ownable/token/TokenOwnableStorage.sol": {
      "keccak256": "0xb2646ac976d46fe9b135f0fe5b0ca680279a74d6491c8cc49bc9c212d39da479",
      "urls": [
        "bzz-raw://413b2dbc619e27f5b43d38c3aee457a2217ad41aece2689fa7913a6756689faf",
        "dweb:/ipfs/QmW8ToN4UN4FZognfXRgBuKqPkYPJhoQrJAU45GpZoX32F"
      ],
      "license": "MIT"
    },
    "contracts/src/diamond/facets/pausable/IPausable.sol": {
      "keccak256": "0x3df1579165cc634718d4619e0760ea3c492b2766c2e42328208a38457e103ca1",
      "urls": [
        "bzz-raw://1c6d3f4e3a3437075fb09c4875cfbf640af5cdc50c31b64e77ff5678dc1a8684",
        "dweb:/ipfs/QmNSnSYZrtNLdQqidpGR6ujbhuxhSr6LJEQBc3pCu6MNNJ"
      ],
      "license": "MIT"
    },
    "contracts/src/diamond/facets/pausable/PausableBase.sol": {
      "keccak256": "0xc15f937b2c4844ecf4831fb7bad77c29db231a6a046bbbf4fc60a4066d138cf0",
      "urls": [
        "bzz-raw://7c787b1d900ab0442f89503a50aba744b7403bb4609c161fae8c9c11a142d6d3",
        "dweb:/ipfs/QmafDG4KCRyetPzLXVjyz4NxUafFKJ8xwGUJEnu7Y3wz8V"
      ],
      "license": "MIT"
    },
    "contracts/src/diamond/facets/pausable/PausableStorage.sol": {
      "keccak256": "0x998397ccc66cda4d76d219cf08bdd45eb26f583e0b484670f43d3b59ed64c19f",
      "urls": [
        "bzz-raw://a153e74c68fc0e2d7aa422d3b169b712a242bbf92da316732c4efd52e31781fd",
        "dweb:/ipfs/QmVtPuvumAG5qRHinmdQn7wkEK3J4HK9gBB5LBDWbeTRNj"
      ],
      "license": "MIT"
>>>>>>> 86568885
    },
    "contracts/src/diamond/facets/reentrancy/IReentrancyGuard.sol": {
      "keccak256": "0x89ad30ac5476efd023189fca20b13214fe5541ea5fff11760e00f229c62c896e",
      "urls": [
        "bzz-raw://fc04fb0c48333cb0f4b84b01e50498d60510d52495c3772f0bf632773ec47a7d",
        "dweb:/ipfs/QmQUuYriat7eRRsPUHTeD2CDEwHzYxqW6qix7xf44kWByo"
      ],
      "license": "MIT"
    },
    "contracts/src/diamond/facets/reentrancy/ReentrancyGuard.sol": {
      "keccak256": "0xb481ee6684d1589254563cb5c318b1eb75f6f15f96baecbd5f5e42b72b7a5003",
      "urls": [
        "bzz-raw://70e1bafcd0779c6241ee7716ae2058dd6f7d5a75bb211f5bfcb9aefa434228f8",
        "dweb:/ipfs/QmSbsdGjL1be4VBjgWrk5CodWGvszXZt5HX32PxhvXTZ5Y"
      ],
      "license": "MIT"
    },
    "contracts/src/diamond/facets/reentrancy/ReentrancyGuardStorage.sol": {
      "keccak256": "0xe4a08e5712446357756a6da7b65ae80845732dfebac180bd478caaf64dfc790e",
      "urls": [
        "bzz-raw://09f5691ae9aedbe094cc83a0e8a4272c4d6dd5f57e69fec5870b148f2d94395e",
        "dweb:/ipfs/QmTLHQWuRp1L45oRV8oWWbk4Y4MMNYW1Rp9WUJ86gzVVRv"
      ],
      "license": "MIT"
<<<<<<< HEAD
=======
    },
    "contracts/src/diamond/facets/token/ERC5643/ERC5643Base.sol": {
      "keccak256": "0x21d3c281732e54c93520a4f2cc72cc5af38c517f2a150ee67aa84704a3d78627",
      "urls": [
        "bzz-raw://52ce7c061da0142a4d775bb85896410d363d4a28c0275d3171a70872344fc9a4",
        "dweb:/ipfs/Qmdwgs3TaC4b83JVn6RG5pJJdCrxb74ZMRqZbYSe5DuqZf"
      ],
      "license": "MIT"
    },
    "contracts/src/diamond/facets/token/ERC5643/ERC5643Storage.sol": {
      "keccak256": "0x68cbff071e6a6a6b91b675af567616799435676fbbbebf4f9226e1226d6128b2",
      "urls": [
        "bzz-raw://2e2c7aee6ef32477733a50ba667cc510c8c165b9a9e146609b1f800acd0e4832",
        "dweb:/ipfs/QmcWAz74x3AR6kpzWdyPWw3iLQ1yHBT3ZVoK6jT7T3LwXq"
      ],
      "license": "MIT"
    },
    "contracts/src/diamond/facets/token/ERC5643/IERC5643.sol": {
      "keccak256": "0x82dfa9b4063600f22326a66626284bc1d2dfad2efd89e5057c820d182298f224",
      "urls": [
        "bzz-raw://7ab9fc298c8239a7469c1a55d052eb904620e31e5183904b5928cb48f27f1615",
        "dweb:/ipfs/QmUn3WWo3s6xDYQosaAURbartVnWAbfUffLjNWR5jrbLjU"
      ],
      "license": "MIT"
    },
    "contracts/src/diamond/facets/token/ERC721A/ERC721ABase.sol": {
      "keccak256": "0x27b65225578e0cd90b90ab4ce91c4dfe621b43a58df227d3fdb0494c8f317d62",
      "urls": [
        "bzz-raw://70db26d8735dd6b7e7a847712603f793728521ebd05ad8640d6068b395dce3ba",
        "dweb:/ipfs/QmYeC1EM3XQWgHjQKpT41TksDFcCzr4Sz8JPRdagFms7mE"
      ],
      "license": "MIT"
    },
    "contracts/src/diamond/facets/token/ERC721A/ERC721AStorage.sol": {
      "keccak256": "0x1f85619c07524883b96fd2f3ca92ea3e2343466c0832cc03f6eb1cbb828896f4",
      "urls": [
        "bzz-raw://06adf57b874d40a123eb3e7bf89cd7f49d29a93c142b26336263529ccd692e04",
        "dweb:/ipfs/QmQAhsfGRBPuBcSE1mqocTvutK9c4NfJPsbN4XQXtbsLey"
      ],
      "license": "MIT"
>>>>>>> 86568885
    },
    "contracts/src/diamond/facets/token/ERC721A/IERC721A.sol": {
      "keccak256": "0xb57dee608d37c98c32ac38fa3c84e77f5962cf39a0697815ad209edf55593782",
      "urls": [
        "bzz-raw://092750f101ae80c5bace9fd53ae87547a0aac6109cd58290609acd2ef489ce9d",
        "dweb:/ipfs/QmREM18vUEQmcmnTSyR4XxHB9Ykqomc9RuCFZcWNiovgbz"
      ],
      "license": "MIT"
    },
    "contracts/src/factory/facets/platform/requirements/IPlatformRequirements.sol": {
      "keccak256": "0xd1c61d42973382822d0b8256b5d308ad693dfa59240864cce0bec1bd4208e4c6",
      "urls": [
        "bzz-raw://bff6d50557810f7aa9de451f6ac2b279fe5983eefc0b38ef8be7ebb2ffde0f86",
        "dweb:/ipfs/QmS6DXYXtPTfePgtrUxH1vmPycsVoumBQRJZugjGButowT"
      ],
      "license": "MIT"
<<<<<<< HEAD
    },
    "contracts/src/factory/facets/platform/requirements/PlatformRequirementsBase.sol": {
      "keccak256": "0xb256841987c7f77cadf430216a6b8bbff94d3d577d90def1a5d5253aa29a661b",
      "urls": [
        "bzz-raw://302e78d305305d70ba6036525664f2f7491ec16a0ccd5cdc132c999c7d214e73",
        "dweb:/ipfs/QmbE9LomwpRdQnNwdcsFTSz3bJMHWdTmca41wmEjVPAQxT"
      ],
      "license": "MIT"
    },
    "contracts/src/factory/facets/platform/requirements/PlatformRequirementsStorage.sol": {
      "keccak256": "0xf3c5696434fa3666260b4b6f5dfdd386184f513cf59d7e7bc012d87cfe56c9d6",
      "urls": [
        "bzz-raw://c0197f583dfad8dbde7e98503ad9d0ae996398caf51d8fd5cdd40aaee71feba6",
        "dweb:/ipfs/QmPN6QXdLiAxms2krCrqv9JJrmdru2kAC2C2tQUTbBkvyM"
      ],
      "license": "MIT"
    },
    "contracts/src/factory/facets/prepay/IPrepay.sol": {
      "keccak256": "0xc315a0e72aa54f3ac769a5d7b3c2f15af13f5627f46140311a14511fc169fff3",
      "urls": [
        "bzz-raw://351857fc5d154648e48b7afeda7efb20150f18faf1f4c74528bb091e9ecf2d97",
        "dweb:/ipfs/QmVt9TweLhwZAv4ouydcW2jHLR9mZ2RcxPZ3RwfkCFEFiu"
      ],
      "license": "MIT"
    },
    "contracts/src/factory/facets/prepay/PrepayBase.sol": {
      "keccak256": "0xcfda4a54605f46b4a9d1b5874f84da4e994155326a80a18ca0d02158041a539d",
      "urls": [
        "bzz-raw://76da6031fc33381e8422a82d9ca0f11052780e4a2678b2db78d5ec1808d6f242",
        "dweb:/ipfs/QmNahYxust6fyHeXgQuZTJkaoHm1NrkfsuMKYLxeE1ZZSH"
      ],
      "license": "MIT"
    },
    "contracts/src/factory/facets/prepay/PrepayFacet.sol": {
      "keccak256": "0xddcf58196536a0e839d4b75bd1dc77c1bbb885fb24e73a8766c1d0dc132cbcbe",
      "urls": [
        "bzz-raw://db3c9c8d0e4f6ee7b6e51cb323d3ac6919d50cc4e572cad33df21204aac4553b",
        "dweb:/ipfs/QmPXkTmqMiSXatQ91r4dVaH7X524Hwtk3NfKZtwXg7owKz"
      ],
      "license": "MIT"
    },
    "contracts/src/factory/facets/prepay/PrepayStorage.sol": {
      "keccak256": "0xfaddbb271687c4fecafcfbbc000a19f9c1f80c00178bc6601c6ac266d72931f8",
      "urls": [
        "bzz-raw://32e3781b0575f06e8d67eee450fc92845002fea3b161f0549f15996dec439a65",
        "dweb:/ipfs/Qmac5Dm6AfDcuCtyWnzDRQT5JEjSJttZQULwY9PgzsLTom"
      ],
      "license": "MIT"
    },
    "contracts/src/spaces/facets/membership/IMembership.sol": {
      "keccak256": "0x677bd0b837a9122d28f0946009d241411c6243ab9ad3e193b82ec62b927db64b",
      "urls": [
        "bzz-raw://6ff8653e498b99c98bd22144d6b4c02a251469532288bbc9e059a057fca6e3ab",
        "dweb:/ipfs/QmURz989yqwEd8D9ogo1rqggn6zkfVf553JLUJ6n2T44QR"
=======
    },
    "contracts/src/factory/facets/wallet-link/IWalletLink.sol": {
      "keccak256": "0xd5990654ce80ba51a4d30d170720113a7bd4a92ed6fc48f4698c8d15a5ea1eab",
      "urls": [
        "bzz-raw://0381e604f23647408ec878b6ef611028cb596950b1bda84b5737bace1d94fd20",
        "dweb:/ipfs/QmcVvLxnUk2bS3ULrQthy8ZxdHM5KEmeEQf6NiS5dPL5VW"
      ],
      "license": "MIT"
    },
    "contracts/src/spaces/entitlements/IEntitlement.sol": {
      "keccak256": "0x81712a4b9127000ba341966d99395917dcb4b1305eadeddd1e1ad4e562587fdd",
      "urls": [
        "bzz-raw://df0fcc9d7ed7489786684f5fa8375b277146969021f96f6a9feb81cb39176eca",
        "dweb:/ipfs/QmbxXXeXe6AzXUL8cSoABMx2E2QbRAK2uJXd8TRnDuKSJ8"
      ],
      "license": "MIT"
    },
    "contracts/src/spaces/facets/Entitled.sol": {
      "keccak256": "0x90204085688bf4dd1e1b6ca30684ee37db79210070c405406898c8a77d50bfce",
      "urls": [
        "bzz-raw://b9b194cc9977b03fbccc81529147a0fce7857893c8146927570c1ee5a28aa900",
        "dweb:/ipfs/QmZMvPPj5ZPYaRQaSraBkv3PSMeUZ4wN1tQ9EVvwW6SL4r"
      ],
      "license": "MIT"
    },
    "contracts/src/spaces/facets/banning/BanningBase.sol": {
      "keccak256": "0x38c44494221f96568f3efb540a8a6c7af141de95f25caf26df6e8a8333f31249",
      "urls": [
        "bzz-raw://cf1f509347cab5090655ff8272443d18f9716fea5ef27cd86269ccbd2570aa7e",
        "dweb:/ipfs/QmbF8StzLRGnVvVXWYBowvdULoPPqQkU5hZR548cnRzuVs"
      ],
      "license": "MIT"
    },
    "contracts/src/spaces/facets/banning/BanningStorage.sol": {
      "keccak256": "0xcfbf5c113056e569abf23158853ff4877744b22a4bf2bf49a282d04dab23ab17",
      "urls": [
        "bzz-raw://4f825e97ca65c9cd3bd5885d2fa8b8e5f8f0dcbe227dec064abbbab645685fbe",
        "dweb:/ipfs/QmXAMntxrjzeNUKh9WcyHvzDmnV89vrJ9PkKRceqxJSxZp"
      ],
      "license": "MIT"
    },
    "contracts/src/spaces/facets/banning/IBanning.sol": {
      "keccak256": "0x350ec182a95a86a41335979cd7212132858c5cfcd366602b2f6cd0ec0694b63e",
      "urls": [
        "bzz-raw://ecb4ad0c5a1086c38448b3e279733f33edc0cc39648368e5cb43dfff139ff7e8",
        "dweb:/ipfs/QmWYfYE8Haqk9kBRxmLijfQSfqbfxf7LB3wQ24d3pG5PE3"
      ],
      "license": "MIT"
    },
    "contracts/src/spaces/facets/delegation/WalletLinkProxyBase.sol": {
      "keccak256": "0xffef403556b46744bd1833e5df57b02eb79e010841b16610e1740bc0dac929b2",
      "urls": [
        "bzz-raw://1afa30929e8c6b0c69528d328774c98789825a8de53e5945a1e95092bee2ad08",
        "dweb:/ipfs/QmTbCqLJTBHgcMuFwWSTbrgR7uaASJqwqYuku4YkGzTWW1"
      ],
      "license": "MIT"
    },
    "contracts/src/spaces/facets/delegation/WalletLinkProxyStorage.sol": {
      "keccak256": "0x9667e475b9ad9f1130583840c9b0594a7512f7edd33163b926b3db21f70d9909",
      "urls": [
        "bzz-raw://d6271ce56258b1e9150378872d250cfaeb4501b5d0288e8f19f02096114c687f",
        "dweb:/ipfs/QmXSBA2CpLL9BdvZb994JYStgB9fJfsHwgcke6gsD3zybW"
      ],
      "license": "MIT"
    },
    "contracts/src/spaces/facets/entitlements/EntitlementsManagerStorage.sol": {
      "keccak256": "0x688692231af49bcca80f7da97be12d448b0c20a4338d259d5f654b95c5b046ca",
      "urls": [
        "bzz-raw://be9964e110363bf68fb4bbb8ff230fecf8c26e695077910ba07163db57030a8e",
        "dweb:/ipfs/QmNS3eUqCQU7H48LtW6hrB9xPGy9DrKCqh7JKWsAtje5dK"
      ],
      "license": "MIT"
    },
    "contracts/src/spaces/facets/membership/MembershipStorage.sol": {
      "keccak256": "0xe9085b2b8ec900936853d0f8d7204f11eb5db3aba8c9c72799da62817afed8c0",
      "urls": [
        "bzz-raw://3fec75bce4b207c375b54dacc0296dc11991f7cc89da0e81e13457ae2120146a",
        "dweb:/ipfs/QmXzZdw5FnTZqpskq3yLguKTRmhLRBVueMVfH6RY4HuSsa"
      ],
      "license": "MIT"
    },
    "contracts/src/spaces/facets/prepay/IPrepay.sol": {
      "keccak256": "0x4cc23cd204f20bd4a094d9292aaa494f73478d27c8f59e646454cbba11d781fa",
      "urls": [
        "bzz-raw://4f54c224f56396ac03335c95c4808acbeec6366f0c475d29edb2461cd53bcd15",
        "dweb:/ipfs/QmdDKUR8VVXJuR5Fj29SZxvR9GwxXeNQ6rtAT3TxX8VjwT"
      ],
      "license": "MIT"
    },
    "contracts/src/spaces/facets/prepay/PrepayBase.sol": {
      "keccak256": "0x07fbb598088d52ff90a2dc5c3fea344823ae240f39b104f8db8a0b3953752ba3",
      "urls": [
        "bzz-raw://d34b9a5703ac33b27f91049a81f106bdf327ac57f4ac5886e21f3782104a5084",
        "dweb:/ipfs/QmR8ds7bpXxSLZX6QNhVRVYY8Fk2xHVFNqcAD1fY38kERs"
      ],
      "license": "MIT"
    },
    "contracts/src/spaces/facets/prepay/PrepayFacet.sol": {
      "keccak256": "0x3ca6d7982bf0417ee32b002d82aa50caaa6a3a45a0da839b2ee8000449e05a36",
      "urls": [
        "bzz-raw://3446cea239e3a07d9696b2f71e71247718c54377a222618af4849a01fa132716",
        "dweb:/ipfs/QmZd5Le44qU7VtUTqRhWCxDbiSJps1dQv5yAxTgXvnoVwH"
      ],
      "license": "MIT"
    },
    "contracts/src/spaces/facets/prepay/PrepayStorage.sol": {
      "keccak256": "0x5daebdd10dafc3bc3552064a2fecd4a2639226b1af240351dd2e005a7ab270b4",
      "urls": [
        "bzz-raw://06cf75e08e360a74822cd846728c5d9f8440698bb43d29a8bcab3c0cebbec336",
        "dweb:/ipfs/QmZ4UfwTNqQg88A7mHmXM3ZExjTJQhPf3qvFLGzcVaGwwG"
>>>>>>> 86568885
      ],
      "license": "MIT"
    },
    "contracts/src/utils/interfaces/IWETH.sol": {
      "keccak256": "0xb0a9a284b02664b2ceda4ed7cc8e7dbdd39cc09292b65b97a3417ba5b1440dd0",
      "urls": [
        "bzz-raw://701edb4dbdb8ab50ed2fdb568cc0956c07184e1f4e7d63854efc158408fa72a5",
        "dweb:/ipfs/QmV58ikDDcTC92hGEuQKerfsygnPg5cwCVLuMh9R9uYXb6"
      ],
      "license": "MIT"
<<<<<<< HEAD
    },
    "contracts/src/utils/libraries/BasisPoints.sol": {
      "keccak256": "0xfaa5790726afc20e29f2a00e67693a59ae85a045beaa95f8f58bcbcef01ed87b",
      "urls": [
        "bzz-raw://a2da5e15739fc7093ea7b935c6542f7c01d9c33843a3d1a1d8895db404f8160e",
        "dweb:/ipfs/QmYVUkSh3QX7u9rnKfqLeb9Rh8tko5Q3Gpry6KnhTRF58L"
      ],
      "license": "MIT"
=======
>>>>>>> 86568885
    },
    "contracts/src/utils/libraries/CurrencyTransfer.sol": {
      "keccak256": "0x3242d518aedc3ca9a49fb4221de4596ee219b9569abf0548d28dbbecd569a336",
      "urls": [
        "bzz-raw://c2260078d61b0ee998b54f60c4db4bc8e8a9afdf351018a343c82fa984aca88d",
        "dweb:/ipfs/QmT83nFPb4JzsWCPf9j58xTsaDvuMmq5MH1z8GrEWtBLcx"
      ],
      "license": "MIT"
    },
    "lib/@openzeppelin/contracts/token/ERC20/IERC20.sol": {
      "keccak256": "0xc6a8ff0ea489379b61faa647490411b80102578440ab9d84e9a957cc12164e70",
      "urls": [
        "bzz-raw://0ea104e577e63faea3b69c415637e99e755dcbf64c5833d7140c35a714d6d90c",
        "dweb:/ipfs/Qmau6x4Ns9XdyynRCNNp3RhLqijJjFm7z5fyZazfYFGYdq"
      ],
      "license": "MIT"
    },
    "lib/@openzeppelin/contracts/token/ERC20/extensions/IERC20Permit.sol": {
      "keccak256": "0x6008dabfe393240d73d7dd7688033f72740d570aa422254d29a7dce8568f3aff",
      "urls": [
        "bzz-raw://f5196ec75139918c6c7bb4251b36395e668f1fa6d206beba7e7520e74913940d",
        "dweb:/ipfs/QmSyqjksXxmm2mCG6qRd1yuwLykypkSVBbnBnGqJRcuJMi"
      ],
      "license": "MIT"
    },
    "lib/@openzeppelin/contracts/token/ERC20/utils/SafeERC20.sol": {
      "keccak256": "0x37bb49513c49c87c4642a891b13b63571bc87013dde806617aa1efb54605f386",
      "urls": [
        "bzz-raw://b3036b3a83b7c48f96641f2a9002b9f2dcb6a5958dd670894ada21ae8229b3d0",
        "dweb:/ipfs/QmUNfSBdoVtjhETaUJCYcaC7pTMgbhht926tJ2uXJbiVd3"
      ],
      "license": "MIT"
<<<<<<< HEAD
=======
    },
    "lib/@openzeppelin/contracts/token/ERC721/IERC721.sol": {
      "keccak256": "0x5ef46daa3b58ef2702279d514780316efaa952915ee1aa3396f041ee2982b0b4",
      "urls": [
        "bzz-raw://2f8f2a76e23b02fc69e8cd24c3cb47da6c7af3a2d6c3a382f8ac25c6e094ade7",
        "dweb:/ipfs/QmPV4ZS4tPVv4mTCf9ejyZ1ai57EEibDRj7mN2ARDCLV5n"
      ],
      "license": "MIT"
>>>>>>> 86568885
    },
    "lib/@openzeppelin/contracts/utils/Address.sol": {
      "keccak256": "0xaf28a975a78550e45f65e559a3ad6a5ad43b9b8a37366999abd1b7084eb70721",
      "urls": [
        "bzz-raw://b7bd24e224f67f65bfadf85dc2929fa965456bb2415478bd0125471b5ce35245",
        "dweb:/ipfs/QmRaydGr8BTHs1kvaZfsNU69pKzUAGFrvABn1KiRSbE51y"
      ],
      "license": "MIT"
    },
    "lib/@openzeppelin/contracts/utils/introspection/IERC165.sol": {
      "keccak256": "0x4296879f55019b23e135000eb36896057e7101fb7fb859c5ef690cf14643757b",
      "urls": [
        "bzz-raw://87b3541437c8c443ccd36795e56a338ed12855eec17f8da624511b8d1a7e14df",
        "dweb:/ipfs/QmeJQCtZrQjtJLr6u7ZHWeH3pBnjtLWzvRrKViAi7UZqxL"
      ],
      "license": "MIT"
<<<<<<< HEAD
=======
    },
    "lib/@openzeppelin/contracts/utils/structs/EnumerableSet.sol": {
      "keccak256": "0x86c1470cbfd878491e5de030072b647352d36bd27122cffb928970b1945282aa",
      "urls": [
        "bzz-raw://ad85dd393ee0a1917c57046abc5155f51f77844b2c6a42c05c1b8dd26d6ff3c1",
        "dweb:/ipfs/QmNqYc8To2NdnpP6E1tGz7t6A7beuENde5yovwov5pW1fA"
      ],
      "license": "MIT"
>>>>>>> 86568885
    }
  },
  "version": 1
}<|MERGE_RESOLUTION|>--- conflicted
+++ resolved
@@ -175,9 +175,6 @@
       {
         "inputs": [],
         "type": "error",
-<<<<<<< HEAD
-        "name": "Initializable_InInitializingState"
-=======
         "name": "MintZeroQuantity"
       },
       {
@@ -190,95 +187,55 @@
         ],
         "type": "error",
         "name": "Ownable__NotOwner"
->>>>>>> 86568885
-      },
-      {
-        "inputs": [],
-        "type": "error",
-<<<<<<< HEAD
-        "name": "Initializable_NotInInitializingState"
-=======
+      },
+      {
+        "inputs": [],
+        "type": "error",
         "name": "Ownable__ZeroAddress"
->>>>>>> 86568885
-      },
-      {
-        "inputs": [],
-        "type": "error",
-<<<<<<< HEAD
-        "name": "Introspection_AlreadySupported"
-=======
+      },
+      {
+        "inputs": [],
+        "type": "error",
         "name": "OwnerQueryForNonexistentToken"
->>>>>>> 86568885
-      },
-      {
-        "inputs": [],
-        "type": "error",
-<<<<<<< HEAD
-        "name": "Introspection_NotSupported"
-=======
+      },
+      {
+        "inputs": [],
+        "type": "error",
         "name": "OwnershipNotInitializedForExtraData"
->>>>>>> 86568885
-      },
-      {
-        "inputs": [],
-        "type": "error",
-<<<<<<< HEAD
-        "name": "Platform__InvalidFeeRecipient"
-=======
+      },
+      {
+        "inputs": [],
+        "type": "error",
         "name": "Pausable__NotPaused"
->>>>>>> 86568885
-      },
-      {
-        "inputs": [],
-        "type": "error",
-<<<<<<< HEAD
-        "name": "Platform__InvalidMembershipBps"
-=======
+      },
+      {
+        "inputs": [],
+        "type": "error",
         "name": "Pausable__Paused"
->>>>>>> 86568885
-      },
-      {
-        "inputs": [],
-        "type": "error",
-<<<<<<< HEAD
-        "name": "Platform__InvalidMembershipDuration"
-=======
+      },
+      {
+        "inputs": [],
+        "type": "error",
         "name": "Prepay__InvalidAddress"
->>>>>>> 86568885
-      },
-      {
-        "inputs": [],
-        "type": "error",
-<<<<<<< HEAD
-        "name": "Platform__InvalidMembershipMinPrice"
-=======
+      },
+      {
+        "inputs": [],
+        "type": "error",
         "name": "Prepay__InvalidAmount"
->>>>>>> 86568885
-      },
-      {
-        "inputs": [],
-        "type": "error",
-<<<<<<< HEAD
-        "name": "Platform__InvalidMembershipMintLimit"
-=======
+      },
+      {
+        "inputs": [],
+        "type": "error",
         "name": "Prepay__InvalidMembership"
->>>>>>> 86568885
-      },
-      {
-        "inputs": [],
-        "type": "error",
-<<<<<<< HEAD
-        "name": "PrepayBase__InvalidAddress"
-=======
+      },
+      {
+        "inputs": [],
+        "type": "error",
         "name": "Prepay__InvalidSupplyAmount"
->>>>>>> 86568885
-      },
-      {
-        "inputs": [],
-        "type": "error",
-<<<<<<< HEAD
-        "name": "PrepayBase__InvalidAmount"
-=======
+      },
+      {
+        "inputs": [],
+        "type": "error",
         "name": "ReentrancyGuard__ReentrantCall"
       },
       {
@@ -291,23 +248,15 @@
         ],
         "type": "error",
         "name": "SafeERC20FailedOperation"
->>>>>>> 86568885
-      },
-      {
-        "inputs": [],
-        "type": "error",
-<<<<<<< HEAD
-        "name": "PrepayBase__InvalidMembership"
-=======
+      },
+      {
+        "inputs": [],
+        "type": "error",
         "name": "TransferCallerNotOwnerNorApproved"
->>>>>>> 86568885
-      },
-      {
-        "inputs": [],
-        "type": "error",
-<<<<<<< HEAD
-        "name": "ReentrancyGuard__ReentrantCall"
-=======
+      },
+      {
+        "inputs": [],
+        "type": "error",
         "name": "TransferFromIncorrectOwner"
       },
       {
@@ -424,7 +373,6 @@
         "type": "event",
         "name": "ConsecutiveTransfer",
         "anonymous": false
->>>>>>> 86568885
       },
       {
         "inputs": [
@@ -469,9 +417,6 @@
         "inputs": [
           {
             "internalType": "address",
-<<<<<<< HEAD
-            "name": "recipient",
-=======
             "name": "previousOwner",
             "type": "address",
             "indexed": true
@@ -479,71 +424,44 @@
           {
             "internalType": "address",
             "name": "newOwner",
->>>>>>> 86568885
-            "type": "address",
-            "indexed": true
-          }
-        ],
-        "type": "event",
-<<<<<<< HEAD
-        "name": "PlatformFeeRecipientSet",
-=======
+            "type": "address",
+            "indexed": true
+          }
+        ],
+        "type": "event",
         "name": "OwnershipTransferred",
->>>>>>> 86568885
-        "anonymous": false
-      },
-      {
-        "inputs": [
-          {
-<<<<<<< HEAD
-            "internalType": "uint16",
-            "name": "bps",
-            "type": "uint16",
-=======
+        "anonymous": false
+      },
+      {
+        "inputs": [
+          {
             "internalType": "address",
             "name": "account",
             "type": "address",
->>>>>>> 86568885
             "indexed": false
           }
         ],
         "type": "event",
-<<<<<<< HEAD
-        "name": "PlatformMembershipBpsSet",
-=======
         "name": "Paused",
->>>>>>> 86568885
-        "anonymous": false
-      },
-      {
-        "inputs": [
-          {
-            "internalType": "uint256",
-<<<<<<< HEAD
-            "name": "duration",
-=======
+        "anonymous": false
+      },
+      {
+        "inputs": [
+          {
+            "internalType": "uint256",
             "name": "supply",
->>>>>>> 86568885
             "type": "uint256",
             "indexed": false
           }
         ],
         "type": "event",
-<<<<<<< HEAD
-        "name": "PlatformMembershipDurationSet",
-=======
         "name": "Prepay__Prepaid",
->>>>>>> 86568885
-        "anonymous": false
-      },
-      {
-        "inputs": [
-          {
-            "internalType": "uint256",
-<<<<<<< HEAD
-            "name": "fee",
-            "type": "uint256",
-=======
+        "anonymous": false
+      },
+      {
+        "inputs": [
+          {
+            "internalType": "uint256",
             "name": "tokenId",
             "type": "uint256",
             "indexed": true
@@ -552,31 +470,16 @@
             "internalType": "uint64",
             "name": "expiration",
             "type": "uint64",
->>>>>>> 86568885
             "indexed": false
           }
         ],
         "type": "event",
-<<<<<<< HEAD
-        "name": "PlatformMembershipFeeSet",
-=======
         "name": "SubscriptionUpdate",
->>>>>>> 86568885
-        "anonymous": false
-      },
-      {
-        "inputs": [
-          {
-<<<<<<< HEAD
-            "internalType": "uint256",
-            "name": "minPrice",
-            "type": "uint256",
-            "indexed": false
-          }
-        ],
-        "type": "event",
-        "name": "PlatformMembershipMinPriceSet",
-=======
+        "anonymous": false
+      },
+      {
+        "inputs": [
+          {
             "internalType": "address",
             "name": "from",
             "type": "address",
@@ -597,22 +500,11 @@
         ],
         "type": "event",
         "name": "Transfer",
->>>>>>> 86568885
-        "anonymous": false
-      },
-      {
-        "inputs": [
-          {
-<<<<<<< HEAD
-            "internalType": "uint256",
-            "name": "limit",
-            "type": "uint256",
-            "indexed": false
-          }
-        ],
-        "type": "event",
-        "name": "PlatformMembershipMintLimitSet",
-=======
+        "anonymous": false
+      },
+      {
+        "inputs": [
+          {
             "internalType": "address",
             "name": "moderator",
             "type": "address",
@@ -627,35 +519,19 @@
         ],
         "type": "event",
         "name": "Unbanned",
->>>>>>> 86568885
-        "anonymous": false
-      },
-      {
-        "inputs": [
-          {
-            "internalType": "address",
-<<<<<<< HEAD
-            "name": "membership",
-            "type": "address",
-            "indexed": true
-          },
-          {
-            "internalType": "uint256",
-            "name": "supply",
-            "type": "uint256",
-=======
+        "anonymous": false
+      },
+      {
+        "inputs": [
+          {
+            "internalType": "address",
             "name": "account",
             "type": "address",
->>>>>>> 86568885
             "indexed": false
           }
         ],
         "type": "event",
-<<<<<<< HEAD
-        "name": "PrepayBase__Prepaid",
-=======
         "name": "Unpaused",
->>>>>>> 86568885
         "anonymous": false
       },
       {
@@ -684,17 +560,7 @@
         ]
       },
       {
-<<<<<<< HEAD
-        "inputs": [
-          {
-            "internalType": "address",
-            "name": "account",
-            "type": "address"
-          }
-        ],
-=======
-        "inputs": [],
->>>>>>> 86568885
+        "inputs": [],
         "stateMutability": "view",
         "type": "function",
         "name": "prepaidMembershipSupply",
@@ -779,11 +645,7 @@
       "appendCBOR": false
     },
     "compilationTarget": {
-<<<<<<< HEAD
-      "contracts/src/factory/facets/prepay/PrepayFacet.sol": "PrepayFacet"
-=======
       "contracts/src/spaces/facets/prepay/PrepayFacet.sol": "PrepayFacet"
->>>>>>> 86568885
     },
     "evmVersion": "paris",
     "libraries": {}
@@ -844,8 +706,6 @@
         "dweb:/ipfs/QmeTuAZMwRf3uRHMtHEd7M7LvGyRAEmoCikF4Pb6dCAKXd"
       ],
       "license": "MIT"
-<<<<<<< HEAD
-=======
     },
     "contracts/src/diamond/facets/ownable/token/ITokenOwnable.sol": {
       "keccak256": "0x086fd1151d35e0b231d9d184b93b413721c6f8e96777df597146fc194d346816",
@@ -894,7 +754,6 @@
         "dweb:/ipfs/QmVtPuvumAG5qRHinmdQn7wkEK3J4HK9gBB5LBDWbeTRNj"
       ],
       "license": "MIT"
->>>>>>> 86568885
     },
     "contracts/src/diamond/facets/reentrancy/IReentrancyGuard.sol": {
       "keccak256": "0x89ad30ac5476efd023189fca20b13214fe5541ea5fff11760e00f229c62c896e",
@@ -919,8 +778,6 @@
         "dweb:/ipfs/QmTLHQWuRp1L45oRV8oWWbk4Y4MMNYW1Rp9WUJ86gzVVRv"
       ],
       "license": "MIT"
-<<<<<<< HEAD
-=======
     },
     "contracts/src/diamond/facets/token/ERC5643/ERC5643Base.sol": {
       "keccak256": "0x21d3c281732e54c93520a4f2cc72cc5af38c517f2a150ee67aa84704a3d78627",
@@ -961,7 +818,6 @@
         "dweb:/ipfs/QmQAhsfGRBPuBcSE1mqocTvutK9c4NfJPsbN4XQXtbsLey"
       ],
       "license": "MIT"
->>>>>>> 86568885
     },
     "contracts/src/diamond/facets/token/ERC721A/IERC721A.sol": {
       "keccak256": "0xb57dee608d37c98c32ac38fa3c84e77f5962cf39a0697815ad209edf55593782",
@@ -978,62 +834,6 @@
         "dweb:/ipfs/QmS6DXYXtPTfePgtrUxH1vmPycsVoumBQRJZugjGButowT"
       ],
       "license": "MIT"
-<<<<<<< HEAD
-    },
-    "contracts/src/factory/facets/platform/requirements/PlatformRequirementsBase.sol": {
-      "keccak256": "0xb256841987c7f77cadf430216a6b8bbff94d3d577d90def1a5d5253aa29a661b",
-      "urls": [
-        "bzz-raw://302e78d305305d70ba6036525664f2f7491ec16a0ccd5cdc132c999c7d214e73",
-        "dweb:/ipfs/QmbE9LomwpRdQnNwdcsFTSz3bJMHWdTmca41wmEjVPAQxT"
-      ],
-      "license": "MIT"
-    },
-    "contracts/src/factory/facets/platform/requirements/PlatformRequirementsStorage.sol": {
-      "keccak256": "0xf3c5696434fa3666260b4b6f5dfdd386184f513cf59d7e7bc012d87cfe56c9d6",
-      "urls": [
-        "bzz-raw://c0197f583dfad8dbde7e98503ad9d0ae996398caf51d8fd5cdd40aaee71feba6",
-        "dweb:/ipfs/QmPN6QXdLiAxms2krCrqv9JJrmdru2kAC2C2tQUTbBkvyM"
-      ],
-      "license": "MIT"
-    },
-    "contracts/src/factory/facets/prepay/IPrepay.sol": {
-      "keccak256": "0xc315a0e72aa54f3ac769a5d7b3c2f15af13f5627f46140311a14511fc169fff3",
-      "urls": [
-        "bzz-raw://351857fc5d154648e48b7afeda7efb20150f18faf1f4c74528bb091e9ecf2d97",
-        "dweb:/ipfs/QmVt9TweLhwZAv4ouydcW2jHLR9mZ2RcxPZ3RwfkCFEFiu"
-      ],
-      "license": "MIT"
-    },
-    "contracts/src/factory/facets/prepay/PrepayBase.sol": {
-      "keccak256": "0xcfda4a54605f46b4a9d1b5874f84da4e994155326a80a18ca0d02158041a539d",
-      "urls": [
-        "bzz-raw://76da6031fc33381e8422a82d9ca0f11052780e4a2678b2db78d5ec1808d6f242",
-        "dweb:/ipfs/QmNahYxust6fyHeXgQuZTJkaoHm1NrkfsuMKYLxeE1ZZSH"
-      ],
-      "license": "MIT"
-    },
-    "contracts/src/factory/facets/prepay/PrepayFacet.sol": {
-      "keccak256": "0xddcf58196536a0e839d4b75bd1dc77c1bbb885fb24e73a8766c1d0dc132cbcbe",
-      "urls": [
-        "bzz-raw://db3c9c8d0e4f6ee7b6e51cb323d3ac6919d50cc4e572cad33df21204aac4553b",
-        "dweb:/ipfs/QmPXkTmqMiSXatQ91r4dVaH7X524Hwtk3NfKZtwXg7owKz"
-      ],
-      "license": "MIT"
-    },
-    "contracts/src/factory/facets/prepay/PrepayStorage.sol": {
-      "keccak256": "0xfaddbb271687c4fecafcfbbc000a19f9c1f80c00178bc6601c6ac266d72931f8",
-      "urls": [
-        "bzz-raw://32e3781b0575f06e8d67eee450fc92845002fea3b161f0549f15996dec439a65",
-        "dweb:/ipfs/Qmac5Dm6AfDcuCtyWnzDRQT5JEjSJttZQULwY9PgzsLTom"
-      ],
-      "license": "MIT"
-    },
-    "contracts/src/spaces/facets/membership/IMembership.sol": {
-      "keccak256": "0x677bd0b837a9122d28f0946009d241411c6243ab9ad3e193b82ec62b927db64b",
-      "urls": [
-        "bzz-raw://6ff8653e498b99c98bd22144d6b4c02a251469532288bbc9e059a057fca6e3ab",
-        "dweb:/ipfs/QmURz989yqwEd8D9ogo1rqggn6zkfVf553JLUJ6n2T44QR"
-=======
     },
     "contracts/src/factory/facets/wallet-link/IWalletLink.sol": {
       "keccak256": "0xd5990654ce80ba51a4d30d170720113a7bd4a92ed6fc48f4698c8d15a5ea1eab",
@@ -1144,7 +944,6 @@
       "urls": [
         "bzz-raw://06cf75e08e360a74822cd846728c5d9f8440698bb43d29a8bcab3c0cebbec336",
         "dweb:/ipfs/QmZ4UfwTNqQg88A7mHmXM3ZExjTJQhPf3qvFLGzcVaGwwG"
->>>>>>> 86568885
       ],
       "license": "MIT"
     },
@@ -1155,17 +954,6 @@
         "dweb:/ipfs/QmV58ikDDcTC92hGEuQKerfsygnPg5cwCVLuMh9R9uYXb6"
       ],
       "license": "MIT"
-<<<<<<< HEAD
-    },
-    "contracts/src/utils/libraries/BasisPoints.sol": {
-      "keccak256": "0xfaa5790726afc20e29f2a00e67693a59ae85a045beaa95f8f58bcbcef01ed87b",
-      "urls": [
-        "bzz-raw://a2da5e15739fc7093ea7b935c6542f7c01d9c33843a3d1a1d8895db404f8160e",
-        "dweb:/ipfs/QmYVUkSh3QX7u9rnKfqLeb9Rh8tko5Q3Gpry6KnhTRF58L"
-      ],
-      "license": "MIT"
-=======
->>>>>>> 86568885
     },
     "contracts/src/utils/libraries/CurrencyTransfer.sol": {
       "keccak256": "0x3242d518aedc3ca9a49fb4221de4596ee219b9569abf0548d28dbbecd569a336",
@@ -1198,8 +986,6 @@
         "dweb:/ipfs/QmUNfSBdoVtjhETaUJCYcaC7pTMgbhht926tJ2uXJbiVd3"
       ],
       "license": "MIT"
-<<<<<<< HEAD
-=======
     },
     "lib/@openzeppelin/contracts/token/ERC721/IERC721.sol": {
       "keccak256": "0x5ef46daa3b58ef2702279d514780316efaa952915ee1aa3396f041ee2982b0b4",
@@ -1208,7 +994,6 @@
         "dweb:/ipfs/QmPV4ZS4tPVv4mTCf9ejyZ1ai57EEibDRj7mN2ARDCLV5n"
       ],
       "license": "MIT"
->>>>>>> 86568885
     },
     "lib/@openzeppelin/contracts/utils/Address.sol": {
       "keccak256": "0xaf28a975a78550e45f65e559a3ad6a5ad43b9b8a37366999abd1b7084eb70721",
@@ -1225,8 +1010,6 @@
         "dweb:/ipfs/QmeJQCtZrQjtJLr6u7ZHWeH3pBnjtLWzvRrKViAi7UZqxL"
       ],
       "license": "MIT"
-<<<<<<< HEAD
-=======
     },
     "lib/@openzeppelin/contracts/utils/structs/EnumerableSet.sol": {
       "keccak256": "0x86c1470cbfd878491e5de030072b647352d36bd27122cffb928970b1945282aa",
@@ -1235,7 +1018,6 @@
         "dweb:/ipfs/QmNqYc8To2NdnpP6E1tGz7t6A7beuENde5yovwov5pW1fA"
       ],
       "license": "MIT"
->>>>>>> 86568885
     }
   },
   "version": 1
