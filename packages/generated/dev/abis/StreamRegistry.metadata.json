{
  "compiler": {
    "version": "0.8.24+commit.e11b9ed9"
  },
  "language": "Solidity",
  "output": {
    "abi": [
      {
        "anonymous": false,
        "inputs": [
          {
            "indexed": false,
            "internalType": "bytes32",
            "name": "streamId",
            "type": "bytes32"
          },
          {
            "indexed": false,
            "internalType": "address[]",
            "name": "nodes",
            "type": "address[]"
          },
          {
            "indexed": false,
            "internalType": "bytes32",
            "name": "genesisMiniblockHash",
            "type": "bytes32"
          },
          {
            "indexed": false,
            "internalType": "bytes",
            "name": "genesisMiniblock",
            "type": "bytes"
          }
        ],
        "name": "StreamAllocated",
        "type": "event"
      },
      {
        "anonymous": false,
        "inputs": [
          {
            "indexed": false,
            "internalType": "bytes32",
            "name": "streamId",
            "type": "bytes32"
          },
          {
            "indexed": false,
            "internalType": "bytes32",
            "name": "lastMiniblockHash",
            "type": "bytes32"
          },
          {
            "indexed": false,
            "internalType": "uint64",
            "name": "lastMiniblockNum",
            "type": "uint64"
          },
          {
            "indexed": false,
            "internalType": "string",
            "name": "reason",
            "type": "string"
          }
        ],
        "name": "StreamLastMiniblockUpdateFailed",
        "type": "event"
      },
      {
        "anonymous": false,
        "inputs": [
          {
            "indexed": false,
            "internalType": "bytes32",
            "name": "streamId",
            "type": "bytes32"
          },
          {
            "indexed": false,
            "internalType": "bytes32",
            "name": "lastMiniblockHash",
            "type": "bytes32"
          },
          {
            "indexed": false,
            "internalType": "uint64",
            "name": "lastMiniblockNum",
            "type": "uint64"
          },
          {
            "indexed": false,
            "internalType": "bool",
            "name": "isSealed",
            "type": "bool"
          }
        ],
        "name": "StreamLastMiniblockUpdated",
        "type": "event"
      },
      {
        "anonymous": false,
        "inputs": [
          {
            "indexed": false,
            "internalType": "bytes32",
            "name": "streamId",
            "type": "bytes32"
          },
          {
            "indexed": false,
            "internalType": "address",
            "name": "nodeAddress",
            "type": "address"
          },
          {
            "indexed": false,
            "internalType": "bool",
            "name": "isAdded",
            "type": "bool"
          }
        ],
        "name": "StreamPlacementUpdated",
        "type": "event"
      },
      {
        "inputs": [
          {
            "internalType": "bytes32",
            "name": "streamId",
            "type": "bytes32"
          },
          {
            "internalType": "address[]",
            "name": "nodes",
            "type": "address[]"
          },
          {
            "internalType": "bytes32",
            "name": "genesisMiniblockHash",
            "type": "bytes32"
          },
          {
            "internalType": "bytes",
            "name": "genesisMiniblock",
            "type": "bytes"
          }
        ],
        "name": "allocateStream",
        "outputs": [],
        "stateMutability": "nonpayable",
        "type": "function"
      },
      {
        "inputs": [],
        "name": "getAllStreamIds",
        "outputs": [
          {
            "internalType": "bytes32[]",
            "name": "",
            "type": "bytes32[]"
          }
        ],
        "stateMutability": "view",
        "type": "function"
      },
      {
        "inputs": [],
        "name": "getAllStreams",
        "outputs": [
          {
            "components": [
              {
                "internalType": "bytes32",
                "name": "id",
                "type": "bytes32"
              },
              {
                "components": [
                  {
                    "internalType": "bytes32",
                    "name": "lastMiniblockHash",
                    "type": "bytes32"
                  },
                  {
                    "internalType": "uint64",
                    "name": "lastMiniblockNum",
                    "type": "uint64"
                  },
                  {
                    "internalType": "uint64",
                    "name": "reserved0",
                    "type": "uint64"
                  },
                  {
                    "internalType": "uint64",
                    "name": "flags",
                    "type": "uint64"
                  },
                  {
                    "internalType": "address[]",
                    "name": "nodes",
                    "type": "address[]"
                  }
                ],
                "internalType": "struct Stream",
                "name": "stream",
                "type": "tuple"
              }
            ],
            "internalType": "struct StreamWithId[]",
            "name": "",
            "type": "tuple[]"
          }
        ],
        "stateMutability": "view",
        "type": "function"
      },
      {
        "inputs": [
          {
            "internalType": "uint256",
            "name": "start",
            "type": "uint256"
          },
          {
            "internalType": "uint256",
            "name": "stop",
            "type": "uint256"
          }
        ],
        "name": "getPaginatedStreams",
        "outputs": [
          {
            "components": [
              {
                "internalType": "bytes32",
                "name": "id",
                "type": "bytes32"
              },
              {
                "components": [
                  {
                    "internalType": "bytes32",
                    "name": "lastMiniblockHash",
                    "type": "bytes32"
                  },
                  {
                    "internalType": "uint64",
                    "name": "lastMiniblockNum",
                    "type": "uint64"
                  },
                  {
                    "internalType": "uint64",
                    "name": "reserved0",
                    "type": "uint64"
                  },
                  {
                    "internalType": "uint64",
                    "name": "flags",
                    "type": "uint64"
                  },
                  {
                    "internalType": "address[]",
                    "name": "nodes",
                    "type": "address[]"
                  }
                ],
                "internalType": "struct Stream",
                "name": "stream",
                "type": "tuple"
              }
            ],
            "internalType": "struct StreamWithId[]",
            "name": "",
            "type": "tuple[]"
          },
          {
            "internalType": "bool",
            "name": "",
            "type": "bool"
          }
        ],
        "stateMutability": "view",
        "type": "function"
      },
      {
        "inputs": [
          {
            "internalType": "bytes32",
            "name": "streamId",
            "type": "bytes32"
          }
        ],
        "name": "getStream",
        "outputs": [
          {
            "components": [
              {
                "internalType": "bytes32",
                "name": "lastMiniblockHash",
                "type": "bytes32"
              },
              {
                "internalType": "uint64",
                "name": "lastMiniblockNum",
                "type": "uint64"
              },
              {
                "internalType": "uint64",
                "name": "reserved0",
                "type": "uint64"
              },
              {
                "internalType": "uint64",
                "name": "flags",
                "type": "uint64"
              },
              {
                "internalType": "address[]",
                "name": "nodes",
                "type": "address[]"
              }
            ],
            "internalType": "struct Stream",
            "name": "",
            "type": "tuple"
          }
        ],
        "stateMutability": "view",
        "type": "function"
      },
      {
        "inputs": [
          {
            "internalType": "uint256",
            "name": "i",
            "type": "uint256"
          }
        ],
        "name": "getStreamByIndex",
        "outputs": [
          {
            "components": [
              {
                "internalType": "bytes32",
                "name": "id",
                "type": "bytes32"
              },
              {
                "components": [
                  {
                    "internalType": "bytes32",
                    "name": "lastMiniblockHash",
                    "type": "bytes32"
                  },
                  {
                    "internalType": "uint64",
                    "name": "lastMiniblockNum",
                    "type": "uint64"
                  },
                  {
                    "internalType": "uint64",
                    "name": "reserved0",
                    "type": "uint64"
                  },
                  {
                    "internalType": "uint64",
                    "name": "flags",
                    "type": "uint64"
                  },
                  {
                    "internalType": "address[]",
                    "name": "nodes",
                    "type": "address[]"
                  }
                ],
                "internalType": "struct Stream",
                "name": "stream",
                "type": "tuple"
              }
            ],
            "internalType": "struct StreamWithId",
            "name": "",
            "type": "tuple"
          }
        ],
        "stateMutability": "view",
        "type": "function"
      },
      {
        "inputs": [],
        "name": "getStreamCount",
        "outputs": [
          {
            "internalType": "uint256",
            "name": "",
            "type": "uint256"
          }
        ],
        "stateMutability": "view",
        "type": "function"
      },
      {
        "inputs": [
          {
            "internalType": "bytes32",
            "name": "streamId",
            "type": "bytes32"
          }
        ],
        "name": "getStreamWithGenesis",
        "outputs": [
          {
            "components": [
              {
                "internalType": "bytes32",
                "name": "lastMiniblockHash",
                "type": "bytes32"
              },
              {
                "internalType": "uint64",
                "name": "lastMiniblockNum",
                "type": "uint64"
              },
              {
                "internalType": "uint64",
                "name": "reserved0",
                "type": "uint64"
              },
              {
                "internalType": "uint64",
                "name": "flags",
                "type": "uint64"
              },
              {
                "internalType": "address[]",
                "name": "nodes",
                "type": "address[]"
              }
            ],
            "internalType": "struct Stream",
            "name": "",
            "type": "tuple"
          },
          {
            "internalType": "bytes32",
            "name": "",
            "type": "bytes32"
          },
          {
            "internalType": "bytes",
            "name": "",
            "type": "bytes"
          }
        ],
        "stateMutability": "view",
        "type": "function"
      },
      {
        "inputs": [
          {
            "internalType": "address",
            "name": "nodeAddress",
            "type": "address"
          }
        ],
        "name": "getStreamsOnNode",
        "outputs": [
          {
            "components": [
              {
                "internalType": "bytes32",
                "name": "id",
                "type": "bytes32"
              },
              {
                "components": [
                  {
                    "internalType": "bytes32",
                    "name": "lastMiniblockHash",
                    "type": "bytes32"
                  },
                  {
                    "internalType": "uint64",
                    "name": "lastMiniblockNum",
                    "type": "uint64"
                  },
                  {
                    "internalType": "uint64",
                    "name": "reserved0",
                    "type": "uint64"
                  },
                  {
                    "internalType": "uint64",
                    "name": "flags",
                    "type": "uint64"
                  },
                  {
                    "internalType": "address[]",
                    "name": "nodes",
                    "type": "address[]"
                  }
                ],
                "internalType": "struct Stream",
                "name": "stream",
                "type": "tuple"
              }
            ],
            "internalType": "struct StreamWithId[]",
            "name": "",
            "type": "tuple[]"
          }
        ],
        "stateMutability": "view",
        "type": "function"
      },
      {
        "inputs": [
          {
            "internalType": "bytes32",
            "name": "streamId",
            "type": "bytes32"
          },
          {
            "internalType": "address",
            "name": "nodeAddress",
            "type": "address"
          }
        ],
        "name": "placeStreamOnNode",
        "outputs": [],
        "stateMutability": "nonpayable",
        "type": "function"
      },
      {
        "inputs": [
          {
            "internalType": "bytes32",
            "name": "streamId",
            "type": "bytes32"
          },
          {
            "internalType": "address",
            "name": "nodeAddress",
            "type": "address"
          }
        ],
        "name": "removeStreamFromNode",
        "outputs": [],
        "stateMutability": "nonpayable",
        "type": "function"
      },
      {
        "inputs": [
          {
            "internalType": "bytes32",
            "name": "streamId",
            "type": "bytes32"
          },
          {
            "internalType": "bytes32",
            "name": "",
            "type": "bytes32"
          },
          {
            "internalType": "bytes32",
            "name": "lastMiniblockHash",
            "type": "bytes32"
          },
          {
            "internalType": "uint64",
            "name": "lastMiniblockNum",
            "type": "uint64"
          },
          {
            "internalType": "bool",
            "name": "isSealed",
            "type": "bool"
          }
        ],
        "name": "setStreamLastMiniblock",
        "outputs": [],
        "stateMutability": "nonpayable",
        "type": "function"
      },
      {
        "inputs": [
          {
            "components": [
              {
                "internalType": "bytes32",
                "name": "streamId",
                "type": "bytes32"
              },
              {
                "internalType": "bytes32",
                "name": "prevMiniBlockHash",
                "type": "bytes32"
              },
              {
                "internalType": "bytes32",
                "name": "lastMiniblockHash",
                "type": "bytes32"
              },
              {
                "internalType": "uint64",
                "name": "lastMiniblockNum",
                "type": "uint64"
              },
              {
                "internalType": "bool",
                "name": "isSealed",
                "type": "bool"
              }
            ],
            "internalType": "struct SetMiniblock[]",
            "name": "miniblocks",
            "type": "tuple[]"
          }
        ],
        "name": "setStreamLastMiniblockBatch",
        "outputs": [],
        "stateMutability": "nonpayable",
        "type": "function"
      }
    ],
    "devdoc": {
      "kind": "dev",
      "methods": {
        "getAllStreamIds()": {
          "details": "WARNING: This operation will copy the entire storage to memory, which can be quite expensive. This is designed to mostly be used by view accessors that are queried without any gas fees. Developers should keep in mind that this function has an unbounded cost, and using it as part of a state-changing function may render the function uncallable if the map grows to a point where copying to memory consumes too much gas to fit in a block."
        },
        "getAllStreams()": {
          "details": "WARNING: This operation will copy the entire storage to memory, which can be quite expensive. This is designed to mostly be used by view accessors that are queried without any gas fees. Developers should keep in mind that this function has an unbounded cost, and using it as part of a state-changing function may render the function uncallable if the map grows to a point where copying to memory consumes too much gas to fit in a block."
        },
        "getPaginatedStreams(uint256,uint256)": {
          "details": "Recommended range is 5000 streams, returns true if on the last page."
        },
        "getStreamWithGenesis(bytes32)": {
          "returns": {
            "_0": "stream, genesisMiniblockHash, genesisMiniblock"
          }
        }
      },
      "version": 1
    },
    "userdoc": {
      "kind": "user",
      "methods": {
        "getAllStreamIds()": {
          "notice": "Return array containing all stream ids"
        },
        "getAllStreams()": {
          "notice": "Return array containing all streams"
        }
      },
      "version": 1
    }
  },
  "settings": {
    "compilationTarget": {
      "contracts/src/river/registry/facets/stream/StreamRegistry.sol": "StreamRegistry"
    },
    "evmVersion": "paris",
    "libraries": {},
    "metadata": {
      "appendCBOR": false,
      "bytecodeHash": "none"
    },
    "optimizer": {
      "enabled": true,
      "runs": 200
    },
    "remappings": [
      ":@openzeppelin/=lib/@openzeppelin/",
      ":@prb/math/=lib/@prb/math/src/",
      ":@prb/test/=lib/@prb/test/src/",
      ":account-abstraction/=lib/account-abstraction/contracts/",
      ":base64/=lib/base64/",
      ":ds-test/=lib/ds-test/src/",
      ":forge-std/=lib/forge-std/src/",
      ":hardhat-deploy/=lib/hardhat-deploy/"
    ]
  },
  "sources": {
    "contracts/src/river/registry/facets/stream/IStreamRegistry.sol": {
<<<<<<< HEAD
      "keccak256": "0x6065b337e753c34ff06f91172aa92e473fe3e7a74bfea20e30eb79f349a338c5",
      "license": "Apache-2.0",
      "urls": [
        "bzz-raw://db641411b66939873b494e5914cd06955b03bdc278d784675c4e4035027f32a4",
        "dweb:/ipfs/QmRkaPZSa1stxb9XKiD6WKwEZmcaqqYXi8DQzGaZiBtKhd"
      ]
    },
    "contracts/src/river/registry/facets/stream/StreamRegistry.sol": {
      "keccak256": "0xc54bdda2a2add8c10aa260a4921eb7c6e00bedea05370bb1b0b6794dff089d53",
      "license": "Apache-2.0",
      "urls": [
        "bzz-raw://a04f114efbf72b82368386acefd175c426103a3fd4fc06b1098f8aad5b22346e",
        "dweb:/ipfs/QmT8z1QQjYmZjYSFoGAJAoCU7AvZuADDzYfEUBBFXXhydX"
      ]
    },
    "contracts/src/river/registry/libraries/RegistryErrors.sol": {
      "keccak256": "0x073c3ff0f1206824f3722e2ba22fd7174f9ded4a6111e48e0641e21ed90aabfc",
      "license": "Apache-2.0",
      "urls": [
        "bzz-raw://62d60cd3958fdb3762972e41aefa899e6b6ac0dac7c94689025f6ba5dc241be3",
        "dweb:/ipfs/QmRRhiC1KXDh5aPPNBEgwbg8wZ9BKWYLJ7jGD9vFzm1kWy"
      ]
    },
    "contracts/src/river/registry/libraries/RegistryStorage.sol": {
      "keccak256": "0x63c17d46ed41fb58a08d84b2159db6ab7a19a4e1e1e636129b7cdd5f3d83c51c",
      "license": "Apache-2.0",
      "urls": [
        "bzz-raw://7633256f01d2ffea41292d8f0b259d6f33a61ef362026d649a3e6955f53eec4c",
        "dweb:/ipfs/QmSYCB6CWCjQMqVeSG7yqy72tr7SkPSRkfzpz6FnK33XqZ"
=======
      "keccak256": "0x788fcf9f8e8d2bb1ce59885d6c4a7dc8995155b6cf4381e3a9482c6b8fba3bff",
      "license": "MIT",
      "urls": [
        "bzz-raw://50f7e414b8d5bf8f4d6c2be379a7048bec1c2b852357004ca5c3344e0a8d18fa",
        "dweb:/ipfs/QmaD2dUrcGGJBtRfm5h1Z4i9tMUCW9THWhwVRHiDiC4tPj"
      ]
    },
    "contracts/src/river/registry/facets/stream/StreamRegistry.sol": {
      "keccak256": "0x284324ea5e65f25e646a01d0b5bf310710c47ac099d89e8cbad3f176f40b7011",
      "license": "MIT",
      "urls": [
        "bzz-raw://a108664842dacc7d763d3edffd47b681b8da39ce3d98e3a96d5960dcda8c870a",
        "dweb:/ipfs/QmZq5RX6i4HBKTk6XyCKXUP9qp9codta8HKDooqHG7UM5D"
      ]
    },
    "contracts/src/river/registry/libraries/RegistryErrors.sol": {
      "keccak256": "0x411bd2bca08451c59880f46aa3ce0ac6b20a1cfa8a8836e4ce035fad57bce497",
      "license": "MIT",
      "urls": [
        "bzz-raw://7d8b0fff68a90994db10dd30f26f4f399027295152060b65fadaab76768f6501",
        "dweb:/ipfs/QmdJsGe2utFn1ju8YKkZpshVGNgUbfkkZP77LprQ43BcPP"
      ]
    },
    "contracts/src/river/registry/libraries/RegistryStorage.sol": {
      "keccak256": "0xd45a126f3a7ce156824b019adf5c2832236421da770a02c38a1fa5e789411201",
      "license": "MIT",
      "urls": [
        "bzz-raw://6edc5efd37e99112a4f1ed8ca56d9f4034c36540bfbe3854b098b5b03cb5c9c4",
        "dweb:/ipfs/QmZKR5pkUVUzxizh6YdDFXenssUfKnJCD15RMgh1T74AcH"
>>>>>>> 3460b7c5
      ]
    },
    "lib/@openzeppelin/contracts/utils/structs/EnumerableSet.sol": {
      "keccak256": "0x86c1470cbfd878491e5de030072b647352d36bd27122cffb928970b1945282aa",
      "license": "MIT",
      "urls": [
        "bzz-raw://ad85dd393ee0a1917c57046abc5155f51f77844b2c6a42c05c1b8dd26d6ff3c1",
        "dweb:/ipfs/QmNqYc8To2NdnpP6E1tGz7t6A7beuENde5yovwov5pW1fA"
      ]
    }
  },
  "version": 1
}<|MERGE_RESOLUTION|>--- conflicted
+++ resolved
@@ -685,37 +685,6 @@
   },
   "sources": {
     "contracts/src/river/registry/facets/stream/IStreamRegistry.sol": {
-<<<<<<< HEAD
-      "keccak256": "0x6065b337e753c34ff06f91172aa92e473fe3e7a74bfea20e30eb79f349a338c5",
-      "license": "Apache-2.0",
-      "urls": [
-        "bzz-raw://db641411b66939873b494e5914cd06955b03bdc278d784675c4e4035027f32a4",
-        "dweb:/ipfs/QmRkaPZSa1stxb9XKiD6WKwEZmcaqqYXi8DQzGaZiBtKhd"
-      ]
-    },
-    "contracts/src/river/registry/facets/stream/StreamRegistry.sol": {
-      "keccak256": "0xc54bdda2a2add8c10aa260a4921eb7c6e00bedea05370bb1b0b6794dff089d53",
-      "license": "Apache-2.0",
-      "urls": [
-        "bzz-raw://a04f114efbf72b82368386acefd175c426103a3fd4fc06b1098f8aad5b22346e",
-        "dweb:/ipfs/QmT8z1QQjYmZjYSFoGAJAoCU7AvZuADDzYfEUBBFXXhydX"
-      ]
-    },
-    "contracts/src/river/registry/libraries/RegistryErrors.sol": {
-      "keccak256": "0x073c3ff0f1206824f3722e2ba22fd7174f9ded4a6111e48e0641e21ed90aabfc",
-      "license": "Apache-2.0",
-      "urls": [
-        "bzz-raw://62d60cd3958fdb3762972e41aefa899e6b6ac0dac7c94689025f6ba5dc241be3",
-        "dweb:/ipfs/QmRRhiC1KXDh5aPPNBEgwbg8wZ9BKWYLJ7jGD9vFzm1kWy"
-      ]
-    },
-    "contracts/src/river/registry/libraries/RegistryStorage.sol": {
-      "keccak256": "0x63c17d46ed41fb58a08d84b2159db6ab7a19a4e1e1e636129b7cdd5f3d83c51c",
-      "license": "Apache-2.0",
-      "urls": [
-        "bzz-raw://7633256f01d2ffea41292d8f0b259d6f33a61ef362026d649a3e6955f53eec4c",
-        "dweb:/ipfs/QmSYCB6CWCjQMqVeSG7yqy72tr7SkPSRkfzpz6FnK33XqZ"
-=======
       "keccak256": "0x788fcf9f8e8d2bb1ce59885d6c4a7dc8995155b6cf4381e3a9482c6b8fba3bff",
       "license": "MIT",
       "urls": [
@@ -745,7 +714,6 @@
       "urls": [
         "bzz-raw://6edc5efd37e99112a4f1ed8ca56d9f4034c36540bfbe3854b098b5b03cb5c9c4",
         "dweb:/ipfs/QmZKR5pkUVUzxizh6YdDFXenssUfKnJCD15RMgh1T74AcH"
->>>>>>> 3460b7c5
       ]
     },
     "lib/@openzeppelin/contracts/utils/structs/EnumerableSet.sol": {
