{
  "compiler": {
    "version": "0.8.24+commit.e11b9ed9"
  },
  "language": "Solidity",
  "output": {
    "abi": [
      {
        "inputs": [],
        "name": "ApprovalCallerNotOwnerNorApproved",
        "type": "error"
      },
      {
        "inputs": [],
        "name": "ApprovalQueryForNonexistentToken",
        "type": "error"
      },
      {
        "inputs": [],
        "name": "BalanceQueryForZeroAddress",
        "type": "error"
      },
      {
        "inputs": [
          {
            "internalType": "uint256",
            "name": "tokenId",
            "type": "uint256"
          }
        ],
        "name": "Banning__AlreadyBanned",
        "type": "error"
      },
      {
        "inputs": [],
        "name": "Banning__CannotBanSelf",
        "type": "error"
      },
      {
        "inputs": [
          {
            "internalType": "uint256",
            "name": "tokenId",
            "type": "uint256"
          }
        ],
        "name": "Banning__InvalidTokenId",
        "type": "error"
      },
      {
        "inputs": [
          {
            "internalType": "uint256",
            "name": "tokenId",
            "type": "uint256"
          }
        ],
        "name": "Banning__NotBanned",
        "type": "error"
      },
      {
        "inputs": [],
        "name": "ChannelService__ChannelAlreadyExists",
        "type": "error"
      },
      {
        "inputs": [],
        "name": "ChannelService__ChannelDisabled",
        "type": "error"
      },
      {
        "inputs": [],
        "name": "ChannelService__ChannelDoesNotExist",
        "type": "error"
      },
      {
        "inputs": [],
        "name": "ChannelService__RoleAlreadyExists",
        "type": "error"
      },
      {
        "inputs": [],
        "name": "ChannelService__RoleDoesNotExist",
        "type": "error"
      },
      {
        "inputs": [],
        "name": "ERC5643__DurationZero",
        "type": "error"
      },
      {
        "inputs": [
          {
            "internalType": "uint256",
            "name": "tokenId",
            "type": "uint256"
          }
        ],
        "name": "ERC5643__InvalidTokenId",
        "type": "error"
      },
      {
        "inputs": [],
        "name": "ERC5643__NotApprovedOrOwner",
        "type": "error"
      },
      {
        "inputs": [
          {
            "internalType": "uint256",
            "name": "tokenId",
            "type": "uint256"
          }
        ],
        "name": "ERC5643__SubscriptionNotRenewable",
        "type": "error"
      },
      {
        "inputs": [],
        "name": "Entitlement__InvalidValue",
        "type": "error"
      },
      {
        "inputs": [],
        "name": "Entitlement__NotAllowed",
        "type": "error"
      },
      {
        "inputs": [],
        "name": "Entitlement__NotMember",
        "type": "error"
      },
      {
        "inputs": [],
        "name": "Entitlement__ValueAlreadyExists",
        "type": "error"
      },
      {
        "inputs": [],
        "name": "Initializable_InInitializingState",
        "type": "error"
      },
      {
        "inputs": [],
        "name": "Introspection_AlreadySupported",
        "type": "error"
      },
      {
        "inputs": [],
        "name": "Introspection_NotSupported",
        "type": "error"
      },
      {
        "inputs": [],
        "name": "MintERC2309QuantityExceedsLimit",
        "type": "error"
      },
      {
        "inputs": [],
        "name": "MintToZeroAddress",
        "type": "error"
      },
      {
        "inputs": [],
        "name": "MintZeroQuantity",
        "type": "error"
      },
      {
        "inputs": [
          {
            "internalType": "address",
            "name": "account",
            "type": "address"
          }
        ],
        "name": "Ownable__NotOwner",
        "type": "error"
      },
      {
        "inputs": [],
        "name": "Ownable__ZeroAddress",
        "type": "error"
      },
      {
        "inputs": [],
        "name": "OwnerQueryForNonexistentToken",
        "type": "error"
      },
      {
        "inputs": [],
        "name": "OwnershipNotInitializedForExtraData",
        "type": "error"
      },
      {
        "inputs": [],
        "name": "Pausable__NotPaused",
        "type": "error"
      },
      {
        "inputs": [],
        "name": "Pausable__Paused",
        "type": "error"
      },
      {
        "inputs": [],
        "name": "TransferCallerNotOwnerNorApproved",
        "type": "error"
      },
      {
        "inputs": [],
        "name": "TransferFromIncorrectOwner",
        "type": "error"
      },
      {
        "inputs": [],
        "name": "TransferToNonERC721ReceiverImplementer",
        "type": "error"
      },
      {
        "inputs": [],
        "name": "TransferToZeroAddress",
        "type": "error"
      },
      {
        "inputs": [],
        "name": "URIQueryForNonexistentToken",
        "type": "error"
      },
      {
        "inputs": [],
        "name": "Validator__InvalidStringLength",
        "type": "error"
      },
      {
        "anonymous": false,
        "inputs": [
          {
            "indexed": true,
            "internalType": "address",
            "name": "owner",
            "type": "address"
          },
          {
            "indexed": true,
            "internalType": "address",
            "name": "approved",
            "type": "address"
          },
          {
            "indexed": true,
            "internalType": "uint256",
            "name": "tokenId",
            "type": "uint256"
          }
        ],
        "name": "Approval",
        "type": "event"
      },
      {
        "anonymous": false,
        "inputs": [
          {
            "indexed": true,
            "internalType": "address",
            "name": "owner",
            "type": "address"
          },
          {
            "indexed": true,
            "internalType": "address",
            "name": "operator",
            "type": "address"
          },
          {
            "indexed": false,
            "internalType": "bool",
            "name": "approved",
            "type": "bool"
          }
        ],
        "name": "ApprovalForAll",
        "type": "event"
      },
      {
        "anonymous": false,
        "inputs": [
          {
            "indexed": true,
            "internalType": "address",
            "name": "moderator",
            "type": "address"
          },
          {
            "indexed": true,
            "internalType": "uint256",
            "name": "tokenId",
            "type": "uint256"
          }
        ],
        "name": "Banned",
        "type": "event"
      },
      {
        "anonymous": false,
        "inputs": [
          {
            "indexed": true,
            "internalType": "address",
            "name": "caller",
            "type": "address"
          },
          {
            "indexed": false,
            "internalType": "bytes32",
            "name": "channelId",
            "type": "bytes32"
          }
        ],
        "name": "ChannelCreated",
        "type": "event"
      },
      {
        "anonymous": false,
        "inputs": [
          {
            "indexed": true,
            "internalType": "address",
            "name": "caller",
            "type": "address"
          },
          {
            "indexed": false,
            "internalType": "bytes32",
            "name": "channelId",
            "type": "bytes32"
          }
        ],
        "name": "ChannelRemoved",
        "type": "event"
      },
      {
        "anonymous": false,
        "inputs": [
          {
            "indexed": true,
            "internalType": "address",
            "name": "caller",
            "type": "address"
          },
          {
            "indexed": false,
            "internalType": "bytes32",
            "name": "channelId",
            "type": "bytes32"
          },
          {
            "indexed": false,
            "internalType": "uint256",
            "name": "roleId",
            "type": "uint256"
          }
        ],
        "name": "ChannelRoleAdded",
        "type": "event"
      },
      {
        "anonymous": false,
        "inputs": [
          {
            "indexed": true,
            "internalType": "address",
            "name": "caller",
            "type": "address"
          },
          {
            "indexed": false,
            "internalType": "bytes32",
            "name": "channelId",
            "type": "bytes32"
          },
          {
            "indexed": false,
            "internalType": "uint256",
            "name": "roleId",
            "type": "uint256"
          }
        ],
        "name": "ChannelRoleRemoved",
        "type": "event"
      },
      {
        "anonymous": false,
        "inputs": [
          {
            "indexed": true,
            "internalType": "address",
            "name": "caller",
            "type": "address"
          },
          {
            "indexed": false,
            "internalType": "bytes32",
            "name": "channelId",
            "type": "bytes32"
          }
        ],
        "name": "ChannelUpdated",
        "type": "event"
      },
      {
        "anonymous": false,
        "inputs": [
          {
            "indexed": true,
            "internalType": "uint256",
            "name": "fromTokenId",
            "type": "uint256"
          },
          {
            "indexed": false,
            "internalType": "uint256",
            "name": "toTokenId",
            "type": "uint256"
          },
          {
            "indexed": true,
            "internalType": "address",
            "name": "from",
            "type": "address"
          },
          {
            "indexed": true,
            "internalType": "address",
            "name": "to",
            "type": "address"
          }
        ],
        "name": "ConsecutiveTransfer",
        "type": "event"
      },
      {
        "anonymous": false,
        "inputs": [
          {
            "indexed": false,
            "internalType": "uint32",
            "name": "version",
            "type": "uint32"
          }
        ],
        "name": "Initialized",
        "type": "event"
      },
      {
        "anonymous": false,
        "inputs": [
          {
            "indexed": true,
            "internalType": "bytes4",
            "name": "interfaceId",
            "type": "bytes4"
          }
        ],
        "name": "InterfaceAdded",
        "type": "event"
      },
      {
        "anonymous": false,
        "inputs": [
          {
            "indexed": true,
            "internalType": "bytes4",
            "name": "interfaceId",
            "type": "bytes4"
          }
        ],
        "name": "InterfaceRemoved",
        "type": "event"
      },
      {
        "anonymous": false,
        "inputs": [
          {
            "indexed": true,
            "internalType": "address",
            "name": "previousOwner",
            "type": "address"
          },
          {
            "indexed": true,
            "internalType": "address",
            "name": "newOwner",
            "type": "address"
          }
        ],
        "name": "OwnershipTransferred",
        "type": "event"
      },
      {
        "anonymous": false,
        "inputs": [
          {
            "indexed": false,
            "internalType": "address",
            "name": "account",
            "type": "address"
          }
        ],
        "name": "Paused",
        "type": "event"
      },
      {
        "anonymous": false,
        "inputs": [
          {
            "indexed": true,
            "internalType": "uint256",
            "name": "tokenId",
            "type": "uint256"
          },
          {
            "indexed": false,
            "internalType": "uint64",
            "name": "expiration",
            "type": "uint64"
          }
        ],
        "name": "SubscriptionUpdate",
        "type": "event"
      },
      {
        "anonymous": false,
        "inputs": [
          {
            "indexed": true,
            "internalType": "address",
            "name": "from",
            "type": "address"
          },
          {
            "indexed": true,
            "internalType": "address",
            "name": "to",
            "type": "address"
          },
          {
            "indexed": true,
            "internalType": "uint256",
            "name": "tokenId",
            "type": "uint256"
          }
        ],
        "name": "Transfer",
        "type": "event"
      },
      {
        "anonymous": false,
        "inputs": [
          {
            "indexed": true,
            "internalType": "address",
            "name": "moderator",
            "type": "address"
          },
          {
            "indexed": true,
            "internalType": "uint256",
            "name": "tokenId",
            "type": "uint256"
          }
        ],
        "name": "Unbanned",
        "type": "event"
      },
      {
        "anonymous": false,
        "inputs": [
          {
            "indexed": false,
            "internalType": "address",
            "name": "account",
            "type": "address"
          }
        ],
        "name": "Unpaused",
        "type": "event"
      },
      {
        "inputs": [
          {
            "internalType": "bytes32",
            "name": "channelId",
            "type": "bytes32"
          },
          {
            "internalType": "uint256",
            "name": "roleId",
            "type": "uint256"
          }
        ],
        "name": "addRoleToChannel",
        "outputs": [],
        "stateMutability": "nonpayable",
        "type": "function"
      },
      {
        "inputs": [
          {
            "internalType": "bytes32",
            "name": "channelId",
            "type": "bytes32"
          },
          {
            "internalType": "string",
            "name": "metadata",
            "type": "string"
          },
          {
            "internalType": "uint256[]",
            "name": "roleIds",
            "type": "uint256[]"
          }
        ],
        "name": "createChannel",
        "outputs": [],
        "stateMutability": "nonpayable",
        "type": "function"
      },
      {
        "inputs": [
          {
            "internalType": "bytes32",
            "name": "channelId",
            "type": "bytes32"
          }
        ],
        "name": "getChannel",
        "outputs": [
          {
            "components": [
              {
                "internalType": "bytes32",
                "name": "id",
                "type": "bytes32"
              },
              {
                "internalType": "bool",
                "name": "disabled",
                "type": "bool"
              },
              {
                "internalType": "string",
                "name": "metadata",
                "type": "string"
              },
              {
                "internalType": "uint256[]",
                "name": "roleIds",
                "type": "uint256[]"
              }
            ],
            "internalType": "struct IChannelBase.Channel",
            "name": "channel",
            "type": "tuple"
          }
        ],
        "stateMutability": "view",
        "type": "function"
      },
      {
        "inputs": [],
        "name": "getChannels",
        "outputs": [
          {
            "components": [
              {
                "internalType": "bytes32",
                "name": "id",
                "type": "bytes32"
              },
              {
                "internalType": "bool",
                "name": "disabled",
                "type": "bool"
              },
              {
                "internalType": "string",
                "name": "metadata",
                "type": "string"
              },
              {
                "internalType": "uint256[]",
                "name": "roleIds",
                "type": "uint256[]"
              }
            ],
            "internalType": "struct IChannelBase.Channel[]",
            "name": "channels",
            "type": "tuple[]"
          }
        ],
        "stateMutability": "view",
        "type": "function"
      },
      {
        "inputs": [
          {
            "internalType": "bytes32",
            "name": "channelId",
            "type": "bytes32"
          }
        ],
        "name": "getRolesByChannel",
        "outputs": [
          {
            "internalType": "uint256[]",
            "name": "roleIds",
            "type": "uint256[]"
          }
        ],
        "stateMutability": "view",
        "type": "function"
      },
      {
        "inputs": [
          {
            "internalType": "bytes32",
            "name": "channelId",
            "type": "bytes32"
          }
        ],
        "name": "removeChannel",
        "outputs": [],
        "stateMutability": "nonpayable",
        "type": "function"
      },
      {
        "inputs": [
          {
            "internalType": "bytes32",
            "name": "channelId",
            "type": "bytes32"
          },
          {
            "internalType": "uint256",
            "name": "roleId",
            "type": "uint256"
          }
        ],
        "name": "removeRoleFromChannel",
        "outputs": [],
        "stateMutability": "nonpayable",
        "type": "function"
      },
      {
        "inputs": [
          {
            "internalType": "bytes32",
            "name": "channelId",
            "type": "bytes32"
          },
          {
            "internalType": "string",
            "name": "metadata",
            "type": "string"
          },
          {
            "internalType": "bool",
            "name": "disabled",
            "type": "bool"
          }
        ],
        "name": "updateChannel",
        "outputs": [],
        "stateMutability": "nonpayable",
        "type": "function"
      }
    ],
    "devdoc": {
      "events": {
        "Approval(address,address,uint256)": {
          "details": "Emitted when `owner` enables `approved` to manage the `tokenId` token."
        },
        "ApprovalForAll(address,address,bool)": {
          "details": "Emitted when `owner` enables or disables (`approved`) `operator` to manage all of its assets."
        },
        "ConsecutiveTransfer(uint256,uint256,address,address)": {
          "details": "Emitted when tokens in `fromTokenId` to `toTokenId` (inclusive) is transferred from `from` to `to`, as defined in the [ERC2309](https://eips.ethereum.org/EIPS/eip-2309) standard. See {_mintERC2309} for more details."
        },
        "OwnershipTransferred(address,address)": {
          "details": "This emits when ownership of a contract changes."
        },
        "SubscriptionUpdate(uint256,uint64)": {
          "details": "When a subscription is canceled, the expiration value should also be 0."
        },
        "Transfer(address,address,uint256)": {
          "details": "Emitted when `tokenId` token is transferred from `from` to `to`."
        }
      },
      "kind": "dev",
      "methods": {
        "addRoleToChannel(bytes32,uint256)": {
          "params": {
            "channelId": "the channelId to add the role to",
            "roleId": "the roleId to add to the channel"
          }
        },
        "createChannel(bytes32,string,uint256[])": {
          "params": {
            "channelId": "the channelId of the channel",
            "metadata": "the metadata of the channel",
            "roleIds": "the roleIds to add to the channel"
          }
        },
        "getChannel(bytes32)": {
          "params": {
            "channelId": "the channelId to get"
          },
          "returns": {
            "channel": "the channel"
          }
        },
        "getChannels()": {
          "returns": {
            "channels": "an array of all channels"
          }
        },
        "getRolesByChannel(bytes32)": {
          "params": {
            "channelId": "the channelId to get the roles for"
          },
          "returns": {
            "roleIds": "an array of roleIds for the channel"
          }
        },
        "removeChannel(bytes32)": {
          "params": {
            "channelId": "the channelId to remove"
          }
        },
        "removeRoleFromChannel(bytes32,uint256)": {
          "params": {
            "channelId": "the channelId to remove the role from",
            "roleId": "the roleId to remove from the channel"
          }
        },
        "updateChannel(bytes32,string,bool)": {
          "params": {
            "channelId": "the channelId to update",
            "disabled": "whether or not the channel is disabled",
            "metadata": "the new metadata of the channel"
          }
        }
      },
      "version": 1
    },
    "userdoc": {
      "errors": {
        "ApprovalCallerNotOwnerNorApproved()": [
          {
            "notice": "The caller must own the token or be an approved operator."
          }
        ],
        "ApprovalQueryForNonexistentToken()": [
          {
            "notice": "The token does not exist."
          }
        ],
        "BalanceQueryForZeroAddress()": [
          {
            "notice": "Cannot query the balance for the zero address."
          }
        ],
        "MintERC2309QuantityExceedsLimit()": [
          {
            "notice": "The `quantity` minted with ERC2309 exceeds the safety limit."
          }
        ],
        "MintToZeroAddress()": [
          {
            "notice": "Cannot mint to the zero address."
          }
        ],
        "MintZeroQuantity()": [
          {
            "notice": "The quantity of tokens minted must be more than zero."
          }
        ],
        "OwnerQueryForNonexistentToken()": [
          {
            "notice": "The token does not exist."
          }
        ],
        "OwnershipNotInitializedForExtraData()": [
          {
            "notice": "The `extraData` cannot be set on an unintialized ownership slot."
          }
        ],
        "TransferCallerNotOwnerNorApproved()": [
          {
            "notice": "The caller must own the token or be an approved operator."
          }
        ],
        "TransferFromIncorrectOwner()": [
          {
            "notice": "The token must be owned by `from`."
          }
        ],
        "TransferToNonERC721ReceiverImplementer()": [
          {
            "notice": "Cannot safely transfer to a contract that does not implement the ERC721Receiver interface."
          }
        ],
        "TransferToZeroAddress()": [
          {
            "notice": "Cannot transfer to the zero address."
          }
        ],
        "URIQueryForNonexistentToken()": [
          {
            "notice": "The token does not exist."
          }
        ]
      },
      "events": {
        "InterfaceAdded(bytes4)": {
          "notice": "Emitted when an interface is added to the contract via `_addInterface`."
        },
        "InterfaceRemoved(bytes4)": {
          "notice": "Emitted when an interface is removed from the contract via `_removeInterface`."
        },
        "SubscriptionUpdate(uint256,uint64)": {
          "notice": "Emitted when a subscription expiration changes"
        }
      },
      "kind": "user",
      "methods": {
        "addRoleToChannel(bytes32,uint256)": {
          "notice": "adds a role to a channel"
        },
        "createChannel(bytes32,string,uint256[])": {
          "notice": "creates a channel"
        },
        "getChannel(bytes32)": {
          "notice": "gets a channel"
        },
        "getChannels()": {
          "notice": "gets all channels"
        },
        "getRolesByChannel(bytes32)": {
          "notice": "gets all roles for a channel"
        },
        "removeChannel(bytes32)": {
          "notice": "removes a channel"
        },
        "removeRoleFromChannel(bytes32,uint256)": {
          "notice": "removes a role from a channel"
        },
        "updateChannel(bytes32,string,bool)": {
          "notice": "updates a channel"
        }
      },
      "version": 1
    }
  },
  "settings": {
    "compilationTarget": {
      "contracts/src/spaces/facets/channels/Channels.sol": "Channels"
    },
    "evmVersion": "paris",
    "libraries": {},
    "metadata": {
      "appendCBOR": false,
      "bytecodeHash": "none"
    },
    "optimizer": {
      "enabled": true,
      "runs": 200
    },
    "remappings": [
      ":@openzeppelin/=lib/@openzeppelin/",
      ":@prb/math/=lib/@prb/math/src/",
      ":@prb/test/=lib/@prb/test/src/",
      ":account-abstraction/=lib/account-abstraction/contracts/",
      ":base64/=lib/base64/",
      ":ds-test/=lib/ds-test/src/",
      ":forge-std/=lib/forge-std/src/",
      ":hardhat-deploy/=lib/hardhat-deploy/"
    ]
  },
  "sources": {
    "contracts/src/diamond/facets/Facet.sol": {
<<<<<<< HEAD
      "keccak256": "0xecbb7e8de0dae5bdbcbda879436335abac6808bcc2e14f1f4e9efbdc77c4e8be",
      "license": "Apache-2.0",
      "urls": [
        "bzz-raw://b7b5446461a1492f16c86137ce49a699d8a3452e2174c5568b97f8d2d4bc85a7",
        "dweb:/ipfs/QmY74odf1qgTwBV3wjF12rV8TXs3DiNoMm9Pg9S8w2F4VP"
=======
      "keccak256": "0x931702541a5e4a2756665e53baf1b04aa0418d5a9c635e519058905e21ae0c57",
      "license": "MIT",
      "urls": [
        "bzz-raw://b785043acac69be2d2545bc4492b2c08b6e931a53737f8508baf3f98c8743863",
        "dweb:/ipfs/QmeLzqURWDmXHJftmMXRsywdJw96CNDB9DQmgTpG1woYvc"
>>>>>>> 3460b7c5
      ]
    },
    "contracts/src/diamond/facets/initializable/Initializable.sol": {
      "keccak256": "0xe02e99665b5acb22d5c508c3bda97c35acd2597ce0a58569a19cc12f0010da90",
      "license": "MIT",
      "urls": [
        "bzz-raw://b586a51dbe63e8763ae0b2b3dadd5c8559f47bc8cbaa0e9fe52aaec4c3677552",
        "dweb:/ipfs/QmRtaVikg6YDwzUAtY7WV793taZgT1ZxyMB4PLAEqGBeCC"
      ]
    },
    "contracts/src/diamond/facets/initializable/InitializableStorage.sol": {
<<<<<<< HEAD
      "keccak256": "0x5dbbdca0faf75680e1c0d425d92bdb5ce16951c0f8215a668c5144c0ffdb1b01",
      "license": "Apache-2.0",
      "urls": [
        "bzz-raw://05e5ba4fcd6e3e1e819e786fce3473d5ef69763b127fe162b2e0906d6a904d09",
        "dweb:/ipfs/QmYPN5xeMoMBVT2B2FwJrDpwocNNsCuVosgg7vdYrrWNep"
      ]
    },
    "contracts/src/diamond/facets/introspection/IERC165.sol": {
      "keccak256": "0x243cfeefa64ba07bee887b0b03704147f9bd2f25571272a6ebca3ba684af1b00",
      "license": "Apache-2.0",
      "urls": [
        "bzz-raw://1aed67ea7251fad9dbfb58a30f59f7edd81d48d7f6b193b98f957be359653361",
        "dweb:/ipfs/QmQauJL4nFMN3QDutjWezRbBjLX5GsTWt5jeLfkX4JW64T"
      ]
    },
    "contracts/src/diamond/facets/introspection/IntrospectionBase.sol": {
      "keccak256": "0x5f458cf292b4b7b9d9c1efd110b3b65905c7bd7e47a48090af5eb9fb7d620ddf",
      "license": "Apache-2.0",
      "urls": [
        "bzz-raw://84995121aafc9124ba3a1148835dcccc1061c25a5b074b4579a83c0dd213d613",
        "dweb:/ipfs/QmPYSKEqYWasPxVRzv4TCpXVfpkahfFDEPkTLp7UAT9fKq"
      ]
    },
    "contracts/src/diamond/facets/introspection/IntrospectionStorage.sol": {
      "keccak256": "0x2e047e5efa9df7f3d60a8a114da39343635578b7475fcd987860eb5b87e8c758",
      "license": "Apache-2.0",
      "urls": [
        "bzz-raw://a071eda8331b690b689bbbc23e6a6c227324aad90d4101c36410a06b1ca3c357",
        "dweb:/ipfs/QmTR76zN1durS5acgDZXixrkrheXvaaMqfwXrJsaGyAPkj"
      ]
    },
    "contracts/src/diamond/facets/ownable/IERC173.sol": {
      "keccak256": "0xec6475a73e1229430edadb6fd3e32f1599ebb8af78dbbc762d54ded196e534ae",
      "license": "Apache-2.0",
      "urls": [
        "bzz-raw://46e9fef226666c827f408b5d2c9061600fa5233ddf5fcbc3a2b8956d89e8a872",
        "dweb:/ipfs/Qmd6L6wtehyrD8XwKqFD7gG5hJxsBZ1ja6hGSf2dtN4XEx"
      ]
    },
    "contracts/src/diamond/facets/ownable/token/ITokenOwnable.sol": {
      "keccak256": "0x3035bb5eb69a7c939aa038f27eb216b117727beba7d89aa84657c3f24c98b32d",
      "license": "Apache-2.0",
      "urls": [
        "bzz-raw://c1a6860c8105dad4d1b193883ecd700c223ea9b81c096ed86b3d25bd6c9eed7f",
        "dweb:/ipfs/QmVEDbbF6eyZfmqcM1FfedAuCQqiUYpagDmZMhHM4Ap7n9"
      ]
    },
    "contracts/src/diamond/facets/ownable/token/TokenOwnableBase.sol": {
      "keccak256": "0xc5ef68652f692a56131badcf0adb92893d822fd5e0d97dda49a4520d1859a00a",
      "license": "Apache-2.0",
      "urls": [
        "bzz-raw://bf38ee4ec154de7ef7de263241454d98392d6e61caf4582e2145325258bb8fa5",
        "dweb:/ipfs/QmcZGn5KeSPwsTVominE537CDPbTMGoVDgko51onHZoGyW"
      ]
    },
    "contracts/src/diamond/facets/ownable/token/TokenOwnableStorage.sol": {
      "keccak256": "0xb348f08d762f1b4ccda363a361eb6d635b50501e93821fe9911296f86f4374f0",
      "license": "Apache-2.0",
      "urls": [
        "bzz-raw://4416ee362b1485fb1cbae83087f7da85d34fec41a39146bd1fb9f877094df0fc",
        "dweb:/ipfs/QmPiCdrarzwS1YLYLPpcPMFxhkqE5rT9EFLYsVCV2N5Qkf"
      ]
    },
    "contracts/src/diamond/facets/pausable/IPausable.sol": {
      "keccak256": "0xd5cc8d743bd12bbd23526178c11808634527c87e2f6da29dfb6aec75dab56261",
      "license": "Apache-2.0",
      "urls": [
        "bzz-raw://c893da163481570ae2e00e5deae732404261cc0e7143fdc0448145810448c6b6",
        "dweb:/ipfs/QmbyUkcew8vmUXPVLDJ7GjvxMkmTqjhKZWLDYtWEPzZ2SM"
      ]
    },
    "contracts/src/diamond/facets/pausable/PausableBase.sol": {
      "keccak256": "0xa278c9cdc622351a088d6d96759a51972b1720ef72424f1f98e5822dd9fd6438",
      "license": "Apache-2.0",
      "urls": [
        "bzz-raw://379dabb0f68319e89d4b7447c31d5a3d0d2b4ecbce92b07f6e096974f2541c6c",
        "dweb:/ipfs/QmPQPKBYtuNiFDNh9nGCJGtLXP2AqPLkZ7BBTKgQZeaVH1"
      ]
    },
    "contracts/src/diamond/facets/pausable/PausableStorage.sol": {
      "keccak256": "0x54ca45de7b414be27767111aa11f06e9d5deeb3241bb4c9476edda7febd92c07",
      "license": "Apache-2.0",
      "urls": [
        "bzz-raw://0e573c53f32ec5c9c89e68ca9e2153635fcb2694ba261e93389dc360ef98226b",
        "dweb:/ipfs/QmQUfuRRg8zRFzrqfYaay7RyR2L4D4d4vb4c2TtUqb2GhL"
      ]
    },
    "contracts/src/diamond/facets/token/ERC5643/ERC5643Base.sol": {
      "keccak256": "0x08a5e803cae11a5ca3cb43e3243b4af0339cf044fe8a8f33c02eeac6a89771a3",
      "license": "Apache-2.0",
      "urls": [
        "bzz-raw://1b9dffbbd0c961d87eeaa10665ed93a3a919dc53db0e684b76d66b0f7e2a0714",
        "dweb:/ipfs/QmbgTB2swkeRsc7Dc1Wf28cLcKTExw2pzDY66zy5kFLeE8"
      ]
    },
    "contracts/src/diamond/facets/token/ERC5643/ERC5643Storage.sol": {
      "keccak256": "0x5d560d4d09c521bd463e6ea41eb6451a76f815222d9b3a9b15aff5ce56a2e15e",
      "license": "Apache-2.0",
      "urls": [
        "bzz-raw://395630900bc5b43af14ba8b2b9a97357d9b36ed2debfb72b4fab1999294645c7",
        "dweb:/ipfs/QmNa6GUiCLSnL3jRKewzpC5TU5TtYxdNNUhPHTqoZ4sGC7"
      ]
    },
    "contracts/src/diamond/facets/token/ERC5643/IERC5643.sol": {
      "keccak256": "0x3d75267c3894bc9b201b30af94a4587cca8dc3363593a47ee4cc3b9ff27a7218",
      "license": "Apache-2.0",
      "urls": [
        "bzz-raw://3e50378e2ca909177555139f16db11f2fc7f3e97acbc40fc6eea5848bbd61b3f",
        "dweb:/ipfs/Qmdi2FBhdWAAFE8Kr5DFu9qoESLcH1STb7bm7kXxEjrsJB"
      ]
    },
    "contracts/src/diamond/facets/token/ERC721A/ERC721ABase.sol": {
      "keccak256": "0x8e6c8700603a5f50982462009bf0bd6d9167937d75d5d5b4ecaf2be25e48f334",
      "license": "Apache-2.0",
      "urls": [
        "bzz-raw://4003c6a7b68ba9d38baa8a338a747c70048f6ce862b34bd5b8da390a888b73fa",
        "dweb:/ipfs/QmSGRHzFkquMpe6zdDnRBG6e5ngr7QNDHD8ovb4RDACB7W"
      ]
    },
    "contracts/src/diamond/facets/token/ERC721A/ERC721AStorage.sol": {
      "keccak256": "0x8be3fa58d9bb445d169eda30dd35f34e149947eb0572cdb2ced99ed854b8cdc1",
      "license": "Apache-2.0",
      "urls": [
        "bzz-raw://1b3d9b6c0aef7519ce60c08880a551a0579ae1625e16f89a728700f2eb7e075c",
        "dweb:/ipfs/QmZfS4Lt9mZBPpYxehPb5p9VAGGVdKGkHpZyhoKTP2rSUu"
      ]
    },
    "contracts/src/diamond/facets/token/ERC721A/IERC721A.sol": {
      "keccak256": "0xfce3dc8955c337c405c27c7741b7beff81685ed89f2e102fbad517043e20edf9",
      "license": "Apache-2.0",
      "urls": [
        "bzz-raw://6c0ef999aaa971921ba4a4d2190ce5fae92fe15a34a87aac02fd081773fdbe9e",
        "dweb:/ipfs/QmUFD83GFhupZo2d3PafyK5fjqrzFRDnJHEsTGYhHakzUM"
      ]
    },
    "contracts/src/factory/facets/wallet-link/IWalletLink.sol": {
      "keccak256": "0x548d2531215e1387f83265975af58947d37c01ae9ea75cce91147a2468fc653b",
      "license": "Apache-2.0",
      "urls": [
        "bzz-raw://f2300ddc317d8f0e9f24dee7904de69a87325305d913f541a0dc877bba7e1f13",
        "dweb:/ipfs/QmY6kMFdswJnVtkYu415QG5ePjUrS9W1QiXi9VXaLBeRJR"
      ]
    },
    "contracts/src/spaces/entitlements/IEntitlement.sol": {
      "keccak256": "0x84f059cb6d594cbe0a70ed4a10c9b96f82d530c9dba39a5d84e466f5b046b9ca",
      "license": "Apache-2.0",
      "urls": [
        "bzz-raw://68fdceef136a16c8a11e1b354119d39697029ea41db4ae4edc9ea9d68e9c12a3",
        "dweb:/ipfs/QmbCmoo6nMDou5m77JzFBPc2GBJkET5F2eWDEZaXQ5taHf"
      ]
    },
    "contracts/src/spaces/facets/Entitled.sol": {
      "keccak256": "0x60df2d441d103a23e8ff1fa5815399bf58dc25b19030de56c15cf9a84393c62c",
      "license": "Apache-2.0",
      "urls": [
        "bzz-raw://d13b2b6464b4a820ff88aae2a59bf003bc7d61a1e630ac69e0849d54446539b7",
        "dweb:/ipfs/QmZe187XqCCNxmwj3BKGRtyNyEoEga22oqGQe8iao7LQCc"
      ]
    },
    "contracts/src/spaces/facets/Permissions.sol": {
      "keccak256": "0xd168f6402ce23a1bbc0503c1287e94096ef7c7b35733a8d835a8747f79df77f5",
      "license": "Apache-2.0",
      "urls": [
        "bzz-raw://2d805a55d9e2050d763bc1cf3f0a5d40ca8066bdcdc3c920908f6f63cfa1a721",
        "dweb:/ipfs/QmPSieLU3W9f8FrDu918KPPSQQKBMfRUetRq5fdEsTBFxp"
      ]
    },
    "contracts/src/spaces/facets/banning/BanningBase.sol": {
      "keccak256": "0xa78695942b8e0415e7177d20dd06f596566a649e68c89d1ed15ec90e74a95270",
      "license": "Apache-2.0",
      "urls": [
        "bzz-raw://07c4a45a6d0e3d03752be2a31a07282a39c8f72536e3ad834fd4d183052a879d",
        "dweb:/ipfs/QmP7ww27otUvq2wKy7rewxEAu2JzD5ALwRgJhRBPNKr8EN"
      ]
    },
    "contracts/src/spaces/facets/banning/BanningStorage.sol": {
      "keccak256": "0xd48969bfaf9c8bfc980981818ed96101e858652f5516567c08236ce525487492",
      "license": "Apache-2.0",
      "urls": [
        "bzz-raw://95f1b33fb46ea8d8ed6145d4f646dca4f670712dca81ec75cab5db2dbff6e0f0",
        "dweb:/ipfs/QmPfCAZF3S5ehqKoL2SBg2TEB22TKFuytDNcG8PBa7qVe1"
      ]
    },
    "contracts/src/spaces/facets/banning/IBanning.sol": {
      "keccak256": "0x1983a3e375f4dd8a21be759a637b85ed5e416ca8fc7109153986eb2d4b08a505",
      "license": "Apache-2.0",
      "urls": [
        "bzz-raw://1f5f5a54e4cbaca9e10cc174ba73f5f80b0875d097084a9ebc6b259b2c4c1419",
        "dweb:/ipfs/QmQSfNhhRNkiHeG1XXWVYhQtvuPRyrv72gxuARgsgupjn6"
      ]
    },
    "contracts/src/spaces/facets/channels/ChannelBase.sol": {
      "keccak256": "0x51d5d8335e585b052a43afc3b5018429c2dd22f67e4b60b3f8f659d9d0b0ec08",
      "license": "Apache-2.0",
      "urls": [
        "bzz-raw://b6d5953dfa9b5e857aaf153df1c1d04ece5fb9d7250c78a87edaef84d3b053d7",
        "dweb:/ipfs/QmYrKaVH2ftMJBWfUJGdQYV3LBoYuxTsXj1erndYrEE4Jp"
      ]
    },
    "contracts/src/spaces/facets/channels/ChannelService.sol": {
      "keccak256": "0x5459092e3b26770de949b6ce3021e3582b62602cf3a419a695da19aa1810eab7",
      "license": "Apache-2.0",
      "urls": [
        "bzz-raw://d80a0bc5adf516cfda380ac0bc966e2f430b395b78b5aa756adc3ef0a28ae1b9",
        "dweb:/ipfs/QmW2RvEFxrhFt5gxBK2Ay5BS1BgXAv37sipBPSxYBt1vfi"
      ]
    },
    "contracts/src/spaces/facets/channels/ChannelStorage.sol": {
      "keccak256": "0x2c56c47bf36e703f0703ea1f2a27db2406b17d2a173d24bde6efbbfc4bab301f",
      "license": "Apache-2.0",
      "urls": [
        "bzz-raw://0030cd42de4b20ddb33284bec5065fa4d1edb817ac7f667f845881cb66a2a3b7",
        "dweb:/ipfs/QmNg6DmtqbHn4QMiMzu4yAr8G5G19HZSJ6dRteeGArsnzS"
      ]
    },
    "contracts/src/spaces/facets/channels/Channels.sol": {
      "keccak256": "0xeb1a27c173aa374fb10e7864b10926b2207b344099f35c36ceaa61f737c29580",
      "license": "Apache-2.0",
      "urls": [
        "bzz-raw://dc8606c41a52c9c41dfe5fd26c306b6eae730618b1a074e6e862f46e6deeec82",
        "dweb:/ipfs/QmfVXU1NQkxKSYH3tApnHKEzatmHjmJnKzM1Vo6n9QaH7S"
      ]
    },
    "contracts/src/spaces/facets/channels/IChannel.sol": {
      "keccak256": "0x4a62ec6410779121880a21ae1a42bab2480f672c683f79c7f2e11bf2bfe1bd6e",
      "license": "Apache-2.0",
      "urls": [
        "bzz-raw://61b4142a55418d8e15e4db77bf6614a830489dc6aa191afe3dadc9ef16534b2c",
        "dweb:/ipfs/Qmbuc8VBmoFrbWZGinbCQaCrBRw3DznYhZNLzqk2FXABUx"
      ]
    },
    "contracts/src/spaces/facets/delegation/WalletLinkProxyBase.sol": {
      "keccak256": "0xac57b39cf710166b1c2dc1f0c7bf58fb813ceb047312b346a01e31df615c14f2",
      "license": "Apache-2.0",
      "urls": [
        "bzz-raw://e3a22fb662252a0d23980b5a8700084f1a314b60a2f537243c9a5d202105a3a5",
        "dweb:/ipfs/QmXd6ibShjPAtPsyFuo7Wmai8fcbKkfbS48sAhTtXU7Yk9"
      ]
    },
    "contracts/src/spaces/facets/delegation/WalletLinkProxyStorage.sol": {
      "keccak256": "0xe4469f1cf8e5814c8b19b4ac664b904aa786590ece22ae7197abebe9b1bcb9ef",
      "license": "Apache-2.0",
      "urls": [
        "bzz-raw://5a7dea70d2ebaf427c44a4934c18578ab6bdc797a2a7abd4768b86e1a63fce07",
        "dweb:/ipfs/QmYqnqHFfyMdHVsM8XuAttJWeMuGePfmYL9NZx8f8bw8Ek"
      ]
    },
    "contracts/src/spaces/facets/entitlements/EntitlementsManagerStorage.sol": {
      "keccak256": "0xc8e97604a9fb7e2f90de70eed0299ad59bbede47563103fc4cdae8b5a90088f8",
      "license": "Apache-2.0",
      "urls": [
        "bzz-raw://01194896393f0e77f617f02bed7da7cee5ec7a2d810a058f9c1be8c2ad99f583",
        "dweb:/ipfs/QmbPtkGzBPHYKwvsM3d26MYJKLbFZ7p253pXJCe8aDzUfK"
      ]
    },
    "contracts/src/spaces/facets/membership/MembershipStorage.sol": {
      "keccak256": "0x026bba72193ded7f74f3f2b7c622d0b5a553f81cb85bbb6c83d5922caefb71d3",
      "license": "Apache-2.0",
      "urls": [
        "bzz-raw://db45fd461b1779362a58059bfa92f215f6e7df5f360aeb6319ac0e14433469ee",
        "dweb:/ipfs/QmQfk5dXU8xL9PGPZcgNAtMQxitVT76X176e4PWJCej4v5"
      ]
    },
    "contracts/src/utils/Validator.sol": {
      "keccak256": "0xb8d6d023395c2611e308cb09606dc9e49dce0d985a75f20572aeed590d738f50",
      "license": "Apache-2.0",
      "urls": [
        "bzz-raw://144807c8826c643f74c48e3589243ac4b05dffd0a00b861b75ce46451224be64",
        "dweb:/ipfs/QmazGzxM9owCyKTV1cY46PiMHXdApYJR221Lm9YMcn7J72"
=======
      "keccak256": "0xf8170e6977d685c218f65185478fbb9916e64f63aab1dcd195056438466f458a",
      "license": "MIT",
      "urls": [
        "bzz-raw://83ea3cf77f012eef93d10593e3beded36b449611063fd8dfbdb44e4346f87eb4",
        "dweb:/ipfs/QmVasL7QnxXEmiUsLJzpfig8717zLUhZfyQxiBbFGDEVVg"
      ]
    },
    "contracts/src/diamond/facets/introspection/IERC165.sol": {
      "keccak256": "0x486758ee326820b0dd468c6a7a90fda8d67d48d3114792c587cee0e8417b366b",
      "license": "MIT",
      "urls": [
        "bzz-raw://b695090abcec8c2d487d73961265030fa4f64ecd84f6d80b85c6c7d4d9142ea0",
        "dweb:/ipfs/QmQTKuV2WEoy6vTCRxL39zEqubLUf9NhoC2BGB19CiYqRq"
      ]
    },
    "contracts/src/diamond/facets/introspection/IntrospectionBase.sol": {
      "keccak256": "0x93ac0d2f738615e69dbcfd5fa6ac5840ec48329ac92094605638bcf2abd6708f",
      "license": "MIT",
      "urls": [
        "bzz-raw://fbcb2cd0e47b6ef39bec6cbdeedf6e292e8849d4e25f4bb6c72ee574446b02f1",
        "dweb:/ipfs/QmcDwxFALaQBLbsGsjdttkQkE48PdKWq43XY7f34MxqZSw"
      ]
    },
    "contracts/src/diamond/facets/introspection/IntrospectionStorage.sol": {
      "keccak256": "0x306f41ef86bc5050a28c1dbf855d3f6f623be4aebc0a0f96474dae85979f7763",
      "license": "MIT",
      "urls": [
        "bzz-raw://dbad6f8e6685690ae75f6c9066972a45400b45307245feab8990af18a4c38e91",
        "dweb:/ipfs/QmcTUqiSL1z2nwokpNNsXQkjVTaFdFJiM2exguZpPDDXEM"
      ]
    },
    "contracts/src/diamond/facets/ownable/IERC173.sol": {
      "keccak256": "0x677cebaa56ee33950d04ba5baef02188da026beb7cf669bdf580410cb1f1c303",
      "license": "MIT",
      "urls": [
        "bzz-raw://d5be56219a4ab8d9709db7ffb74c73ee1be268b8f77308ef7a72d8f2820fb30b",
        "dweb:/ipfs/QmeTuAZMwRf3uRHMtHEd7M7LvGyRAEmoCikF4Pb6dCAKXd"
      ]
    },
    "contracts/src/diamond/facets/ownable/token/ITokenOwnable.sol": {
      "keccak256": "0x086fd1151d35e0b231d9d184b93b413721c6f8e96777df597146fc194d346816",
      "license": "MIT",
      "urls": [
        "bzz-raw://e0db5e9362bd9886c65d29a1369cf6450a18dd138f36e479c549a640459c57eb",
        "dweb:/ipfs/QmWY12UEr3DpVFhUyAjKyz9V5pAZPSKcZbNgdqXMusyNUs"
      ]
    },
    "contracts/src/diamond/facets/ownable/token/TokenOwnableBase.sol": {
      "keccak256": "0xeb38d5601e3e5ea48c47722e1f7294e78ad55649961ff7605b8fdeee8f84f0e4",
      "license": "MIT",
      "urls": [
        "bzz-raw://399307a92513cbb97d8f753415fd520598bac64a93871e9b5ce0941275bf3beb",
        "dweb:/ipfs/QmVaPg5DkVNfBPLqg5jPaddaKBhcptHgdyLbNwwnrnN6CQ"
      ]
    },
    "contracts/src/diamond/facets/ownable/token/TokenOwnableStorage.sol": {
      "keccak256": "0xb2646ac976d46fe9b135f0fe5b0ca680279a74d6491c8cc49bc9c212d39da479",
      "license": "MIT",
      "urls": [
        "bzz-raw://413b2dbc619e27f5b43d38c3aee457a2217ad41aece2689fa7913a6756689faf",
        "dweb:/ipfs/QmW8ToN4UN4FZognfXRgBuKqPkYPJhoQrJAU45GpZoX32F"
      ]
    },
    "contracts/src/diamond/facets/pausable/IPausable.sol": {
      "keccak256": "0x3df1579165cc634718d4619e0760ea3c492b2766c2e42328208a38457e103ca1",
      "license": "MIT",
      "urls": [
        "bzz-raw://1c6d3f4e3a3437075fb09c4875cfbf640af5cdc50c31b64e77ff5678dc1a8684",
        "dweb:/ipfs/QmNSnSYZrtNLdQqidpGR6ujbhuxhSr6LJEQBc3pCu6MNNJ"
      ]
    },
    "contracts/src/diamond/facets/pausable/PausableBase.sol": {
      "keccak256": "0xc15f937b2c4844ecf4831fb7bad77c29db231a6a046bbbf4fc60a4066d138cf0",
      "license": "MIT",
      "urls": [
        "bzz-raw://7c787b1d900ab0442f89503a50aba744b7403bb4609c161fae8c9c11a142d6d3",
        "dweb:/ipfs/QmafDG4KCRyetPzLXVjyz4NxUafFKJ8xwGUJEnu7Y3wz8V"
      ]
    },
    "contracts/src/diamond/facets/pausable/PausableStorage.sol": {
      "keccak256": "0x998397ccc66cda4d76d219cf08bdd45eb26f583e0b484670f43d3b59ed64c19f",
      "license": "MIT",
      "urls": [
        "bzz-raw://a153e74c68fc0e2d7aa422d3b169b712a242bbf92da316732c4efd52e31781fd",
        "dweb:/ipfs/QmVtPuvumAG5qRHinmdQn7wkEK3J4HK9gBB5LBDWbeTRNj"
      ]
    },
    "contracts/src/diamond/facets/token/ERC5643/ERC5643Base.sol": {
      "keccak256": "0x21d3c281732e54c93520a4f2cc72cc5af38c517f2a150ee67aa84704a3d78627",
      "license": "MIT",
      "urls": [
        "bzz-raw://52ce7c061da0142a4d775bb85896410d363d4a28c0275d3171a70872344fc9a4",
        "dweb:/ipfs/Qmdwgs3TaC4b83JVn6RG5pJJdCrxb74ZMRqZbYSe5DuqZf"
      ]
    },
    "contracts/src/diamond/facets/token/ERC5643/ERC5643Storage.sol": {
      "keccak256": "0x68cbff071e6a6a6b91b675af567616799435676fbbbebf4f9226e1226d6128b2",
      "license": "MIT",
      "urls": [
        "bzz-raw://2e2c7aee6ef32477733a50ba667cc510c8c165b9a9e146609b1f800acd0e4832",
        "dweb:/ipfs/QmcWAz74x3AR6kpzWdyPWw3iLQ1yHBT3ZVoK6jT7T3LwXq"
      ]
    },
    "contracts/src/diamond/facets/token/ERC5643/IERC5643.sol": {
      "keccak256": "0x82dfa9b4063600f22326a66626284bc1d2dfad2efd89e5057c820d182298f224",
      "license": "MIT",
      "urls": [
        "bzz-raw://7ab9fc298c8239a7469c1a55d052eb904620e31e5183904b5928cb48f27f1615",
        "dweb:/ipfs/QmUn3WWo3s6xDYQosaAURbartVnWAbfUffLjNWR5jrbLjU"
      ]
    },
    "contracts/src/diamond/facets/token/ERC721A/ERC721ABase.sol": {
      "keccak256": "0x27b65225578e0cd90b90ab4ce91c4dfe621b43a58df227d3fdb0494c8f317d62",
      "license": "MIT",
      "urls": [
        "bzz-raw://70db26d8735dd6b7e7a847712603f793728521ebd05ad8640d6068b395dce3ba",
        "dweb:/ipfs/QmYeC1EM3XQWgHjQKpT41TksDFcCzr4Sz8JPRdagFms7mE"
      ]
    },
    "contracts/src/diamond/facets/token/ERC721A/ERC721AStorage.sol": {
      "keccak256": "0x1f85619c07524883b96fd2f3ca92ea3e2343466c0832cc03f6eb1cbb828896f4",
      "license": "MIT",
      "urls": [
        "bzz-raw://06adf57b874d40a123eb3e7bf89cd7f49d29a93c142b26336263529ccd692e04",
        "dweb:/ipfs/QmQAhsfGRBPuBcSE1mqocTvutK9c4NfJPsbN4XQXtbsLey"
      ]
    },
    "contracts/src/diamond/facets/token/ERC721A/IERC721A.sol": {
      "keccak256": "0xb57dee608d37c98c32ac38fa3c84e77f5962cf39a0697815ad209edf55593782",
      "license": "MIT",
      "urls": [
        "bzz-raw://092750f101ae80c5bace9fd53ae87547a0aac6109cd58290609acd2ef489ce9d",
        "dweb:/ipfs/QmREM18vUEQmcmnTSyR4XxHB9Ykqomc9RuCFZcWNiovgbz"
      ]
    },
    "contracts/src/factory/facets/wallet-link/IWalletLink.sol": {
      "keccak256": "0xd5990654ce80ba51a4d30d170720113a7bd4a92ed6fc48f4698c8d15a5ea1eab",
      "license": "MIT",
      "urls": [
        "bzz-raw://0381e604f23647408ec878b6ef611028cb596950b1bda84b5737bace1d94fd20",
        "dweb:/ipfs/QmcVvLxnUk2bS3ULrQthy8ZxdHM5KEmeEQf6NiS5dPL5VW"
      ]
    },
    "contracts/src/spaces/entitlements/IEntitlement.sol": {
      "keccak256": "0x81712a4b9127000ba341966d99395917dcb4b1305eadeddd1e1ad4e562587fdd",
      "license": "MIT",
      "urls": [
        "bzz-raw://df0fcc9d7ed7489786684f5fa8375b277146969021f96f6a9feb81cb39176eca",
        "dweb:/ipfs/QmbxXXeXe6AzXUL8cSoABMx2E2QbRAK2uJXd8TRnDuKSJ8"
      ]
    },
    "contracts/src/spaces/facets/Entitled.sol": {
      "keccak256": "0xdd68187d18577806fb2462439af92a13be34b63989ac40282d4aca3456632f8c",
      "license": "MIT",
      "urls": [
        "bzz-raw://77deb7fe3aeb8545373e2612d5fe38c07fb8ceabc309b6b50678a9bf9d4cb98f",
        "dweb:/ipfs/QmVfzGUUf7qAcopMrDGQpeM9gPCgxHtZkZnzUcsPxMt4Ke"
      ]
    },
    "contracts/src/spaces/facets/Permissions.sol": {
      "keccak256": "0x543fa893d7fb2f612c253dd5894c2b1176ae19cf79f9275b7234327ffb5bf0fa",
      "license": "MIT",
      "urls": [
        "bzz-raw://7e9c3e20122f6179b5fc3fb00085d506c979e4f237b003fa8c9c5df50644f182",
        "dweb:/ipfs/QmSdpvxbz6NKFoumbCv6tzfXqo7kSrp1VrgeTp8nPxDnfm"
      ]
    },
    "contracts/src/spaces/facets/banning/BanningBase.sol": {
      "keccak256": "0x38c44494221f96568f3efb540a8a6c7af141de95f25caf26df6e8a8333f31249",
      "license": "MIT",
      "urls": [
        "bzz-raw://cf1f509347cab5090655ff8272443d18f9716fea5ef27cd86269ccbd2570aa7e",
        "dweb:/ipfs/QmbF8StzLRGnVvVXWYBowvdULoPPqQkU5hZR548cnRzuVs"
      ]
    },
    "contracts/src/spaces/facets/banning/BanningStorage.sol": {
      "keccak256": "0xcfbf5c113056e569abf23158853ff4877744b22a4bf2bf49a282d04dab23ab17",
      "license": "MIT",
      "urls": [
        "bzz-raw://4f825e97ca65c9cd3bd5885d2fa8b8e5f8f0dcbe227dec064abbbab645685fbe",
        "dweb:/ipfs/QmXAMntxrjzeNUKh9WcyHvzDmnV89vrJ9PkKRceqxJSxZp"
      ]
    },
    "contracts/src/spaces/facets/banning/IBanning.sol": {
      "keccak256": "0x173bebc8fdb71d3ad50fc6d9e8c715af293f3ee28d955670a8485584953b90e2",
      "license": "MIT",
      "urls": [
        "bzz-raw://702725c9956a963e501cf6ff84a40dad3bbfefecae624729c9ab7f6bc0385d18",
        "dweb:/ipfs/QmU9T2tJ4Qs8buBNsiFbbAQUBgaaDiDfh5cAnKmVH8okc1"
      ]
    },
    "contracts/src/spaces/facets/channels/ChannelBase.sol": {
      "keccak256": "0xcb9670d1b4b843f0c35c4a753593cd06e364d42155db682bd4ac6e49b7f8d782",
      "license": "MIT",
      "urls": [
        "bzz-raw://42d397f5a0de269ac93cf1cb7e4cfdaa62d98c1ed9f3c5087598ffe742239067",
        "dweb:/ipfs/QmWNQzs1Y2sSSbHBpbHgDXsvU5DEDamSYUU7NwRzCyQsFV"
      ]
    },
    "contracts/src/spaces/facets/channels/ChannelService.sol": {
      "keccak256": "0xdac0460cb66d31e57593154fb31ccd112dd1d51c34ea6e5ce316250ac5548abb",
      "license": "MIT",
      "urls": [
        "bzz-raw://56c99fa9d482bd02ea96a01e1a960e1678edbbc1a9580511f68543ca194f6fb5",
        "dweb:/ipfs/QmbUjxxkjLCGXVC3bNtWQDas2vJwUmS5NraTGwWiKJAXvH"
      ]
    },
    "contracts/src/spaces/facets/channels/ChannelStorage.sol": {
      "keccak256": "0xeb4174513a652b1571b3a92cbefa80e9d450144e8d07bfb29c863d7d9de9313c",
      "license": "MIT",
      "urls": [
        "bzz-raw://6c3b73c84a2b4a56fcc8bd1fbaa0a8896a2dfc62a7fde07b13c6d8b05dcf8fe6",
        "dweb:/ipfs/QmRPukfmps5ESAR5saLNLJp6GEg1nNCTq5qChGeAjgtLV4"
      ]
    },
    "contracts/src/spaces/facets/channels/Channels.sol": {
      "keccak256": "0xc556d10424e70cf85ed25e6d217f991b2a9a278733d9971406e278bf3884c1ec",
      "license": "MIT",
      "urls": [
        "bzz-raw://af936eafbb288acfe5e94c6452016b56d170141b2e161fd95af5ee5ee8f3d180",
        "dweb:/ipfs/QmbGXMtErxmEwaAo8GPyT93TQKXy9LebTu8ApVDkdYFi3w"
      ]
    },
    "contracts/src/spaces/facets/channels/IChannel.sol": {
      "keccak256": "0x8f461ec8c49234f27257fc5cf20dd5e9fdb4692d9b17075be63e8ee6db854554",
      "license": "MIT",
      "urls": [
        "bzz-raw://52673312b7dfe3fa2b0e8b603a368036f3b428b303f9e539b558ccfdf5490b54",
        "dweb:/ipfs/Qme3LoUvB1Axz9ZJZ8Erv6Cw6GLPQB7PNghMQ3FUYfA4VV"
      ]
    },
    "contracts/src/spaces/facets/delegation/WalletLinkProxyBase.sol": {
      "keccak256": "0xffef403556b46744bd1833e5df57b02eb79e010841b16610e1740bc0dac929b2",
      "license": "MIT",
      "urls": [
        "bzz-raw://1afa30929e8c6b0c69528d328774c98789825a8de53e5945a1e95092bee2ad08",
        "dweb:/ipfs/QmTbCqLJTBHgcMuFwWSTbrgR7uaASJqwqYuku4YkGzTWW1"
      ]
    },
    "contracts/src/spaces/facets/delegation/WalletLinkProxyStorage.sol": {
      "keccak256": "0x9667e475b9ad9f1130583840c9b0594a7512f7edd33163b926b3db21f70d9909",
      "license": "MIT",
      "urls": [
        "bzz-raw://d6271ce56258b1e9150378872d250cfaeb4501b5d0288e8f19f02096114c687f",
        "dweb:/ipfs/QmXSBA2CpLL9BdvZb994JYStgB9fJfsHwgcke6gsD3zybW"
      ]
    },
    "contracts/src/spaces/facets/entitlements/EntitlementsManagerStorage.sol": {
      "keccak256": "0x688692231af49bcca80f7da97be12d448b0c20a4338d259d5f654b95c5b046ca",
      "license": "MIT",
      "urls": [
        "bzz-raw://be9964e110363bf68fb4bbb8ff230fecf8c26e695077910ba07163db57030a8e",
        "dweb:/ipfs/QmNS3eUqCQU7H48LtW6hrB9xPGy9DrKCqh7JKWsAtje5dK"
      ]
    },
    "contracts/src/spaces/facets/membership/MembershipStorage.sol": {
      "keccak256": "0xe9085b2b8ec900936853d0f8d7204f11eb5db3aba8c9c72799da62817afed8c0",
      "license": "MIT",
      "urls": [
        "bzz-raw://3fec75bce4b207c375b54dacc0296dc11991f7cc89da0e81e13457ae2120146a",
        "dweb:/ipfs/QmXzZdw5FnTZqpskq3yLguKTRmhLRBVueMVfH6RY4HuSsa"
      ]
    },
    "contracts/src/utils/Validator.sol": {
      "keccak256": "0x4f469950ab5fb75049aec2b55f9f78ade4bbc3a35e072acaadb2fbe9eab6fb5f",
      "license": "MIT",
      "urls": [
        "bzz-raw://5689fa29f227bdedd2f085799b197a3c807e08a6520b7bcc953bd4f0c286c306",
        "dweb:/ipfs/QmeVULCHP8i43FGhkMs6Y8zxJDiN59f3Pw3bRPc3QdcLCt"
>>>>>>> 3460b7c5
      ]
    },
    "lib/@openzeppelin/contracts/token/ERC721/IERC721.sol": {
      "keccak256": "0x5ef46daa3b58ef2702279d514780316efaa952915ee1aa3396f041ee2982b0b4",
      "license": "MIT",
      "urls": [
        "bzz-raw://2f8f2a76e23b02fc69e8cd24c3cb47da6c7af3a2d6c3a382f8ac25c6e094ade7",
        "dweb:/ipfs/QmPV4ZS4tPVv4mTCf9ejyZ1ai57EEibDRj7mN2ARDCLV5n"
      ]
    },
    "lib/@openzeppelin/contracts/utils/Address.sol": {
      "keccak256": "0xaf28a975a78550e45f65e559a3ad6a5ad43b9b8a37366999abd1b7084eb70721",
      "license": "MIT",
      "urls": [
        "bzz-raw://b7bd24e224f67f65bfadf85dc2929fa965456bb2415478bd0125471b5ce35245",
        "dweb:/ipfs/QmRaydGr8BTHs1kvaZfsNU69pKzUAGFrvABn1KiRSbE51y"
      ]
    },
    "lib/@openzeppelin/contracts/utils/introspection/IERC165.sol": {
      "keccak256": "0x4296879f55019b23e135000eb36896057e7101fb7fb859c5ef690cf14643757b",
      "license": "MIT",
      "urls": [
        "bzz-raw://87b3541437c8c443ccd36795e56a338ed12855eec17f8da624511b8d1a7e14df",
        "dweb:/ipfs/QmeJQCtZrQjtJLr6u7ZHWeH3pBnjtLWzvRrKViAi7UZqxL"
      ]
    },
    "lib/@openzeppelin/contracts/utils/structs/EnumerableSet.sol": {
      "keccak256": "0x86c1470cbfd878491e5de030072b647352d36bd27122cffb928970b1945282aa",
      "license": "MIT",
      "urls": [
        "bzz-raw://ad85dd393ee0a1917c57046abc5155f51f77844b2c6a42c05c1b8dd26d6ff3c1",
        "dweb:/ipfs/QmNqYc8To2NdnpP6E1tGz7t6A7beuENde5yovwov5pW1fA"
      ]
    }
  },
  "version": 1
}<|MERGE_RESOLUTION|>--- conflicted
+++ resolved
@@ -990,19 +990,11 @@
   },
   "sources": {
     "contracts/src/diamond/facets/Facet.sol": {
-<<<<<<< HEAD
-      "keccak256": "0xecbb7e8de0dae5bdbcbda879436335abac6808bcc2e14f1f4e9efbdc77c4e8be",
-      "license": "Apache-2.0",
-      "urls": [
-        "bzz-raw://b7b5446461a1492f16c86137ce49a699d8a3452e2174c5568b97f8d2d4bc85a7",
-        "dweb:/ipfs/QmY74odf1qgTwBV3wjF12rV8TXs3DiNoMm9Pg9S8w2F4VP"
-=======
       "keccak256": "0x931702541a5e4a2756665e53baf1b04aa0418d5a9c635e519058905e21ae0c57",
       "license": "MIT",
       "urls": [
         "bzz-raw://b785043acac69be2d2545bc4492b2c08b6e931a53737f8508baf3f98c8743863",
         "dweb:/ipfs/QmeLzqURWDmXHJftmMXRsywdJw96CNDB9DQmgTpG1woYvc"
->>>>>>> 3460b7c5
       ]
     },
     "contracts/src/diamond/facets/initializable/Initializable.sol": {
@@ -1014,277 +1006,6 @@
       ]
     },
     "contracts/src/diamond/facets/initializable/InitializableStorage.sol": {
-<<<<<<< HEAD
-      "keccak256": "0x5dbbdca0faf75680e1c0d425d92bdb5ce16951c0f8215a668c5144c0ffdb1b01",
-      "license": "Apache-2.0",
-      "urls": [
-        "bzz-raw://05e5ba4fcd6e3e1e819e786fce3473d5ef69763b127fe162b2e0906d6a904d09",
-        "dweb:/ipfs/QmYPN5xeMoMBVT2B2FwJrDpwocNNsCuVosgg7vdYrrWNep"
-      ]
-    },
-    "contracts/src/diamond/facets/introspection/IERC165.sol": {
-      "keccak256": "0x243cfeefa64ba07bee887b0b03704147f9bd2f25571272a6ebca3ba684af1b00",
-      "license": "Apache-2.0",
-      "urls": [
-        "bzz-raw://1aed67ea7251fad9dbfb58a30f59f7edd81d48d7f6b193b98f957be359653361",
-        "dweb:/ipfs/QmQauJL4nFMN3QDutjWezRbBjLX5GsTWt5jeLfkX4JW64T"
-      ]
-    },
-    "contracts/src/diamond/facets/introspection/IntrospectionBase.sol": {
-      "keccak256": "0x5f458cf292b4b7b9d9c1efd110b3b65905c7bd7e47a48090af5eb9fb7d620ddf",
-      "license": "Apache-2.0",
-      "urls": [
-        "bzz-raw://84995121aafc9124ba3a1148835dcccc1061c25a5b074b4579a83c0dd213d613",
-        "dweb:/ipfs/QmPYSKEqYWasPxVRzv4TCpXVfpkahfFDEPkTLp7UAT9fKq"
-      ]
-    },
-    "contracts/src/diamond/facets/introspection/IntrospectionStorage.sol": {
-      "keccak256": "0x2e047e5efa9df7f3d60a8a114da39343635578b7475fcd987860eb5b87e8c758",
-      "license": "Apache-2.0",
-      "urls": [
-        "bzz-raw://a071eda8331b690b689bbbc23e6a6c227324aad90d4101c36410a06b1ca3c357",
-        "dweb:/ipfs/QmTR76zN1durS5acgDZXixrkrheXvaaMqfwXrJsaGyAPkj"
-      ]
-    },
-    "contracts/src/diamond/facets/ownable/IERC173.sol": {
-      "keccak256": "0xec6475a73e1229430edadb6fd3e32f1599ebb8af78dbbc762d54ded196e534ae",
-      "license": "Apache-2.0",
-      "urls": [
-        "bzz-raw://46e9fef226666c827f408b5d2c9061600fa5233ddf5fcbc3a2b8956d89e8a872",
-        "dweb:/ipfs/Qmd6L6wtehyrD8XwKqFD7gG5hJxsBZ1ja6hGSf2dtN4XEx"
-      ]
-    },
-    "contracts/src/diamond/facets/ownable/token/ITokenOwnable.sol": {
-      "keccak256": "0x3035bb5eb69a7c939aa038f27eb216b117727beba7d89aa84657c3f24c98b32d",
-      "license": "Apache-2.0",
-      "urls": [
-        "bzz-raw://c1a6860c8105dad4d1b193883ecd700c223ea9b81c096ed86b3d25bd6c9eed7f",
-        "dweb:/ipfs/QmVEDbbF6eyZfmqcM1FfedAuCQqiUYpagDmZMhHM4Ap7n9"
-      ]
-    },
-    "contracts/src/diamond/facets/ownable/token/TokenOwnableBase.sol": {
-      "keccak256": "0xc5ef68652f692a56131badcf0adb92893d822fd5e0d97dda49a4520d1859a00a",
-      "license": "Apache-2.0",
-      "urls": [
-        "bzz-raw://bf38ee4ec154de7ef7de263241454d98392d6e61caf4582e2145325258bb8fa5",
-        "dweb:/ipfs/QmcZGn5KeSPwsTVominE537CDPbTMGoVDgko51onHZoGyW"
-      ]
-    },
-    "contracts/src/diamond/facets/ownable/token/TokenOwnableStorage.sol": {
-      "keccak256": "0xb348f08d762f1b4ccda363a361eb6d635b50501e93821fe9911296f86f4374f0",
-      "license": "Apache-2.0",
-      "urls": [
-        "bzz-raw://4416ee362b1485fb1cbae83087f7da85d34fec41a39146bd1fb9f877094df0fc",
-        "dweb:/ipfs/QmPiCdrarzwS1YLYLPpcPMFxhkqE5rT9EFLYsVCV2N5Qkf"
-      ]
-    },
-    "contracts/src/diamond/facets/pausable/IPausable.sol": {
-      "keccak256": "0xd5cc8d743bd12bbd23526178c11808634527c87e2f6da29dfb6aec75dab56261",
-      "license": "Apache-2.0",
-      "urls": [
-        "bzz-raw://c893da163481570ae2e00e5deae732404261cc0e7143fdc0448145810448c6b6",
-        "dweb:/ipfs/QmbyUkcew8vmUXPVLDJ7GjvxMkmTqjhKZWLDYtWEPzZ2SM"
-      ]
-    },
-    "contracts/src/diamond/facets/pausable/PausableBase.sol": {
-      "keccak256": "0xa278c9cdc622351a088d6d96759a51972b1720ef72424f1f98e5822dd9fd6438",
-      "license": "Apache-2.0",
-      "urls": [
-        "bzz-raw://379dabb0f68319e89d4b7447c31d5a3d0d2b4ecbce92b07f6e096974f2541c6c",
-        "dweb:/ipfs/QmPQPKBYtuNiFDNh9nGCJGtLXP2AqPLkZ7BBTKgQZeaVH1"
-      ]
-    },
-    "contracts/src/diamond/facets/pausable/PausableStorage.sol": {
-      "keccak256": "0x54ca45de7b414be27767111aa11f06e9d5deeb3241bb4c9476edda7febd92c07",
-      "license": "Apache-2.0",
-      "urls": [
-        "bzz-raw://0e573c53f32ec5c9c89e68ca9e2153635fcb2694ba261e93389dc360ef98226b",
-        "dweb:/ipfs/QmQUfuRRg8zRFzrqfYaay7RyR2L4D4d4vb4c2TtUqb2GhL"
-      ]
-    },
-    "contracts/src/diamond/facets/token/ERC5643/ERC5643Base.sol": {
-      "keccak256": "0x08a5e803cae11a5ca3cb43e3243b4af0339cf044fe8a8f33c02eeac6a89771a3",
-      "license": "Apache-2.0",
-      "urls": [
-        "bzz-raw://1b9dffbbd0c961d87eeaa10665ed93a3a919dc53db0e684b76d66b0f7e2a0714",
-        "dweb:/ipfs/QmbgTB2swkeRsc7Dc1Wf28cLcKTExw2pzDY66zy5kFLeE8"
-      ]
-    },
-    "contracts/src/diamond/facets/token/ERC5643/ERC5643Storage.sol": {
-      "keccak256": "0x5d560d4d09c521bd463e6ea41eb6451a76f815222d9b3a9b15aff5ce56a2e15e",
-      "license": "Apache-2.0",
-      "urls": [
-        "bzz-raw://395630900bc5b43af14ba8b2b9a97357d9b36ed2debfb72b4fab1999294645c7",
-        "dweb:/ipfs/QmNa6GUiCLSnL3jRKewzpC5TU5TtYxdNNUhPHTqoZ4sGC7"
-      ]
-    },
-    "contracts/src/diamond/facets/token/ERC5643/IERC5643.sol": {
-      "keccak256": "0x3d75267c3894bc9b201b30af94a4587cca8dc3363593a47ee4cc3b9ff27a7218",
-      "license": "Apache-2.0",
-      "urls": [
-        "bzz-raw://3e50378e2ca909177555139f16db11f2fc7f3e97acbc40fc6eea5848bbd61b3f",
-        "dweb:/ipfs/Qmdi2FBhdWAAFE8Kr5DFu9qoESLcH1STb7bm7kXxEjrsJB"
-      ]
-    },
-    "contracts/src/diamond/facets/token/ERC721A/ERC721ABase.sol": {
-      "keccak256": "0x8e6c8700603a5f50982462009bf0bd6d9167937d75d5d5b4ecaf2be25e48f334",
-      "license": "Apache-2.0",
-      "urls": [
-        "bzz-raw://4003c6a7b68ba9d38baa8a338a747c70048f6ce862b34bd5b8da390a888b73fa",
-        "dweb:/ipfs/QmSGRHzFkquMpe6zdDnRBG6e5ngr7QNDHD8ovb4RDACB7W"
-      ]
-    },
-    "contracts/src/diamond/facets/token/ERC721A/ERC721AStorage.sol": {
-      "keccak256": "0x8be3fa58d9bb445d169eda30dd35f34e149947eb0572cdb2ced99ed854b8cdc1",
-      "license": "Apache-2.0",
-      "urls": [
-        "bzz-raw://1b3d9b6c0aef7519ce60c08880a551a0579ae1625e16f89a728700f2eb7e075c",
-        "dweb:/ipfs/QmZfS4Lt9mZBPpYxehPb5p9VAGGVdKGkHpZyhoKTP2rSUu"
-      ]
-    },
-    "contracts/src/diamond/facets/token/ERC721A/IERC721A.sol": {
-      "keccak256": "0xfce3dc8955c337c405c27c7741b7beff81685ed89f2e102fbad517043e20edf9",
-      "license": "Apache-2.0",
-      "urls": [
-        "bzz-raw://6c0ef999aaa971921ba4a4d2190ce5fae92fe15a34a87aac02fd081773fdbe9e",
-        "dweb:/ipfs/QmUFD83GFhupZo2d3PafyK5fjqrzFRDnJHEsTGYhHakzUM"
-      ]
-    },
-    "contracts/src/factory/facets/wallet-link/IWalletLink.sol": {
-      "keccak256": "0x548d2531215e1387f83265975af58947d37c01ae9ea75cce91147a2468fc653b",
-      "license": "Apache-2.0",
-      "urls": [
-        "bzz-raw://f2300ddc317d8f0e9f24dee7904de69a87325305d913f541a0dc877bba7e1f13",
-        "dweb:/ipfs/QmY6kMFdswJnVtkYu415QG5ePjUrS9W1QiXi9VXaLBeRJR"
-      ]
-    },
-    "contracts/src/spaces/entitlements/IEntitlement.sol": {
-      "keccak256": "0x84f059cb6d594cbe0a70ed4a10c9b96f82d530c9dba39a5d84e466f5b046b9ca",
-      "license": "Apache-2.0",
-      "urls": [
-        "bzz-raw://68fdceef136a16c8a11e1b354119d39697029ea41db4ae4edc9ea9d68e9c12a3",
-        "dweb:/ipfs/QmbCmoo6nMDou5m77JzFBPc2GBJkET5F2eWDEZaXQ5taHf"
-      ]
-    },
-    "contracts/src/spaces/facets/Entitled.sol": {
-      "keccak256": "0x60df2d441d103a23e8ff1fa5815399bf58dc25b19030de56c15cf9a84393c62c",
-      "license": "Apache-2.0",
-      "urls": [
-        "bzz-raw://d13b2b6464b4a820ff88aae2a59bf003bc7d61a1e630ac69e0849d54446539b7",
-        "dweb:/ipfs/QmZe187XqCCNxmwj3BKGRtyNyEoEga22oqGQe8iao7LQCc"
-      ]
-    },
-    "contracts/src/spaces/facets/Permissions.sol": {
-      "keccak256": "0xd168f6402ce23a1bbc0503c1287e94096ef7c7b35733a8d835a8747f79df77f5",
-      "license": "Apache-2.0",
-      "urls": [
-        "bzz-raw://2d805a55d9e2050d763bc1cf3f0a5d40ca8066bdcdc3c920908f6f63cfa1a721",
-        "dweb:/ipfs/QmPSieLU3W9f8FrDu918KPPSQQKBMfRUetRq5fdEsTBFxp"
-      ]
-    },
-    "contracts/src/spaces/facets/banning/BanningBase.sol": {
-      "keccak256": "0xa78695942b8e0415e7177d20dd06f596566a649e68c89d1ed15ec90e74a95270",
-      "license": "Apache-2.0",
-      "urls": [
-        "bzz-raw://07c4a45a6d0e3d03752be2a31a07282a39c8f72536e3ad834fd4d183052a879d",
-        "dweb:/ipfs/QmP7ww27otUvq2wKy7rewxEAu2JzD5ALwRgJhRBPNKr8EN"
-      ]
-    },
-    "contracts/src/spaces/facets/banning/BanningStorage.sol": {
-      "keccak256": "0xd48969bfaf9c8bfc980981818ed96101e858652f5516567c08236ce525487492",
-      "license": "Apache-2.0",
-      "urls": [
-        "bzz-raw://95f1b33fb46ea8d8ed6145d4f646dca4f670712dca81ec75cab5db2dbff6e0f0",
-        "dweb:/ipfs/QmPfCAZF3S5ehqKoL2SBg2TEB22TKFuytDNcG8PBa7qVe1"
-      ]
-    },
-    "contracts/src/spaces/facets/banning/IBanning.sol": {
-      "keccak256": "0x1983a3e375f4dd8a21be759a637b85ed5e416ca8fc7109153986eb2d4b08a505",
-      "license": "Apache-2.0",
-      "urls": [
-        "bzz-raw://1f5f5a54e4cbaca9e10cc174ba73f5f80b0875d097084a9ebc6b259b2c4c1419",
-        "dweb:/ipfs/QmQSfNhhRNkiHeG1XXWVYhQtvuPRyrv72gxuARgsgupjn6"
-      ]
-    },
-    "contracts/src/spaces/facets/channels/ChannelBase.sol": {
-      "keccak256": "0x51d5d8335e585b052a43afc3b5018429c2dd22f67e4b60b3f8f659d9d0b0ec08",
-      "license": "Apache-2.0",
-      "urls": [
-        "bzz-raw://b6d5953dfa9b5e857aaf153df1c1d04ece5fb9d7250c78a87edaef84d3b053d7",
-        "dweb:/ipfs/QmYrKaVH2ftMJBWfUJGdQYV3LBoYuxTsXj1erndYrEE4Jp"
-      ]
-    },
-    "contracts/src/spaces/facets/channels/ChannelService.sol": {
-      "keccak256": "0x5459092e3b26770de949b6ce3021e3582b62602cf3a419a695da19aa1810eab7",
-      "license": "Apache-2.0",
-      "urls": [
-        "bzz-raw://d80a0bc5adf516cfda380ac0bc966e2f430b395b78b5aa756adc3ef0a28ae1b9",
-        "dweb:/ipfs/QmW2RvEFxrhFt5gxBK2Ay5BS1BgXAv37sipBPSxYBt1vfi"
-      ]
-    },
-    "contracts/src/spaces/facets/channels/ChannelStorage.sol": {
-      "keccak256": "0x2c56c47bf36e703f0703ea1f2a27db2406b17d2a173d24bde6efbbfc4bab301f",
-      "license": "Apache-2.0",
-      "urls": [
-        "bzz-raw://0030cd42de4b20ddb33284bec5065fa4d1edb817ac7f667f845881cb66a2a3b7",
-        "dweb:/ipfs/QmNg6DmtqbHn4QMiMzu4yAr8G5G19HZSJ6dRteeGArsnzS"
-      ]
-    },
-    "contracts/src/spaces/facets/channels/Channels.sol": {
-      "keccak256": "0xeb1a27c173aa374fb10e7864b10926b2207b344099f35c36ceaa61f737c29580",
-      "license": "Apache-2.0",
-      "urls": [
-        "bzz-raw://dc8606c41a52c9c41dfe5fd26c306b6eae730618b1a074e6e862f46e6deeec82",
-        "dweb:/ipfs/QmfVXU1NQkxKSYH3tApnHKEzatmHjmJnKzM1Vo6n9QaH7S"
-      ]
-    },
-    "contracts/src/spaces/facets/channels/IChannel.sol": {
-      "keccak256": "0x4a62ec6410779121880a21ae1a42bab2480f672c683f79c7f2e11bf2bfe1bd6e",
-      "license": "Apache-2.0",
-      "urls": [
-        "bzz-raw://61b4142a55418d8e15e4db77bf6614a830489dc6aa191afe3dadc9ef16534b2c",
-        "dweb:/ipfs/Qmbuc8VBmoFrbWZGinbCQaCrBRw3DznYhZNLzqk2FXABUx"
-      ]
-    },
-    "contracts/src/spaces/facets/delegation/WalletLinkProxyBase.sol": {
-      "keccak256": "0xac57b39cf710166b1c2dc1f0c7bf58fb813ceb047312b346a01e31df615c14f2",
-      "license": "Apache-2.0",
-      "urls": [
-        "bzz-raw://e3a22fb662252a0d23980b5a8700084f1a314b60a2f537243c9a5d202105a3a5",
-        "dweb:/ipfs/QmXd6ibShjPAtPsyFuo7Wmai8fcbKkfbS48sAhTtXU7Yk9"
-      ]
-    },
-    "contracts/src/spaces/facets/delegation/WalletLinkProxyStorage.sol": {
-      "keccak256": "0xe4469f1cf8e5814c8b19b4ac664b904aa786590ece22ae7197abebe9b1bcb9ef",
-      "license": "Apache-2.0",
-      "urls": [
-        "bzz-raw://5a7dea70d2ebaf427c44a4934c18578ab6bdc797a2a7abd4768b86e1a63fce07",
-        "dweb:/ipfs/QmYqnqHFfyMdHVsM8XuAttJWeMuGePfmYL9NZx8f8bw8Ek"
-      ]
-    },
-    "contracts/src/spaces/facets/entitlements/EntitlementsManagerStorage.sol": {
-      "keccak256": "0xc8e97604a9fb7e2f90de70eed0299ad59bbede47563103fc4cdae8b5a90088f8",
-      "license": "Apache-2.0",
-      "urls": [
-        "bzz-raw://01194896393f0e77f617f02bed7da7cee5ec7a2d810a058f9c1be8c2ad99f583",
-        "dweb:/ipfs/QmbPtkGzBPHYKwvsM3d26MYJKLbFZ7p253pXJCe8aDzUfK"
-      ]
-    },
-    "contracts/src/spaces/facets/membership/MembershipStorage.sol": {
-      "keccak256": "0x026bba72193ded7f74f3f2b7c622d0b5a553f81cb85bbb6c83d5922caefb71d3",
-      "license": "Apache-2.0",
-      "urls": [
-        "bzz-raw://db45fd461b1779362a58059bfa92f215f6e7df5f360aeb6319ac0e14433469ee",
-        "dweb:/ipfs/QmQfk5dXU8xL9PGPZcgNAtMQxitVT76X176e4PWJCej4v5"
-      ]
-    },
-    "contracts/src/utils/Validator.sol": {
-      "keccak256": "0xb8d6d023395c2611e308cb09606dc9e49dce0d985a75f20572aeed590d738f50",
-      "license": "Apache-2.0",
-      "urls": [
-        "bzz-raw://144807c8826c643f74c48e3589243ac4b05dffd0a00b861b75ce46451224be64",
-        "dweb:/ipfs/QmazGzxM9owCyKTV1cY46PiMHXdApYJR221Lm9YMcn7J72"
-=======
       "keccak256": "0xf8170e6977d685c218f65185478fbb9916e64f63aab1dcd195056438466f458a",
       "license": "MIT",
       "urls": [
@@ -1554,7 +1275,6 @@
       "urls": [
         "bzz-raw://5689fa29f227bdedd2f085799b197a3c807e08a6520b7bcc953bd4f0c286c306",
         "dweb:/ipfs/QmeVULCHP8i43FGhkMs6Y8zxJDiN59f3Pw3bRPc3QdcLCt"
->>>>>>> 3460b7c5
       ]
     },
     "lib/@openzeppelin/contracts/token/ERC721/IERC721.sol": {
