--- conflicted
+++ resolved
@@ -162,9 +162,9 @@
       ]
     },
     {
-<<<<<<< HEAD
       "group": "React SDK",
       "pages": [
+        "sdk/react-sdk/getting-started",
         "sdk/react-sdk/overview",
         {
           "group": "API",
@@ -209,10 +209,6 @@
           ]
         }
       ]
-=======
-      "group": "SDK",
-      "pages": ["sdk/react-sdk/getting-started"]
->>>>>>> 667b7655
     }
   ],
   "footerSocials": {
