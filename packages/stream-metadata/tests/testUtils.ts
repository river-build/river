import 'fake-indexeddb/auto' // used to mock indexdb in dexie, don't remove
import { ConnectTransportOptions, createConnectTransport } from '@connectrpc/connect-node'
import { ChunkedMedia, MediaInfo, StreamService } from '@river-build/proto'
import { createPromiseClient } from '@connectrpc/connect'
import {
	Client,
	encryptAESGCM,
	genId,
	makeSignerContext,
	makeSpaceStreamId,
	MockEntitlementsDelegate,
	RiverDbManager,
	SignerContext,
	userIdFromAddress,
} from '@river-build/sdk'
import { ethers } from 'ethers'
<<<<<<< HEAD
import {
	CreateLegacySpaceParams,
	ETH_ADDRESS,
	getDynamicPricingModule,
	LegacyMembershipStruct,
	LocalhostWeb3Provider,
	NoopRuleData,
	Permission,
	SpaceDapp,
} from '@river-build/web3'
=======
>>>>>>> 4dc280cb

import { StreamRpcClient } from '../src/riverStreamRpcClient'
import { config } from '../src/environment'
import { getRiverRegistry } from '../src/evmRpcClient'

export function isTest(): boolean {
	return (
		process.env.NODE_ENV === 'test' ||
		process.env.TS_JEST === '1' ||
		process.env.JEST_WORKER_ID !== undefined
	)
}

export function makeUniqueSpaceStreamId(): string {
	return makeSpaceStreamId(genId(40))
}

export function getTestServerUrl() {
	// use the .env.test config to derive the baseURL of the server under test
	const { host, port, riverEnv } = config
	const protocol = riverEnv.startsWith('local') ? 'http' : 'https'
	const baseURL = `${protocol}://${host}:${port}`
	return baseURL
}

export async function getAnyNodeUrlFromRiverRegistry() {
	const riverRegistry = getRiverRegistry()
	const nodes = await riverRegistry.getAllNodeUrls()

	if (!nodes || nodes.length === 0) {
		return undefined
	}

	const randomIndex = Math.floor(Math.random() * nodes.length)
	const anyNode = nodes[randomIndex]

	return anyNode.url
}

export function makeStreamRpcClient(url: string): StreamRpcClient {
	const options: ConnectTransportOptions = {
		httpVersion: '2',
		baseUrl: url,
	}

	const transport = createConnectTransport(options)
	const client: StreamRpcClient = createPromiseClient(StreamService, transport)
	client.url = url

	return client
}

<<<<<<< HEAD
export function makeEthersProvider(wallet: ethers.Wallet) {
	return new LocalhostWeb3Provider(config.baseChainRpcUrl, wallet)
}

export function makeSpaceDapp(wallet: ethers.Wallet): SpaceDapp {
	const provider = makeEthersProvider(wallet)
	return new SpaceDapp(config.web3Config.base, provider)
}

export async function makeTestClient(wallet: ethers.Wallet): Promise<Client> {
	// create all the constructor arguments for the SDK client

	// arg: user context and wallet
=======
export async function makeTestClient(wallet: ethers.Wallet) {
	// create all the constructor arguments for the SDK client

	// arg: user context
>>>>>>> 4dc280cb
	const context = await makeUserContext(wallet)

	// arg: stream rpc client
	const nodeUrl = await getAnyNodeUrlFromRiverRegistry()
	if (!nodeUrl) {
		throw new Error('No nodes available')
	}
	const rpcClient = makeStreamRpcClient(nodeUrl)

	// arg: crypto store
	const deviceId = `${genId(5)}`
	const userId = userIdFromAddress(context.creatorAddress)
	const dbName = `database-${userId}-${deviceId}`
	const cryptoStore = RiverDbManager.getCryptoDb(userId, dbName)

	// arg: entitlements delegate
	const entitlementsDelegate = new MockEntitlementsDelegate()

	// arg: persistence db name
	const persistenceDbName = `persistence-${userId}-${deviceId}`

	// create the client with all the args
	return new Client(context, rpcClient, cryptoStore, entitlementsDelegate, persistenceDbName)
}

export async function makeUserContext(wallet: ethers.Wallet): Promise<SignerContext> {
	const userPrimaryWallet = wallet
	const delegateWallet = ethers.Wallet.createRandom()
	return makeSignerContext(userPrimaryWallet, delegateWallet, { days: 1 })
}

export function makeJpegBlob(fillSize: number): {
	magicBytes: number[]
	data: Uint8Array
	info: MediaInfo
} {
	// Example of JPEG magic bytes (0xFF 0xD8 0xFF)
	const magicBytes = [0xff, 0xd8, 0xff]

	// Create a Uint8Array with the size including magic bytes
	const data = new Uint8Array(fillSize + magicBytes.length)

	// Set the magic bytes at the beginning
	data.set(magicBytes, 0)

	// Fill the rest of the array with arbitrary data
	for (let i = magicBytes.length; i < data.length; i++) {
		data[i] = i % 256 // Fill with some pattern
	}

	return {
		magicBytes,
		data,
		info: new MediaInfo({
			mimetype: 'image/jpeg', // Set the expected MIME type
			sizeBytes: BigInt(data.length),
		}),
	}
}

export async function encryptAndSendMediaPayload(
	client: Client,
	spaceId: string,
	info: MediaInfo,
	data: Uint8Array,
	chunkSize = 10,
): Promise<ChunkedMedia> {
	const { ciphertext, secretKey, iv } = await encryptAESGCM(data)
	const chunkCount = Math.ceil(ciphertext.length / chunkSize)

	const mediaStreamInfo = await client.createMediaStream(
		undefined,
		spaceId,
		undefined,
		chunkCount,
	)

	if (!mediaStreamInfo) {
		throw new Error('Failed to create media stream')
	}

	let chunkIndex = 0
	for (let i = 0; i < ciphertext.length; i += chunkSize) {
		const chunk = ciphertext.slice(i, i + chunkSize)
		const { prevMiniblockHash } = await client.sendMediaPayload(
			mediaStreamInfo.streamId,
			chunk,
			chunkIndex++,
			mediaStreamInfo.prevMiniblockHash,
		)
		mediaStreamInfo.prevMiniblockHash = prevMiniblockHash
	}

	const chunkedMedia = new ChunkedMedia({
		info,
		streamId: mediaStreamInfo.streamId,
		encryption: {
			case: 'aesgcm',
			value: { secretKey, iv },
		},
		thumbnail: undefined,
	})

	return chunkedMedia
}

export interface SpaceMetadataParams {
	name: string
	uri: string
	shortDescription: string
	longDescription: string
}

export async function makeCreateSpaceParams(
	userId: string,
	spaceDapp: SpaceDapp,
	args: SpaceMetadataParams,
) {
	const { name: spaceName, uri: spaceImageUri, shortDescription, longDescription } = args
	/*
	 * assemble all the parameters needed to create a space.
	 */
	const dynamicPricingModule = await getDynamicPricingModule(spaceDapp)
	const membership: LegacyMembershipStruct = {
		settings: {
			name: 'Everyone',
			symbol: 'MEMBER',
			price: 0,
			maxSupply: 1000,
			duration: 0,
			currency: ETH_ADDRESS,
			feeRecipient: userId,
			freeAllocation: 0,
			pricingModule: dynamicPricingModule.module,
		},
		permissions: [Permission.Read, Permission.Write],
		requirements: {
			everyone: true,
			users: [],
			ruleData: NoopRuleData,
		},
	}
	// all create space args
	const createSpaceParams: CreateLegacySpaceParams = {
		spaceName: spaceName,
		uri: spaceImageUri,
		channelName: 'general',
		membership,
		shortDescription,
		longDescription,
	}
	return createSpaceParams
}<|MERGE_RESOLUTION|>--- conflicted
+++ resolved
@@ -1,36 +1,22 @@
-import 'fake-indexeddb/auto' // used to mock indexdb in dexie, don't remove
-import { ConnectTransportOptions, createConnectTransport } from '@connectrpc/connect-node'
-import { ChunkedMedia, MediaInfo, StreamService } from '@river-build/proto'
-import { createPromiseClient } from '@connectrpc/connect'
+import 'fake-indexeddb/auto'; // used to mock indexdb in dexie, don't remove
+
+import { ethers } from 'ethers';
+
+import { createPromiseClient } from '@connectrpc/connect';
+import { ConnectTransportOptions, createConnectTransport } from '@connectrpc/connect-node';
+import { ChunkedMedia, MediaInfo, StreamService } from '@river-build/proto';
 import {
-	Client,
-	encryptAESGCM,
-	genId,
-	makeSignerContext,
-	makeSpaceStreamId,
-	MockEntitlementsDelegate,
-	RiverDbManager,
-	SignerContext,
-	userIdFromAddress,
-} from '@river-build/sdk'
-import { ethers } from 'ethers'
-<<<<<<< HEAD
+    Client, encryptAESGCM, genId, makeSignerContext, makeSpaceStreamId, MockEntitlementsDelegate,
+    RiverDbManager, SignerContext, userIdFromAddress
+} from '@river-build/sdk';
 import {
-	CreateLegacySpaceParams,
-	ETH_ADDRESS,
-	getDynamicPricingModule,
-	LegacyMembershipStruct,
-	LocalhostWeb3Provider,
-	NoopRuleData,
-	Permission,
-	SpaceDapp,
-} from '@river-build/web3'
-=======
->>>>>>> 4dc280cb
-
-import { StreamRpcClient } from '../src/riverStreamRpcClient'
-import { config } from '../src/environment'
-import { getRiverRegistry } from '../src/evmRpcClient'
+    CreateLegacySpaceParams, ETH_ADDRESS, getDynamicPricingModule, LegacyMembershipStruct,
+    LocalhostWeb3Provider, NoopRuleData, Permission, SpaceDapp
+} from '@river-build/web3';
+
+import { config } from '../src/environment';
+import { getRiverRegistry } from '../src/evmRpcClient';
+import { StreamRpcClient } from '../src/riverStreamRpcClient';
 
 export function isTest(): boolean {
 	return (
@@ -79,7 +65,6 @@
 	return client
 }
 
-<<<<<<< HEAD
 export function makeEthersProvider(wallet: ethers.Wallet) {
 	return new LocalhostWeb3Provider(config.baseChainRpcUrl, wallet)
 }
@@ -93,12 +78,6 @@
 	// create all the constructor arguments for the SDK client
 
 	// arg: user context and wallet
-=======
-export async function makeTestClient(wallet: ethers.Wallet) {
-	// create all the constructor arguments for the SDK client
-
-	// arg: user context
->>>>>>> 4dc280cb
 	const context = await makeUserContext(wallet)
 
 	// arg: stream rpc client
