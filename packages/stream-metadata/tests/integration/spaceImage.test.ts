import axios from 'axios'
import { dlog } from '@river-build/dlog'
<<<<<<< HEAD
import { contractAddressFromSpaceId } from '@river-build/sdk'
import { ethers } from 'ethers'
=======
import { Client, contractAddressFromSpaceId } from '@river-build/sdk'
>>>>>>> 4dc280cb

import {
	encryptAndSendMediaPayload,
	getTestServerUrl,
	makeJpegBlob,
	makeTestClient,
	makeUniqueSpaceStreamId,
} from '../testUtils'
import { ethers } from 'ethers'

const log = dlog('stream-metadata:test:spaceImage', {
	allowJest: true,
	defaultEnabled: true,
})

describe('integration/stream-metadata/space/:spaceAddress/image', () => {
	const baseURL = getTestServerUrl()
	log('baseURL', baseURL)

	let bobsClient: Client
	let bobsWallet: ethers.Wallet

	beforeEach(async () => {
		bobsWallet = ethers.Wallet.createRandom()
		bobsClient = await makeTestClient(bobsWallet)
		await bobsClient.initializeUser()
		bobsClient.startSync()
	})

	afterEach(async () => {
		await bobsClient.stopSync()
	})

	it('should return 404 /space/0x0000000000000000000000000000000000000000/image', async () => {
		const expectedStatus = 404
		const route = 'space'
		try {
			await axios.get(`${baseURL}/${route}`)
			throw new Error(`Expected request to fail with status ${expectedStatus})`)
		} catch (error) {
			if (axios.isAxiosError(error)) {
				expect(error.response).toBeDefined()
				expect(error.response?.status).toBe(expectedStatus)
			} else {
				// If the error is not an Axios error, rethrow it
				throw error
			}
		}
	})

	it('should return 404 /space', async () => {
		const expectedStatus = 404
		const route = 'space'
		try {
			await axios.get(`${baseURL}/${route}`)
			throw new Error(`Expected request to fail with status ${expectedStatus})`)
		} catch (error) {
			if (axios.isAxiosError(error)) {
				expect(error.response).toBeDefined()
				expect(error.response?.status).toBe(expectedStatus)
			} else {
				// If the error is not an Axios error, rethrow it
				throw error
			}
		}
	})

	it('should return 400 /space/0x0/image', async () => {
		const expectedStatus = 400
		const route = 'space/0x0/image'
		try {
			await axios.get(`${baseURL}/${route}`)
			throw new Error(`Expected request to fail with status ${expectedStatus})`)
		} catch (error) {
			if (axios.isAxiosError(error)) {
				expect(error.response).toBeDefined()
				expect(error.response?.status).toBe(expectedStatus)
			} else {
				// If the error is not an Axios error, rethrow it
				throw error
			}
		}
	})

	it('should return status 200 with spaceImage', async () => {
		/**
		 * 1. create a space.
		 * 2. upload a space image.
		 * 3. fetch the space image from the stream-metadata server.
		 * 4. verify the response.
		 */

		/*
		 * 1. create a space.
		 */
<<<<<<< HEAD
		const bobsWallet = ethers.Wallet.createRandom()
		const bobsClient = await makeTestClient(bobsWallet)

		await bobsClient.initializeUser()
		bobsClient.startSync()

=======
>>>>>>> 4dc280cb
		const spaceId = makeUniqueSpaceStreamId()
		await bobsClient.createSpace(spaceId)
		const spaceStream = await bobsClient.waitForStream(spaceId)
		log('spaceStreamId', spaceStream.streamId)

		// assert assumptions
		expect(spaceStream).toBeDefined()
		expect(
			spaceStream.view.snapshot?.content.case === 'spaceContent' &&
				spaceStream.view.snapshot?.content.value.spaceImage === undefined,
		).toBe(true)

		/*
		 * 2. upload a space image.
		 */
		const dataSize = 30
		const { data: expectedData, magicBytes, info } = makeJpegBlob(dataSize)
		const chunkedMedia = await encryptAndSendMediaPayload(
			bobsClient,
			spaceId,
			info,
			expectedData,
		)

		await bobsClient.setSpaceImage(spaceId, chunkedMedia)

		// make a snapshot
		await bobsClient.debugForceMakeMiniblock(spaceId, { forceSnapshot: true })

		/*
		 * 3. fetch the space image from the stream-metadata server.
		 */
		const spaceContractAddress = contractAddressFromSpaceId(spaceId)
		const route = `space/${spaceContractAddress}/image`
		const response = await axios.get(`${baseURL}/${route}`, {
			responseType: 'arraybuffer', // Ensures that Axios returns the response as a buffer
		})

		expect(response.status).toBe(200)
		// Verify the Content-Type header matches the expected MIME type
		expect(response.headers['content-type']).toBe('image/jpeg')
		const responseData = new Uint8Array(response.data)
		// Verify the magic bytes in the response match the expected magic bytes
		expect(responseData.slice(0, magicBytes.length)).toEqual(new Uint8Array(magicBytes))
		// Verify the entire response data matches the expected data
		expect(responseData).toEqual(expectedData)
	})

	it('should return status 404 without spaceImage', async () => {
		/**
		 * 1. create a space.
		 * 2. fetch the space image from the stream-metadata server.
		 * 3. expect 404.
		 */

		/*
		 * 1. create a space.
		 */
<<<<<<< HEAD
		const bobsWallet = ethers.Wallet.createRandom()
		const bobsClient = await makeTestClient(bobsWallet)

		await bobsClient.initializeUser()
		bobsClient.startSync()

=======
>>>>>>> 4dc280cb
		const spaceId = makeUniqueSpaceStreamId()
		await bobsClient.createSpace(spaceId)
		const spaceStream = await bobsClient.waitForStream(spaceId)
		log('spaceStreamId', spaceStream.streamId)

		// assert assumptions
		expect(spaceStream).toBeDefined()
		expect(
			spaceStream.view.snapshot?.content.case === 'spaceContent' &&
				spaceStream.view.snapshot?.content.value.spaceImage === undefined,
		).toBe(true)

		// make a snapshot
		await bobsClient.debugForceMakeMiniblock(spaceId, { forceSnapshot: true })

		/*
		 * 2. fetch the space image from the stream-metadata server.
		 */
		const spaceContractAddress = contractAddressFromSpaceId(spaceId)
		const route = `space/${spaceContractAddress}/image`
		const expectedStatus = 404
		try {
			await axios.get(`${baseURL}/${route}`)
			throw new Error(`Expected request to fail with status ${expectedStatus})`)
		} catch (error) {
			if (axios.isAxiosError(error)) {
				expect(error.response).toBeDefined()
				expect(error.response?.status).toBe(expectedStatus)
			} else {
				// If the error is not an Axios error, rethrow it
				throw error
			}
		}
	})
})<|MERGE_RESOLUTION|>--- conflicted
+++ resolved
@@ -1,20 +1,13 @@
-import axios from 'axios'
-import { dlog } from '@river-build/dlog'
-<<<<<<< HEAD
-import { contractAddressFromSpaceId } from '@river-build/sdk'
-import { ethers } from 'ethers'
-=======
-import { Client, contractAddressFromSpaceId } from '@river-build/sdk'
->>>>>>> 4dc280cb
+import axios from 'axios';
+import { ethers } from 'ethers';
+
+import { dlog } from '@river-build/dlog';
+import { Client, contractAddressFromSpaceId } from '@river-build/sdk';
 
 import {
-	encryptAndSendMediaPayload,
-	getTestServerUrl,
-	makeJpegBlob,
-	makeTestClient,
-	makeUniqueSpaceStreamId,
-} from '../testUtils'
-import { ethers } from 'ethers'
+    encryptAndSendMediaPayload, getTestServerUrl, makeJpegBlob, makeTestClient,
+    makeUniqueSpaceStreamId
+} from '../testUtils';
 
 const log = dlog('stream-metadata:test:spaceImage', {
 	allowJest: true,
@@ -101,15 +94,6 @@
 		/*
 		 * 1. create a space.
 		 */
-<<<<<<< HEAD
-		const bobsWallet = ethers.Wallet.createRandom()
-		const bobsClient = await makeTestClient(bobsWallet)
-
-		await bobsClient.initializeUser()
-		bobsClient.startSync()
-
-=======
->>>>>>> 4dc280cb
 		const spaceId = makeUniqueSpaceStreamId()
 		await bobsClient.createSpace(spaceId)
 		const spaceStream = await bobsClient.waitForStream(spaceId)
@@ -168,15 +152,6 @@
 		/*
 		 * 1. create a space.
 		 */
-<<<<<<< HEAD
-		const bobsWallet = ethers.Wallet.createRandom()
-		const bobsClient = await makeTestClient(bobsWallet)
-
-		await bobsClient.initializeUser()
-		bobsClient.startSync()
-
-=======
->>>>>>> 4dc280cb
 		const spaceId = makeUniqueSpaceStreamId()
 		await bobsClient.createSpace(spaceId)
 		const spaceStream = await bobsClient.waitForStream(spaceId)
