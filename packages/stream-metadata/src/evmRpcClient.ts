import { RiverRegistry } from '@river-build/web3'
import { ethers } from 'ethers'
import { Config } from './environment'

let riverRegistry: ReturnType<typeof createRiverRegistry> | undefined

function createRiverRegistry(config: Config) {
	const provider = new ethers.providers.JsonRpcProvider(config.riverChainRpcUrl)
<<<<<<< HEAD
	const rvrRegistry = new RiverRegistry(config.web3Config.river, provider)
=======
	const riverRegistry = new RiverRegistry(config.web3Config.river, provider)
>>>>>>> 74e45564

	if (!rvrRegistry) {
		throw new Error('Failed to create river registry')
	}

	return rvrRegistry
}

export function getRiverRegistry(config: Config) {
	if (!riverRegistry) {
		riverRegistry = createRiverRegistry(config)
	}
	return riverRegistry
}<|MERGE_RESOLUTION|>--- conflicted
+++ resolved
@@ -1,16 +1,13 @@
 import { RiverRegistry } from '@river-build/web3'
 import { ethers } from 'ethers'
+
 import { Config } from './environment'
 
 let riverRegistry: ReturnType<typeof createRiverRegistry> | undefined
 
 function createRiverRegistry(config: Config) {
 	const provider = new ethers.providers.JsonRpcProvider(config.riverChainRpcUrl)
-<<<<<<< HEAD
 	const rvrRegistry = new RiverRegistry(config.web3Config.river, provider)
-=======
-	const riverRegistry = new RiverRegistry(config.web3Config.river, provider)
->>>>>>> 74e45564
 
 	if (!rvrRegistry) {
 		throw new Error('Failed to create river registry')
