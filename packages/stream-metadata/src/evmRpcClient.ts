--- conflicted
+++ resolved
@@ -1,21 +1,12 @@
 import { RiverRegistry } from '@river-build/web3'
 import { ethers } from 'ethers'
-<<<<<<< HEAD
-
-import { Config } from './types'
-=======
 import { Config } from './environment'
->>>>>>> 1a75f006
 
 let riverRegistry: ReturnType<typeof createRiverRegistry> | undefined
 
 function createRiverRegistry(config: Config) {
 	const provider = new ethers.providers.JsonRpcProvider(config.riverChainRpcUrl)
-<<<<<<< HEAD
-	const rvrRegistry = new RiverRegistry(config.river, provider)
-=======
-	const riverRegistry = new RiverRegistry(config.web3Config.river, provider)
->>>>>>> 1a75f006
+	const rvrRegistry = new RiverRegistry(config.web3Config.river, provider)
 
 	if (!rvrRegistry) {
 		throw new Error('Failed to create river registry')
