import { FastifyReply, FastifyRequest } from 'fastify'
import { z } from 'zod'

import { isValidEthereumAddress } from '../validators'
import { CloudfrontManager } from '../aws'
import { refreshOpenSea } from '../opensea'
import { HEADER_INVALIDATION_ID } from '../constants'

const paramsSchema = z.object({
	spaceAddress: z
		.string()
		.min(1, 'spaceAddress parameter is required')
		.refine(isValidEthereumAddress, {
			message: 'Invalid spaceAddress format',
		}),
})

<<<<<<< HEAD
const querySchema = z.object({
	target: z.enum(['image', 'metadata', 'all']).default('all'),
})

// This route handler validates the refresh request and quickly returns a 200 response.
=======
// This route handler validates the refresh request, initiates the CloudFront invalidation, and returns a 200 response.
>>>>>>> 8369bbb6
export async function spaceRefresh(request: FastifyRequest, reply: FastifyReply) {
	const logger = request.log.child({ name: spaceRefresh.name })

	const parseResult = paramsSchema.safeParse(request.params)

	if (!parseResult.success) {
		const errorMessage = parseResult.error.errors[0]?.message || 'Invalid parameters'
		logger.info(errorMessage)
		return reply.code(400).send({ error: 'Bad Request', message: errorMessage })
	}
	const { spaceAddress } = parseResult.data
	try {
		logger.info({ spaceAddress }, 'Refreshing space')
		const invalidationId = await CloudfrontManager.createCloudfrontInvalidation({
			paths: [`/space/${spaceAddress}/image*`],
			logger,
		}).then((invalidation) => invalidation?.Invalidation?.Id)

		return reply
			.code(200)
			.header(HEADER_INVALIDATION_ID, invalidationId)
			.send({ ok: true, invalidationId })
	} catch (error) {
		logger.error({ err: error }, 'Failed to create CloudFront invalidation')
		return reply.code(200).send({ ok: false })
	}
}

// This onResponse hook does the actual heavy lifting of waiting for the CloudFront cache invalidation to complete and then refreshing OpenSea.
export async function spaceRefreshOnResponse(
	request: FastifyRequest,
	reply: FastifyReply,
	done: () => void,
) {
	const logger = request.log.child({ name: spaceRefreshOnResponse.name })
	const { spaceAddress } = paramsSchema.parse(request.params)
<<<<<<< HEAD

	logger.info({ spaceAddress }, 'Refreshing space')

	const { target } = querySchema.parse(request.query)
	const paths =
		target === 'metadata'
			? [`/space/${spaceAddress}`, `/space/${spaceAddress}/token/*`]
			: target === 'image'
			? [`/space/${spaceAddress}/image`]
			: [`/space/${spaceAddress}*`]

	try {
		await CloudfrontManager.createCloudfrontInvalidation({
			paths,
			logger,
			waitUntilFinished: true,
		})
=======
	try {
		const invalidationId = z.string().parse(reply.getHeader(HEADER_INVALIDATION_ID))
		await CloudfrontManager.waitForInvalidation({ invalidationId, logger })
>>>>>>> 8369bbb6
		await refreshOpenSea({ spaceAddress, logger })
	} catch (error) {
		logger.error(
			{
				err: error,
				spaceAddress,
			},
			'Failed to refresh space',
		)
	}

	done()
}<|MERGE_RESOLUTION|>--- conflicted
+++ resolved
@@ -15,30 +15,42 @@
 		}),
 })
 
-<<<<<<< HEAD
 const querySchema = z.object({
 	target: z.enum(['image', 'metadata', 'all']).default('all'),
 })
 
 // This route handler validates the refresh request and quickly returns a 200 response.
-=======
-// This route handler validates the refresh request, initiates the CloudFront invalidation, and returns a 200 response.
->>>>>>> 8369bbb6
 export async function spaceRefresh(request: FastifyRequest, reply: FastifyReply) {
 	const logger = request.log.child({ name: spaceRefresh.name })
 
 	const parseResult = paramsSchema.safeParse(request.params)
-
 	if (!parseResult.success) {
 		const errorMessage = parseResult.error.errors[0]?.message || 'Invalid parameters'
 		logger.info(errorMessage)
 		return reply.code(400).send({ error: 'Bad Request', message: errorMessage })
 	}
+
+	const queryParseResult = querySchema.safeParse(request.query)
+	if (!queryParseResult.success) {
+		const errorMessage = queryParseResult.error.errors[0]?.message || 'Invalid query parameters'
+		logger.info(errorMessage)
+		return reply.code(400).send({ error: 'Bad Request', message: errorMessage })
+	}
+
 	const { spaceAddress } = parseResult.data
+	const { target } = queryParseResult.data
+
+	const paths =
+		target === 'metadata'
+			? [`/space/${spaceAddress}`, `/space/${spaceAddress}/token/*`]
+			: target === 'image'
+			? [`/space/${spaceAddress}/image*`]
+			: [`/space/${spaceAddress}*`]
+
 	try {
 		logger.info({ spaceAddress }, 'Refreshing space')
 		const invalidationId = await CloudfrontManager.createCloudfrontInvalidation({
-			paths: [`/space/${spaceAddress}/image*`],
+			paths,
 			logger,
 		}).then((invalidation) => invalidation?.Invalidation?.Id)
 
@@ -60,29 +72,9 @@
 ) {
 	const logger = request.log.child({ name: spaceRefreshOnResponse.name })
 	const { spaceAddress } = paramsSchema.parse(request.params)
-<<<<<<< HEAD
-
-	logger.info({ spaceAddress }, 'Refreshing space')
-
-	const { target } = querySchema.parse(request.query)
-	const paths =
-		target === 'metadata'
-			? [`/space/${spaceAddress}`, `/space/${spaceAddress}/token/*`]
-			: target === 'image'
-			? [`/space/${spaceAddress}/image`]
-			: [`/space/${spaceAddress}*`]
-
-	try {
-		await CloudfrontManager.createCloudfrontInvalidation({
-			paths,
-			logger,
-			waitUntilFinished: true,
-		})
-=======
 	try {
 		const invalidationId = z.string().parse(reply.getHeader(HEADER_INVALIDATION_ID))
 		await CloudfrontManager.waitForInvalidation({ invalidationId, logger })
->>>>>>> 8369bbb6
 		await refreshOpenSea({ spaceAddress, logger })
 	} catch (error) {
 		logger.error(
