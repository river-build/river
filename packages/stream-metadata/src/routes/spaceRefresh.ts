--- conflicted
+++ resolved
@@ -55,11 +55,7 @@
 
 	try {
 		await CloudfrontManager.createCloudfrontInvalidation({
-<<<<<<< HEAD
 			paths,
-=======
-			paths: [`/space/${spaceAddress}/image*`],
->>>>>>> f90a7cfc
 			logger,
 			waitUntilFinished: true,
 		})
