--- conflicted
+++ resolved
@@ -20,12 +20,8 @@
 
 const CACHE_CONTROL = {
 	307: 'public, max-age=30, s-maxage=3600, stale-while-revalidate=3600',
-<<<<<<< HEAD
-	'4xx': 'public, max-age=30, s-maxage=3600',
-=======
 	400: 'public, max-age=30, s-maxage=3600',
 	422: 'public, max-age=30, s-maxage=3600',
->>>>>>> b2dfa130
 }
 
 export async function fetchSpaceImage(request: FastifyRequest, reply: FastifyReply) {
