--- conflicted
+++ resolved
@@ -1,26 +1,12 @@
 import * as dotenv from 'dotenv'
 import { getWeb3Deployment } from '@river-build/web3'
 import { z } from 'zod'
-<<<<<<< HEAD
-=======
-
-import { Config } from './types'
-
-const IntStringSchema = z.string().regex(/^[0-9]+$/)
-const NumberFromIntStringSchema = IntStringSchema.transform((str) => parseInt(str, 10))
-
-const envSchema = z.object({
-	RIVER_ENV: z.string(),
-	RIVER_CHAIN_RPC_URL: z.string().url(),
-	PORT: NumberFromIntStringSchema,
-})
->>>>>>> f4054fc1
+import { getLogger } from './logger'
 
 dotenv.config({
 	path: ['.env', '.env.local'],
 })
 
-<<<<<<< HEAD
 const IntStringSchema = z.string().regex(/^[0-9]+$/)
 const NumberFromIntStringSchema = IntStringSchema.transform((str) => parseInt(str, 10))
 
@@ -46,20 +32,6 @@
 		port: env.PORT,
 		riverEnv: env.RIVER_ENV,
 		riverChainRpcUrl: env.RIVER_CHAIN_RPC_URL,
-=======
-// eslint-disable-next-line no-process-env -- this is the only line where we're allowed to use process.env
-const env = envSchema.parse(process.env)
-
-export const config = makeConfig(env.RIVER_ENV, env.RIVER_CHAIN_RPC_URL, env.PORT)
-
-function makeConfig(riverEnv: string, riverChainRpcUrl: string, port: number): Config {
-	const web3Config = getWeb3Deployment(riverEnv)
-	return {
-		...web3Config,
-		port,
-		riverEnv,
-		riverChainRpcUrl,
->>>>>>> f4054fc1
 	}
 }
 
@@ -67,16 +39,12 @@
 
 export const config = makeConfig()
 
-console.log('config', {
+const logger = getLogger('environment')
+
+logger.info('config', {
 	riverEnv: config.riverEnv,
-<<<<<<< HEAD
 	chainId: config.web3Config.river.chainId,
 	port: config.port,
 	riverRegistry: config.web3Config.river.addresses.riverRegistry,
-=======
-	chainId: config.river.chainId,
-	port: config.port,
-	riverRegistry: config.river.addresses.riverRegistry,
->>>>>>> f4054fc1
 	riverChainRpcUrl: config.riverChainRpcUrl,
 })