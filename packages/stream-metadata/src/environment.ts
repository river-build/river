--- conflicted
+++ resolved
@@ -3,6 +3,10 @@
 import { z } from 'zod'
 
 import { Config } from './types'
+
+dotenv.config({
+	path: ['.env', '.env.local'],
+})
 
 const IntStringSchema = z.string().regex(/^[0-9]+$/)
 const NumberFromIntStringSchema = IntStringSchema.transform((str) => parseInt(str, 10))
@@ -10,13 +14,9 @@
 const envSchema = z.object({
 	RIVER_ENV: z.string(),
 	RIVER_CHAIN_RPC_URL: z.string().url(),
-<<<<<<< HEAD
-	PORT: NumberFromIntStringSchema.optional().default('443'),
+	PORT: NumberFromIntStringSchema,
 	LOG_LEVEL: z.string().optional().default('info'),
 	LOG_PRETTY: z.boolean().optional().default(true),
-=======
-	PORT: NumberFromIntStringSchema,
->>>>>>> 1a2af352
 })
 
 function makeConfig(): Config {
@@ -36,10 +36,6 @@
 	}
 }
 
-dotenv.config({
-	path: ['.env', '.env.local'],
-})
-
 export const config = makeConfig()
 
 console.log('config', {
