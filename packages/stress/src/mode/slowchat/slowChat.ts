--- conflicted
+++ resolved
@@ -1,10 +1,7 @@
 import { StressClient } from '../../utils/stressClient'
 import { ChatConfig } from '../common/types'
-<<<<<<< HEAD
 import { RiverEvent, type TimelineEvent } from '@river-build/sdk'
-=======
 import { getLogger } from '../../utils/logger'
->>>>>>> 4449bfde
 
 export async function slowChat(client: StressClient, chatConfig: ChatConfig) {
     const logger = getLogger('stress:slowChat', { logId: client.logId })
@@ -61,14 +58,10 @@
                 checkTextInMessageEvent(event, `${chatConfig.sessionId}:`),
             )
         for (const message of messages) {
-            if (
-                !seenMessages.includes(
-                    message.content?.kind === RiverEvent.RoomMessage ? message.content?.body : '',
-                )
-            ) {
-                seenMessages.push(
-                    message.content?.kind === RiverEvent.RoomMessage ? message.content?.body : '',
-                )
+            const messageBody =
+                message.content?.kind === RiverEvent.RoomMessage ? message.content?.body : ''
+            if (!seenMessages.includes(messageBody)) {
+                seenMessages.push(messageBody)
             }
         }
 
@@ -89,13 +82,8 @@
         await new Promise((resolve) => setTimeout(resolve, 5000))
     }
 
-<<<<<<< HEAD
-    logger.log('result', { clientIndex: client.clientIndex, sentMessages, seenMessages })
+    logger.info({ clientIndex: client.clientIndex, sentMessages, seenMessages }, 'result')
 }
 
 const checkTextInMessageEvent = (event: TimelineEvent, message: string) =>
-    event.content?.kind === RiverEvent.RoomMessage && event.content?.body.includes(message)
-=======
-    logger.info({ clientIndex: client.clientIndex, sentMessages, seenMessages }, 'result')
-}
->>>>>>> 4449bfde
+    event.content?.kind === RiverEvent.RoomMessage && event.content?.body.includes(message)