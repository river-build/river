--- conflicted
+++ resolved
@@ -79,11 +79,6 @@
         const results = await Promise.allSettled(span.map((client) => joinChat(client, chatConfig)))
         results.forEach((r, index) => {
             if (r.status === 'rejected') {
-<<<<<<< HEAD
-=======
-                const client = span[index]
-                client.logger.error(r, 'error joinChat')
->>>>>>> 9e569b4a
                 errors.push(r.reason)
             }
             logStep(
@@ -103,11 +98,6 @@
         )
         results.forEach((r, index) => {
             if (r.status === 'rejected') {
-<<<<<<< HEAD
-=======
-                const client = span[index]
-                client.logger.error(r, 'error updateProfile')
->>>>>>> 9e569b4a
                 errors.push(r.reason)
             }
             logStep(
@@ -123,11 +113,6 @@
     const results = await Promise.allSettled(clients.map((client) => chitChat(client, chatConfig)))
     results.forEach((r, index) => {
         if (r.status === 'rejected') {
-<<<<<<< HEAD
-=======
-            const client = clients[index]
-            client.logger.error(r, 'error chitChat')
->>>>>>> 9e569b4a
             errors.push(r.reason)
         }
         logStep(
@@ -138,13 +123,8 @@
         )
     })
 
-<<<<<<< HEAD
-    logger.log('summarizeChat')
+    logger.info('summarizeChat')
     const summary = await summarizeChat(clients, chatConfig, errors)
-=======
-    logger.info('sumarizeChat')
-    const summary = await sumarizeChat(clients, chatConfig, errors)
->>>>>>> 9e569b4a
 
     logger.info({ summary }, 'done')
 
