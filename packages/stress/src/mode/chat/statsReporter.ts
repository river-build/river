import type { StressClient } from '../../utils/stressClient'
import { ChatConfig } from '../common/types'
import { getLogger } from '../../utils/logger'

const logger = getLogger('stress:statsReporter')

export function statsReporter(chatConfig: ChatConfig) {
    return {
        logStep: (
            client: StressClient,
            step: string,
            isSuccess: boolean,
            metadata?: Record<string, unknown>,
        ) => {
            logger.info({
                sequence: 'STRESS_RESULT',
                step,
                result: isSuccess ? 'PASS' : 'FAIL',
                sessionId: client.logId,
                metadata,
            })
        },
        reactionCounter: (rootClient: StressClient) => {
            let canceled = false
            let lastReactionCount = 0
            const interval = setInterval(() => {
                if (canceled) {
                    return
                }
                void (async () => {
                    if (chatConfig.kickoffMessageEventId && chatConfig.countClientsMessageEventId) {
                        const reactionCount = countReactions(
                            rootClient,
                            chatConfig.announceChannelId,
                            chatConfig.kickoffMessageEventId,
                        )
                        if (canceled) {
                            return
                        }
                        if (lastReactionCount === reactionCount) {
                            return
                        }
                        lastReactionCount = reactionCount
                        await updateCountClients(
                            rootClient,
                            chatConfig.announceChannelId,
                            chatConfig.countClientsMessageEventId,
                            chatConfig.clientsCount,
                            reactionCount,
                        )
                    }
                })()
            }, 5000)
            return () => {
                logger.info('canceled')
                clearInterval(interval)
                canceled = true
            }
<<<<<<< HEAD
        },
=======
        })()
    }, 5000)

    return () => {
        logger.debug('stat reporter canceled')
        clearInterval(interval)
        canceled = true
>>>>>>> 9e569b4a
    }
}

export const updateCountClients = async (
    client: StressClient,
    announceChannelId: string,
    countClientsMessageEventId: string,
    totalClients: number,
    reactionCounts: number,
) => {
    logger.info(`Clients: ${reactionCounts}/${totalClients} 🤖`)
    return await client.streamsClient.sendChannelMessage_Edit_Text(
        announceChannelId,
        countClientsMessageEventId,
        {
            content: {
                body: `Clients: ${reactionCounts}/${totalClients} 🤖`,
                mentions: [],
                attachments: [],
            },
        },
    )
}

export const countReactions = (
    client: StressClient,
    announceChannelId: string,
    rootMessageId: string,
) => {
    const channel = client.streamsClient.stream(announceChannelId)
    if (!channel) {
        return 0
    }
    const message = channel.view.events.get(rootMessageId)
    if (!message) {
        return 0
    }

    const reactions = channel.view.timeline.filter((event) => {
        if (event.localEvent?.channelMessage.payload.case === 'reaction') {
            return event.localEvent?.channelMessage.payload.value.refEventId === rootMessageId
        }
        if (
            event.decryptedContent?.kind === 'channelMessage' &&
            event.decryptedContent?.content.payload.case === 'reaction'
        ) {
            return event.decryptedContent?.content.payload.value.refEventId === rootMessageId
        }
        return
    })

    return reactions.length
}<|MERGE_RESOLUTION|>--- conflicted
+++ resolved
@@ -12,13 +12,16 @@
             isSuccess: boolean,
             metadata?: Record<string, unknown>,
         ) => {
-            logger.info({
-                sequence: 'STRESS_RESULT',
-                step,
-                result: isSuccess ? 'PASS' : 'FAIL',
-                sessionId: client.logId,
-                metadata,
-            })
+            logger.info(
+                {
+                    sequence: 'STRESS_RESULT',
+                    step,
+                    result: isSuccess ? 'PASS' : 'FAIL',
+                    sessionId: client.logId,
+                    metadata,
+                },
+                'stress step result',
+            )
         },
         reactionCounter: (rootClient: StressClient) => {
             let canceled = false
@@ -52,21 +55,11 @@
                 })()
             }, 5000)
             return () => {
-                logger.info('canceled')
+                logger.debug('canceled')
                 clearInterval(interval)
                 canceled = true
             }
-<<<<<<< HEAD
         },
-=======
-        })()
-    }, 5000)
-
-    return () => {
-        logger.debug('stat reporter canceled')
-        clearInterval(interval)
-        canceled = true
->>>>>>> 9e569b4a
     }
 }
 
