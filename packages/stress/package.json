--- conflicted
+++ resolved
@@ -29,11 +29,7 @@
         "pino-pretty": "^10.2.3"
     },
     "devDependencies": {
-<<<<<<< HEAD
-        "@river-build/mls-rs-wasm-node": "^0.0.14",
-=======
         "@river-build/mls-rs-wasm-node": "^0.0.15",
->>>>>>> 5d20afc9
         "@types/debug": "^4.1.8",
         "@types/lodash": "^4.14.186",
         "@types/node": "^20.5.0",
