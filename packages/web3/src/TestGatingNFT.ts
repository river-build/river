--- conflicted
+++ resolved
@@ -173,13 +173,9 @@
     return await getContractAddress('TestGatingNFT')
 }
 
-<<<<<<< HEAD
 export async function publicMint(nftName: string, toAddress: `0x${string}`): Promise<number> {
-=======
-export async function publicMint(nftName: string, toAddress: `0x${string}`) {
     const privateKey = generatePrivateKey()
     const throwawayAccount = privateKeyToAccount(privateKey)
->>>>>>> 7f7b9426
     const client = createTestClient({
         chain: foundry,
         mode: 'anvil',
