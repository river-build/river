--- conflicted
+++ resolved
@@ -10,11 +10,7 @@
 export const INVALID_ADDRESS = '0x0000000000000000000000000000000000000000'
 
 export class WalletLink {
-<<<<<<< HEAD
     private readonly LINKED_WALLET_MESSAGE = 'Link your external wallet'
-=======
-    private readonly _LINKED_WALLET_MESSAGE = 'Link your external wallet'
->>>>>>> 8db122a9
     private readonly walletLinkShim: IWalletLinkShim
     private readonly eip712Domain: ethers.TypedDataDomain
     public address: Address
@@ -72,11 +68,7 @@
     }): Promise<string> {
         const { domain, types, value } = createEip712LinkedWalletdData({
             domain: this.eip712Domain,
-<<<<<<< HEAD
             message: this.LINKED_WALLET_MESSAGE,
-=======
-            message: this._LINKED_WALLET_MESSAGE,
->>>>>>> 8db122a9
             nonce: rootKeyNonce,
             userID: walletAddress,
         })
@@ -94,11 +86,7 @@
     }): Promise<string> {
         const { domain, types, value } = createEip712LinkedWalletdData({
             domain: this.eip712Domain,
-<<<<<<< HEAD
             message: this.LINKED_WALLET_MESSAGE,
-=======
-            message: this._LINKED_WALLET_MESSAGE,
->>>>>>> 8db122a9
             nonce: rootKeyNonce,
             userID: rootKeyAddress,
         })
@@ -118,7 +106,6 @@
         )
 
         const rootKeyData = {
-            message,
             addr: rootKeyAddress,
             signature: rootKeySignature,
             message,
@@ -151,14 +138,12 @@
         })
 
         const rootKeyData = {
-            message,
             addr: rootKeyAddress,
             signature: rootKeySignature,
             message,
         }
 
         const walletData = {
-            message,
             addr: walletAddress,
             signature: walletSignature,
             message,
@@ -177,11 +162,7 @@
         wallet: ethers.Signer,
     ): Promise<ContractTransaction> {
         const { rootKeyData, nonce } = await this.generateLinkCallerData(
-<<<<<<< HEAD
             this.LINKED_WALLET_MESSAGE,
-=======
-            this._LINKED_WALLET_MESSAGE,
->>>>>>> 8db122a9
             rootKey,
             wallet,
         )
@@ -202,11 +183,7 @@
         wallet: ethers.Signer,
     ): Promise<ContractTransaction> {
         const { walletData, rootKeyData, nonce } = await this.generateLinkWalletData(
-<<<<<<< HEAD
             this.LINKED_WALLET_MESSAGE,
-=======
-            this._LINKED_WALLET_MESSAGE,
->>>>>>> 8db122a9
             rootKey,
             wallet,
         )
@@ -221,11 +198,7 @@
         wallet: Address,
     ): Promise<string> {
         const { rootKeyData, nonce } = await this.generateLinkCallerData(
-<<<<<<< HEAD
             this.LINKED_WALLET_MESSAGE,
-=======
-            this._LINKED_WALLET_MESSAGE,
->>>>>>> 8db122a9
             rootKey,
             wallet,
         )
@@ -241,11 +214,7 @@
         wallet: ethers.Signer,
     ): Promise<string> {
         const { walletData, rootKeyData, nonce } = await this.generateLinkWalletData(
-<<<<<<< HEAD
             this.LINKED_WALLET_MESSAGE,
-=======
-            this._LINKED_WALLET_MESSAGE,
->>>>>>> 8db122a9
             rootKey,
             wallet,
         )
@@ -279,11 +248,7 @@
         const nonce = await this.walletLinkShim.read.getLatestNonceForRootKey(rootKeyAddress)
         const { domain, types, value } = createEip712LinkedWalletdData({
             domain: this.eip712Domain,
-<<<<<<< HEAD
             message: this.LINKED_WALLET_MESSAGE,
-=======
-            message: 'Remove your external wallet link',
->>>>>>> 8db122a9
             nonce,
             userID: walletAddress as Address,
         })
@@ -303,7 +268,6 @@
         return await this.walletLinkShim.write(rootKey).removeLink(
             walletAddress,
             {
-                message: this._LINKED_WALLET_MESSAGE,
                 addr: rootKeyAddress,
                 signature: rootKeySignature,
                 message: this.LINKED_WALLET_MESSAGE,
@@ -321,7 +285,6 @@
         return this.walletLinkShim.interface.encodeFunctionData('removeLink', [
             walletAddress,
             {
-                message: this._LINKED_WALLET_MESSAGE,
                 addr: rootKeyAddress,
                 signature: rootKeySignature,
                 message: this.LINKED_WALLET_MESSAGE,
