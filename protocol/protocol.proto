syntax = "proto3";
package river;
option go_package = "github.com/river-build/river/core/node/protocol";

import "google/protobuf/timestamp.proto";
import "google/protobuf/empty.proto";


/** 
* Miniblock contains a list of events and the header event.
* Events must be in the same order as in the header, which is of type MiniblockHeader.
* Only signed data (Envelopes) should exist in this data structure.
*/
message Miniblock {
    repeated Envelope events = 1;
    Envelope header = 2;
}

/**
 * Envelope contains serialized event, and its hash and signature.
 * hash is used as event id. Subsequent events reference this event by hash.
 * event is a serialized StreamEvent
 */
message Envelope {
    /**
     * Hash of event.
     * While hash can be recalculated from the event, having it here explicitly
     * makes it easier to work with event.
     * For the event to be valid, must match hash of event field. 
     */
    bytes hash = 1;

    /**
     * Signature.
     * For the event to be valid, signature must match event.creator_address
     * or be signed by the address from evant.delegate_sig.
     */
    bytes signature = 2;

    bytes event = 3;
}

/**
* StreamEvent is a single event in the stream.
*/
message StreamEvent {
    /**
     * Address of the creator of the event.
     * For user - address of the user's wallet.
     * For server - address of the server's keypair in staking smart contract.
     *
     * For the event to be valid:
     * If delegate_sig is present, creator_address must match delegate_sig.
     * If delegate_sig is not present, creator_address must match event signature in the Envelope.
     */
    bytes creator_address = 1;

     /**
      * delegate_sig allows event to be signed by a delegate keypair 
      *
      * delegate_sig constains signature of the 
      * public key of the delegate keypair + the delegate_expiry_epoch_ms.
      * User's wallet is used to produce this signature.
      * 
      * If present, for the event to be valid:
      * 1. creator_address must match delegate_sig's signer public key
      * 2. delegate_sig should be signed as an Ethereum Signed Message (eip-191)
      *
      * Server nodes sign node-produced events with their own keypair and do not
      * need to use delegate_sig.
      */
    bytes delegate_sig = 2;
 
    /** Salt ensures that similar messages are not hashed to the same value. genId() from id.ts may be used. */
    bytes salt = 3;
 
    /** Hash of a preceding miniblock. Null for the inception event. Must be a recent miniblock */
    optional bytes prev_miniblock_hash = 4;
 
    /** CreatedAt is the time when the event was created.
    NOTE: this value is set by clients and is not reliable for anything other than displaying
    the value to the user. Never use this value to sort events from different users.  */
    int64 created_at_epoch_ms = 5;
    
    /** DelegateExpiry is the time when the delegate signature expires. */
    int64 delegate_expiry_epoch_ms = 6;

    /** Tags are optional, used for external systems to deliver notifications. */
    Tags tags = 7;

    /** prev_miniblock_num contains miniblock number for prev_miniblock_hash. */
    int64 prev_miniblock_num = 8;

    /** Variable-type payload. 
      * Payloads should obey the following rules:
      * - payloads should have their own unique type
      * - each payload should have a oneof content field
      * - each payload, with the exception of miniblock header and member payloads
      *     should have an inception field inside the content oneof
      * - each payload should have a unique Inception type
      * - payloads can't violate previous type recursively to inception payload
    */
    oneof payload {
        MiniblockHeader miniblock_header = 100;
        MemberPayload member_payload = 101;
        SpacePayload space_payload = 102;
        ChannelPayload channel_payload = 103;
        UserPayload user_payload = 104;
        UserSettingsPayload user_settings_payload = 105;
        UserMetadataPayload user_metadata_payload = 106;
        UserInboxPayload user_inbox_payload = 107;
        MediaPayload media_payload = 108;
        DmChannelPayload dm_channel_payload = 109;
        GdmChannelPayload gdm_channel_payload = 110;
    }
}

/** 
* MiniblockHeader is a special event that forms a block from set of the stream events.
* Hash of the serialized StreamEvent containing MiniblockHeader is used as a block hash.
*/
message MiniblockHeader {
    // Miniblock number.
    // 0 for genesis block.
    // Must be 1 greater than the previous block number.
    int64 miniblock_num = 1;

    // Hash of the previous block.
    bytes prev_miniblock_hash = 2;

    // Timestamp of the block.
    // Must be greater than the previous block timestamp.
    google.protobuf.Timestamp timestamp = 3;

    // Hashes of the events included in the block.
    repeated bytes event_hashes = 4;

    // Snapshot of the state at the end of the block.
    optional Snapshot snapshot = 5;

    // count of all events in the stream before this block
    int64 event_num_offset = 6;

    // pointer to block with previous snapshot
    int64 prev_snapshot_miniblock_num = 7;

    // stream payloads are required to have a content field
    oneof content {
        google.protobuf.Empty none = 100;
    }
}

/**
* MemberPayload
* can appear in any stream
*/
message MemberPayload {
    message Snapshot {
        // contains the current MLS group state
        message Mls {
            message Member {
                repeated bytes signature_public_keys = 1;
            }
            bytes external_group_snapshot = 1;
            bytes group_info_message = 2;
            // user_address -> Member
            map<string, Member> members = 3;
            map<uint64, bytes> epoch_secrets = 4;
            map<string, KeyPackage> pending_key_packages = 5;
<<<<<<< HEAD
            map<string, int64> welcome_messages_miniblock_num = 6;
=======
            repeated bytes commits_since_last_snapshot = 6;
>>>>>>> fe377348
        }

        message Member {
            bytes user_address = 1;
            int64 miniblock_num = 2;
            int64 event_num = 3;
            repeated KeySolicitation solicitations = 4;
            WrappedEncryptedData username = 5;
            WrappedEncryptedData display_name = 6;
            bytes ens_address = 7;
            Nft nft = 8;
        }
        
        repeated Member joined = 1;
        repeated SnappedPin pins = 2;
        Mls mls = 3;
        EncryptionAlgorithm encryption_algorithm = 4;
        // tips sent in this stream: map<currency, amount>
        map<string, uint64> tips = 5;
    }

    message KeyPackage {
        bytes user_address = 1;
        bytes signature_public_key = 2;
        bytes key_package = 3;
    }

    message Membership {
        MembershipOp op = 1;
        bytes user_address = 2;
        bytes initiator_address = 3;
        optional bytes stream_parent_id = 4;
    }
    
    message KeySolicitation {
        string device_key = 1; // requesters device_key
        string fallback_key = 2; // requesters fallback_key
        bool is_new_device = 3; // true if this is a new device, session_ids will be empty
        repeated string session_ids = 4; 
    }

    message KeyFulfillment {
        bytes user_address = 1;
        string device_key = 2;
        repeated string session_ids = 3; 
    }

    message Nft {
        int32 chain_id = 1;
        bytes contract_address = 2;
        bytes token_id = 3;
    }

    message SnappedPin {
        bytes creator_address = 1;
        Pin pin = 2;
    }

    message Pin { 
        bytes event_id = 1;
        StreamEvent event = 2;
    }

    message Unpin {
        bytes event_id = 1;
    }

    message Mls {
        message InitializeGroup {
            bytes group_info_message = 1;
            bytes external_group_snapshot = 2;
            bytes signature_public_key = 3;
        }

        message ExternalJoin {
            bytes signature_public_key = 1;
            bytes commit = 2;
            bytes group_info_message = 3;
        }

        message EpochSecrets {
            message EpochSecret {
                bytes secret = 1;
                uint64 epoch = 2;
            }
            repeated EpochSecret secrets = 1;
        }

        message WelcomeMessage {
            repeated bytes signature_public_keys = 1;
            repeated bytes welcome_messages = 2;
            bytes commit = 3;
            bytes group_info_message = 4;
        }

        oneof content {
            InitializeGroup initialize_group = 1;
            ExternalJoin external_join = 2;
            EpochSecrets epoch_secrets = 3;
            KeyPackage key_package = 4;
            WelcomeMessage welcome_message = 5;
        }
    }

    message EncryptionAlgorithm {
        optional string algorithm = 1;
    }

    message MemberBlockchainTransaction {
        BlockchainTransaction transaction = 1;
        bytes from_user_address = 2;
    }

    oneof content {
        Membership membership = 1;
        KeySolicitation key_solicitation = 2;
        KeyFulfillment key_fulfillment = 3;
        EncryptedData username = 4;
        EncryptedData display_name = 5;
        bytes ens_address = 6;
        Nft nft = 7;
        Pin pin = 8;
        Unpin unpin = 9;
        Mls mls = 10;
        MemberBlockchainTransaction member_blockchain_transaction = 11;
        EncryptionAlgorithm encryption_algorithm = 12;
    }
}

/**
* SpacePayload
*/
message SpacePayload {
    message Snapshot {
        // inception
        Inception inception = 1;
        // channels: sorted by channel_id
        repeated ChannelMetadata channels = 2;
        SnappedSpaceImage space_image = 3;
    }

    message SnappedSpaceImage {
        bytes creator_address = 1;
        EncryptedData data = 2;
    }
    
    message Inception {
        bytes stream_id = 1;
        StreamSettings settings = 2;
    }

    message ChannelSettings {
        bool autojoin = 1;
        bool hide_user_join_leave_events = 2;
    }

    message ChannelMetadata {
        reserved 4, 5;
        ChannelOp op = 1;
        bytes channel_id = 2;
        EventRef origin_event = 3;
        int64 updated_at_event_num = 6;
        ChannelSettings settings = 7;
    }

    message ChannelUpdate {
        reserved 4, 5;
        ChannelOp op = 1;
        bytes channel_id = 2;
        EventRef origin_event = 3;
        ChannelSettings settings = 6;
    }

    message UpdateChannelAutojoin {
        bytes channel_id = 1;
        bool autojoin = 2;
    }

    message UpdateChannelHideUserJoinLeaveEvents {
        bytes channel_id = 1;
        bool hide_user_join_leave_events = 2;
    }

    oneof content {
        Inception inception = 1;
        ChannelUpdate channel = 2;
        EncryptedData space_image = 3;
        UpdateChannelAutojoin update_channel_autojoin = 4;
        UpdateChannelHideUserJoinLeaveEvents update_channel_hide_user_join_leave_events = 5;
    }
}

/** 
* ChannelPayload
*/
message ChannelPayload {
    message Snapshot {
        // inception
        Inception inception = 1;
    }
    
    message Inception {
        reserved 4, 6;
        bytes stream_id = 1;
        bytes space_id = 3;
        StreamSettings settings = 5;
        SpacePayload.ChannelSettings channel_settings = 7;
    }

    message Redaction {
        bytes event_id = 1;
    }

    oneof content {
        Inception inception = 1;
        EncryptedData message = 2;
        Redaction redaction = 3;
    }
}

/**
* DmChannelPayload
*/
message DmChannelPayload {
    message Snapshot {
        Inception inception = 1;
    }

    message Inception {
        bytes stream_id = 1;
        bytes first_party_address = 2;
        bytes second_party_address = 3;
        StreamSettings settings = 4;
    }

    oneof content {
        Inception inception = 1;
        EncryptedData message = 3;
    }
}

/**
* GdmChannelPayload
*/
message GdmChannelPayload {
    message Snapshot {
        Inception inception = 1;
        WrappedEncryptedData channel_properties = 2;
    }

    message Inception {
        bytes stream_id = 1;
        EncryptedData channel_properties = 2;
        StreamSettings settings = 3;
    }

    oneof content {
        Inception inception = 1;
        EncryptedData message = 2;
        EncryptedData channel_properties = 3;
    }
}

/**
* UserPayload
*/
message UserPayload {
    message Snapshot {
        // inception
        Inception inception = 1;
        // memberships, sorted by stream_id
        repeated UserMembership memberships = 2;
        // tips sent by this user: map<currency, amount>
        map<string, uint64> tips_sent = 3;
        // tips received by this user: map<currency, amount>
        map<string, uint64> tips_received = 4;
    }

    message Inception {
        bytes stream_id = 1;
        StreamSettings settings = 2;
    }
    
    // update own membership
    message UserMembership {
        bytes stream_id = 1;
        MembershipOp op = 2;
        optional bytes inviter = 3;
        optional bytes stream_parent_id = 4;
    }

    // update someone else's membership
    message UserMembershipAction {
        bytes stream_id = 1;
        bytes user_id = 2; 
        MembershipOp op = 3;
        optional bytes stream_parent_id = 4;
    }

    // derived event, only send from nodes
    message ReceivedBlockchainTransaction {
        BlockchainTransaction transaction = 1;
        bytes from_user_address = 2;
    }

    oneof content {
        Inception inception = 1;
        UserMembership user_membership = 2;
        UserMembershipAction user_membership_action = 3;
        BlockchainTransaction blockchain_transaction = 4; // added by user
        ReceivedBlockchainTransaction received_blockchain_transaction = 5; // added by nodes
    }
}

/**
* UserInboxPayload
* messages to a user encrypted per deviceId
*/
message UserInboxPayload {
    message Snapshot {
        message DeviceSummary {
            /**
            * UpperBound = latest to device event sent from other client per deviceKey
            * LowerBound = latest ack sent by stream owner per deviceKey
            * on ack, if UpperBound <= LowerBound then delete this deviceKey entry from the record
            * on ack or new session, if any device’s lower bound < N generations ago, delete the deviceKey entry from the record
            */
            int64 lower_bound = 1;
            int64 upper_bound = 2;
        }

        Inception inception = 1;
        // deviceKey: miniblockNum that the ack was snapshotted
        map<string, DeviceSummary> device_summary = 2;
    }

    message Inception {
        bytes stream_id = 1;
        StreamSettings settings = 2;
    }

    message GroupEncryptionSessions {
        bytes stream_id = 1;
        string sender_key = 2;
        repeated string session_ids = 3;
        // deviceKey: per device ciphertext of encrypted session keys that match session_ids 
        map<string, string> ciphertexts = 4;
    }

    message Ack {
        string device_key = 1;
        int64 miniblock_num = 2;
    }

    oneof content {
        Inception inception = 1;
        Ack ack = 2;
        GroupEncryptionSessions group_encryption_sessions = 3;
        
    }
}

/**
* UserSettingsPayload
*/
message UserSettingsPayload {
    message Snapshot {
         // for a specific blocked user, there might be multiple block or unblock events
        message UserBlocks {
            message Block {
                bool is_blocked = 1;
                int64 event_num = 2;
            }
            bytes user_id = 1;
            repeated Block blocks = 2;
        
        }
        // inception
        Inception inception = 1;
        // fullyReadMarkers: sorted by stream_id
        repeated FullyReadMarkers fully_read_markers = 2;
        repeated UserBlocks user_blocks_list = 3;
    }

    message Inception {
        bytes stream_id = 1;
        StreamSettings settings = 2;
    }

    message MarkerContent {
        string data = 1;
    }

    message FullyReadMarkers {
        bytes stream_id = 1;
        MarkerContent content = 2;
    }

    message UserBlock {
        bytes user_id = 1;
        bool is_blocked = 2;
        int64 event_num = 3;
    }

    oneof content {
        Inception inception = 1;
        FullyReadMarkers fully_read_markers = 2;
        UserBlock user_block = 3;
    }
}

/**
* UserMetadataPayload
*/
message UserMetadataPayload {
    message Snapshot {
        // inception
        Inception inception = 1;
        // device keys for this user, unique by device_key, capped at N, most recent last
        repeated EncryptionDevice encryption_devices = 2;
        // user profile image
        WrappedEncryptedData profile_image = 3;
        // user bio
        WrappedEncryptedData bio = 4;
    }

    message Inception {
        bytes stream_id = 1;
        StreamSettings settings = 2;
    }

    message EncryptionDevice {
        string device_key = 1;
        string fallback_key = 2;
    }

    oneof content {
        Inception inception = 1;
        EncryptionDevice encryption_device = 2;
        EncryptedData profile_image = 3;
        EncryptedData bio = 4;
    }
}

/**
* MediaPayload
*/
message MediaPayload {
    message Snapshot {
        Inception inception = 1;
    }
    
    message Inception {
        bytes stream_id = 1;
        optional bytes channel_id = 2;
        int32 chunk_count = 3;
        StreamSettings settings = 4;
        optional bytes space_id = 5;
        optional bytes user_id = 6;
    }

    message Chunk {
        bytes data = 1;
        int32 chunk_index = 2;
    }

    oneof content {
        Inception inception = 1;
        Chunk chunk = 2;
    }
}

/**
* Snapshot contains a summary of all state events up to the most recent miniblock
*/
message Snapshot {
    
    MemberPayload.Snapshot members = 1;
    int32 snapshot_version = 2;
    
    // Snapshot data specific for each stream type.
    oneof content {
        SpacePayload.Snapshot space_content = 101;
        ChannelPayload.Snapshot channel_content = 102;
        UserPayload.Snapshot user_content = 103;
        UserSettingsPayload.Snapshot user_settings_content = 104;
        UserMetadataPayload.Snapshot user_metadata_content = 105;
        MediaPayload.Snapshot media_content = 106;
        DmChannelPayload.Snapshot dm_channel_content = 107;
        GdmChannelPayload.Snapshot gdm_channel_content = 108;
        UserInboxPayload.Snapshot user_inbox_content = 109;
    }
}

message BlockchainTransaction {
    // metadata for tip transactions
    message Tip {
        message Event {
            uint64 token_id = 1;
            bytes currency = 2;
            bytes sender = 3; // wallet that sent funds
            bytes receiver = 4; // wallet that received funds
            uint64 amount = 5;
            bytes message_id = 6;
            bytes channel_id = 7;
        }
        Event event = 1; // event emitted by the tipping facet
        bytes toUserAddress = 2; // user that received funds
    }
    // required fields
    BlockchainTransactionReceipt receipt = 1;
    // optional metadata to be verified by the node
    oneof content {
        Tip tip = 101;
    }
}

/** blockchain transaction receipt */
message BlockchainTransactionReceipt {
    message Log {
        bytes address = 1;
        repeated bytes topics = 2;
        bytes data = 3;
    }
    uint64 chain_id = 1;
    bytes transaction_hash = 2;
    uint64 block_number = 3;
    bytes to = 4;
    bytes from = 5;
    repeated Log logs = 6;
}

/**
 * Derived event is produces by server when there should be additional event to compliment
 * received event. For example, when user joins a space through event in the space stream, server will produce a derived event
 * in a user stream to indicate that user joined a particual space.
 *
 * EventRef is used to reference the event that caused the derived event to be produced.
 */
message EventRef {
    bytes stream_id = 1;
    bytes hash = 2;
    bytes signature = 3;
}

/**
 * StreamSettings is a part of inception payload for each stream type.
 */
message StreamSettings {
    // Test setting for testing with manual miniblock creation through Info debug request. 
    bool disable_miniblock_creation = 1;
}

/**
 * EncryptedData
 */
message EncryptedData {
    /**
    * Ciphertext of the encryption envelope.
    */
    string ciphertext = 1;
    /**
    * Encryption algorithm  used to encrypt this event.
    */
    string algorithm = 2;
    /**
    * Sender device public key identifying the sender's device.
    */
    string sender_key = 3;
    /**
    * The ID of the session used to encrypt the message.
    */
    string session_id = 4;

    /**
    * Optional checksum of the cleartext data.
    */
    optional string checksum = 5;

    /**
    * Optional reference to parent event ID
    */
    optional string ref_event_id = 6;

    /**
     * Encrypted payload when algorithm is set to mls_0.0.1
     */
    message Mls {
      uint64 epoch = 1;
      bytes ciphertext = 2;
    }

    optional Mls mls = 7;
}

message WrappedEncryptedData {
    EncryptedData data = 1;
    int64 event_num = 2;
    bytes event_hash = 3;
}

message SyncCookie  {
    bytes node_address = 1;
    bytes stream_id = 2;
    int64 minipool_gen = 3;
    int64 minipool_slot = 4;
    bytes prev_miniblock_hash = 5;
}

message StreamAndCookie {
    repeated Envelope events = 1;
    SyncCookie next_sync_cookie = 2;
    // if non-empty, contains all blocks since the latest snapshot, miniblocks[0].header is the latest snapshot
    repeated Miniblock miniblocks = 3;
    bool sync_reset = 4;
}

message GetStreamExRequest {
    bytes stream_id = 1;
}

message Minipool {
    repeated Envelope events = 1;
}

message Tags {
    MessageInteractionType message_interaction_type = 1;
    repeated GroupMentionType group_mention_types = 2;
    repeated bytes mentioned_user_addresses = 3;
    repeated bytes participating_user_addresses = 4;
    optional bytes thread_id = 5;
}

// GetStreamExResponse is a stream of raw data that represents the current state of the requested stream.
// These responses represent streams that are not expected to change once finalized, and have a optimized code path
// for retrieval. Response may potentially be very large, and are streamed back to the client. The client is expected
// to martial the raw data back into protobuf messages.
message GetStreamExResponse {
    oneof data {
        Miniblock miniblock = 1;
        Minipool minipool = 2;
    }
}

message CreateStreamRequest {
    repeated Envelope events = 1;
    bytes stream_id = 2; // stream_id should match the stream_id in the inception payload of the first event
    map<string, bytes> metadata = 3;
 }

message CreateStreamResponse {
    // all events in current minipool and cookie allowing to sync from the end of the stream
    StreamAndCookie stream = 1;
}

message GetStreamRequest {
    bytes stream_id = 1;
    // if optional is true and stream doesn't exist, response will be a nil stream instead of ERROR NOT_FOUND
    bool optional = 2;
}

message GetStreamResponse {
    // all events in current minipool and cookie allowing to sync from the end of the stream
    StreamAndCookie stream = 1;
}

message GetMiniblocksRequest {
    bytes stream_id = 1;
    int64 fromInclusive = 2;
    int64 toExclusive = 3;
}

message GetMiniblocksResponse {
    repeated Miniblock miniblocks = 1;
    // terminus: true if there are no more blocks to fetch because they've been garbage collected, or you've reached block 0
    bool terminus = 2;
    int64 from_inclusive = 3;
    int64 limit = 4;
}

message GetLastMiniblockHashRequest {
    bytes stream_id = 1;
}

message GetLastMiniblockHashResponse {
    bytes hash = 1;
    int64 miniblock_num = 2;
}

message AddEventRequest {
    bytes stream_id = 1;
    Envelope event = 2;
    bool optional = 3; // if true, response will contain non nil error if event didn't pass validation
}

message AddEventResponse {
    message Error {
        Err code = 1;
        string msg = 2;
        repeated string funcs = 3;
    }
    Error error = 1; // only set if AddEventRequest.optional is true
}

// SyncStreamsRequest is a request to start a streams sync session.
message SyncStreamsRequest {
    // sync_pos is the list of streams and positions in those streams to receive updates from.
    repeated SyncCookie sync_pos = 1;
}

// SyncStreamsResponse is a stream of updates that the client receives for streams it subscribed to within a streams
// sync session.
message SyncStreamsResponse {
    // sync_id is the id of the sync session.
    string sync_id = 1;
    // sync_op marks the type of update.
    SyncOp sync_op = 2;
    // stream indicates an update of a stream.
    // only set when sync_op = SYNC_UPDATE
    StreamAndCookie stream = 3;
    // pong_nonce is returned after a ping request was made to the sync session through PingSync.
    // Set with the ping value from the PingSync request when sync_op = SYNC_PONG
    string pong_nonce = 4;
    // stream_id is set when sync_op = SYNC_DOWN and indicates it will not receive updates anymore for this stream.
    // If the client is still is interested in updates for this stream it must re-add the stream to the sync session.
    bytes stream_id = 5;
}

// AddStreamToSyncRequest is a request to add a stream to an existing streams sync session.
message AddStreamToSyncRequest {
    // sync_id is the id of the sync session.
    string sync_id = 1;
    // sync_pos identifies the stream and position in the stream to receive updates from.
    SyncCookie sync_pos = 2;
}

message AddStreamToSyncResponse {}

// RemoveStreamFromSyncRequest stops the client to receive updates from this stream in the sync session.
// Note that due to buffering in the stream it is possible still receives several updates for this stream after it was
// removed.
message RemoveStreamFromSyncRequest {
    string sync_id = 1;
    bytes stream_id = 2;
}

message RemoveStreamFromSyncResponse {}

// ModifySyncRequest adds or removes streams from an existing sync session.
message ModifySyncRequest {
  // sync_id is the id of the sync session.
  string sync_id = 1;
  // add_streams contains the stream cookies for streams to add to the stream sync session.
  repeated SyncCookie add_streams = 2;
  // remove_streams contains the stream id's to remove from the sync session.
  repeated bytes remove_streams = 3;
}

// SyncStreamOpStatus contains details why adding or removing a stream to/from a sync session failed.
message SyncStreamOpStatus {
  // stream_id that failed to add/remove to/from the sync session.
  bytes stream_id = 1;
  // code represents the error code
  int32 code = 2;
  // message describing what happened
  string message = 3;
}

// ModifySyncResponse contains the details of a stream sync modification request.
message ModifySyncResponse {
  // List with streams that failed to add to the sync operation.
  repeated SyncStreamOpStatus adds = 1;
  // List with streams that failed to be removed from the sync operation.
  repeated SyncStreamOpStatus removals = 2;
}

// CancelSyncRequest cancels the sync session.
message CancelSyncRequest {
    // sync_id is the unique id of the sync session.
    string sync_id = 1;
}

message CancelSyncResponse {}

// PingSyncRequest is a request to receive a pong in the sync session stream.
message PingSyncRequest {
    // sync_id is the unique id of the sync session.
    string sync_id = 1;
    // nonce is the pong to return in the sync session stream.
    string nonce = 2;
}

message PingSyncResponse {}

message InfoRequest {
    repeated string debug = 1;
}

message InfoResponse {
    string graffiti = 1;
    google.protobuf.Timestamp start_time = 2;
    string version = 3;
}

message GetMiniblockHeaderRequest {
    bytes stream_id = 1;
    int64 miniblock_num = 2;
}

message GetMiniblockHeaderResponse {
    Envelope header = 1;
}

service StreamService {
    rpc CreateStream(CreateStreamRequest) returns (CreateStreamResponse);
    rpc GetStream(GetStreamRequest) returns (GetStreamResponse);
    rpc GetStreamEx(GetStreamExRequest) returns (stream GetStreamExResponse);
    rpc GetMiniblocks(GetMiniblocksRequest) returns (GetMiniblocksResponse);
    rpc GetLastMiniblockHash(GetLastMiniblockHashRequest) returns (GetLastMiniblockHashResponse);
    rpc GetMiniblockHeader(GetMiniblockHeaderRequest) returns (GetMiniblockHeaderResponse);
    rpc AddEvent(AddEventRequest) returns (AddEventResponse);
    rpc SyncStreams(SyncStreamsRequest) returns (stream SyncStreamsResponse);
    rpc AddStreamToSync(AddStreamToSyncRequest) returns (AddStreamToSyncResponse);
    // ModifySync adds/removes streams to/from an in progress sync session.
    // The client must check ModifySyncResponse to determine which streams failed to add/remove.
    //
    // Note that it is possible for the client to receive stream updates for streams that are added
    // or stops receiving stream updates for streams that are removed before this calls returns.
    rpc ModifySync(ModifySyncRequest) returns (ModifySyncResponse);
    rpc CancelSync(CancelSyncRequest) returns (CancelSyncResponse);
    rpc RemoveStreamFromSync(RemoveStreamFromSyncRequest) returns (RemoveStreamFromSyncResponse);
    rpc Info(InfoRequest) returns (InfoResponse);
    rpc PingSync(PingSyncRequest) returns (PingSyncResponse);
}

enum SyncOp {
    SYNC_UNSPECIFIED = 0;
    SYNC_NEW = 1; // new sync
    SYNC_CLOSE = 2; // close the sync
    SYNC_UPDATE = 3; // update from server
    SYNC_PONG = 4; // respond to the ping message from the client.
    SYNC_DOWN = 5; // indication that stream updates could (temporarily) not be provided
}

enum MembershipOp {
    SO_UNSPECIFIED = 0;
    SO_INVITE = 1;
    SO_JOIN = 2;
    SO_LEAVE = 3;
}

enum ChannelOp {
    CO_UNSPECIFIED = 0;
    CO_CREATED = 1;
    CO_DELETED = 2;
    CO_UPDATED = 4;
}

enum MessageInteractionType {
    MESSAGE_INTERACTION_TYPE_UNSPECIFIED = 0;
    MESSAGE_INTERACTION_TYPE_REPLY = 1;
    MESSAGE_INTERACTION_TYPE_REACTION = 2;
    MESSAGE_INTERACTION_TYPE_POST = 3;
    MESSAGE_INTERACTION_TYPE_EDIT = 4;
    MESSAGE_INTERACTION_TYPE_REDACTION = 5;
    MESSAGE_INTERACTION_TYPE_TIP = 6;
}

enum GroupMentionType {
    GROUP_MENTION_TYPE_UNSPECIFIED = 0;
    GROUP_MENTION_TYPE_AT_CHANNEL = 1;
}

// Codes from 1 to 16 match gRPC/Connect codes.
enum Err {
    ERR_UNSPECIFIED = 0;

    // Canceled indicates that the operation was canceled, typically by the
	// caller.
    CANCELED = 1;

	// Unknown indicates that the operation failed for an unknown reason.
	UNKNOWN = 2;

	// InvalidArgument indicates that client supplied an invalid argument.
	INVALID_ARGUMENT  = 3;

	// DeadlineExceeded indicates that deadline expired before the operation
	// could complete.
	DEADLINE_EXCEEDED  = 4;

	// NotFound indicates that some requested entity (for example, a file or
	// directory) was not found.
	NOT_FOUND  = 5;

	// AlreadyExists indicates that client attempted to create an entity (for
	// example, a file or directory) that already exists.
	ALREADY_EXISTS  = 6;

	// PermissionDenied indicates that the caller doesn't have permission to
	// execute the specified operation.
	PERMISSION_DENIED  = 7;

	// ResourceExhausted indicates that some resource has been exhausted. For
	// example, a per-user quota may be exhausted or the entire file system may
	// be full.
	RESOURCE_EXHAUSTED  = 8;

	// FailedPrecondition indicates that the system is not in a state
	// required for the operation's execution.
	FAILED_PRECONDITION  = 9;

	// Aborted indicates that operation was aborted by the system, usually
	// because of a concurrency issue such as a sequencer check failure or
	// transaction abort.
	ABORTED  = 10;

	// OutOfRange indicates that the operation was attempted past the valid
	// range (for example, seeking past end-of-file).
	OUT_OF_RANGE = 11;

	// Unimplemented indicates that the operation isn't implemented,
	// supported, or enabled in this service.
	UNIMPLEMENTED = 12;

	// Internal indicates that some invariants expected by the underlying
	// system have been broken. This code is reserved for serious errors.
	INTERNAL = 13;

	// Unavailable indicates that the service is currently unavailable. This
	// is usually temporary, so clients can back off and retry idempotent
	// operations.
	UNAVAILABLE = 14;

	// DataLoss indicates that the operation has resulted in unrecoverable
	// data loss or corruption.
	DATA_LOSS = 15;

	// Unauthenticated indicates that the request does not have valid
	// authentication credentials for the operation.
	UNAUTHENTICATED = 16;

    DEBUG_ERROR = 17;
    BAD_STREAM_ID = 18;
    BAD_STREAM_CREATION_PARAMS = 19;
    INTERNAL_ERROR_SWITCH = 20;
    BAD_EVENT_ID = 21;
    BAD_EVENT_SIGNATURE = 22;
    BAD_HASH_FORMAT = 23;
    BAD_PREV_MINIBLOCK_HASH = 24;
    NO_EVENT_SPECIFIED = 25;
    BAD_EVENT = 26;
    USER_CANT_POST = 27;
    STREAM_BAD_HASHES = 28;
    STREAM_EMPTY = 29;
    STREAM_BAD_EVENT = 30;
    BAD_DELEGATE_SIG = 31;
    BAD_PUBLIC_KEY = 32;
    BAD_PAYLOAD = 33;
    BAD_HEX_STRING = 34;
    BAD_EVENT_HASH = 35;
    BAD_SYNC_COOKIE = 36;
    DUPLICATE_EVENT = 37;
    BAD_BLOCK = 38;
    STREAM_NO_INCEPTION_EVENT = 39;
    BAD_BLOCK_NUMBER = 40;
    BAD_MINIPOOL_SLOT = 41;
    BAD_CREATOR_ADDRESS = 42;
    STALE_DELEGATE = 43;
    BAD_LINK_WALLET_BAD_SIGNATURE = 44;
    BAD_ROOT_KEY_ID = 45;
    UNKNOWN_NODE = 46;
    DB_OPERATION_FAILURE = 47;
    MINIBLOCKS_STORAGE_FAILURE = 48;
    BAD_ADDRESS = 49;
    BUFFER_FULL = 50;
    BAD_CONFIG = 51;
    BAD_CONTRACT = 52;
    CANNOT_CONNECT = 53;
    CANNOT_GET_LINKED_WALLETS = 54;
    CANNOT_CHECK_ENTITLEMENTS = 55;
    CANNOT_CALL_CONTRACT = 56;
    SPACE_DISABLED = 57;
    CHANNEL_DISABLED = 58;
    WRONG_STREAM_TYPE = 59;
    MINIPOOL_MISSING_EVENTS = 60;
    STREAM_LAST_BLOCK_MISMATCH = 61;
    DOWNSTREAM_NETWORK_ERROR = 62;

    // Stream replica on the local node does not have miniblock with given number yet.
    // This is a temporary state and the node will have the miniblock at a later point in time.
    // The client should retry with an increasing delay, starting at 100ms.
    MINIBLOCK_TOO_NEW = 63;
}<|MERGE_RESOLUTION|>--- conflicted
+++ resolved
@@ -167,11 +167,8 @@
             map<string, Member> members = 3;
             map<uint64, bytes> epoch_secrets = 4;
             map<string, KeyPackage> pending_key_packages = 5;
-<<<<<<< HEAD
-            map<string, int64> welcome_messages_miniblock_num = 6;
-=======
             repeated bytes commits_since_last_snapshot = 6;
->>>>>>> fe377348
+            map<string, int64> welcome_messages_miniblock_num = 7;
         }
 
         message Member {
