// SPDX-License-Identifier: MIT
pragma solidity ^0.8.23;

// interfaces
import {IEntitlementsManager} from "contracts/src/spaces/facets/entitlements/IEntitlementsManager.sol";

// libraries

// contracts
import {FacetHelper} from "contracts/test/diamond/Facet.t.sol";
import {EntitlementsManager} from "contracts/src/spaces/facets/entitlements/EntitlementsManager.sol";

contract EntitlementsManagerHelper is FacetHelper {
  EntitlementsManager internal entitlements;

  constructor() {
<<<<<<< HEAD
    entitlements = new EntitlementsManager();

    bytes4[] memory selectors_ = new bytes4[](9);
    selectors_[0] = IEntitlementsManager.addImmutableEntitlements.selector;
    selectors_[1] = IEntitlementsManager.isEntitledToSpace.selector;
    selectors_[2] = IEntitlementsManager.isEntitledToChannel.selector;
    selectors_[3] = IEntitlementsManager.addEntitlementModule.selector;
    selectors_[4] = IEntitlementsManager.removeEntitlementModule.selector;
    selectors_[5] = IEntitlementsManager.getEntitlement.selector;
    selectors_[6] = IEntitlementsManager.getEntitlements.selector;
    selectors_[7] = IEntitlementsManager
      .getEntitlementDataByPermission
      .selector;
    selectors_[8] = IEntitlementsManager
      .getChannelEntitlementDataByPermission
      .selector;
    addSelectors(selectors_);
  }

  function facet() public view override returns (address) {
    return address(entitlements);
  }

  function selectors() public view override returns (bytes4[] memory) {
    return functionSelectors;
  }

  function initializer() public pure override returns (bytes4) {
    return "";
=======
    addSelector(IEntitlementsManager.addImmutableEntitlements.selector);
    addSelector(IEntitlementsManager.isEntitledToSpace.selector);
    addSelector(IEntitlementsManager.isEntitledToChannel.selector);
    addSelector(IEntitlementsManager.addEntitlementModule.selector);
    addSelector(IEntitlementsManager.removeEntitlementModule.selector);
    addSelector(IEntitlementsManager.getEntitlement.selector);
    addSelector(IEntitlementsManager.getEntitlements.selector);
>>>>>>> cd6d5298
  }
}<|MERGE_RESOLUTION|>--- conflicted
+++ resolved
@@ -14,37 +14,6 @@
   EntitlementsManager internal entitlements;
 
   constructor() {
-<<<<<<< HEAD
-    entitlements = new EntitlementsManager();
-
-    bytes4[] memory selectors_ = new bytes4[](9);
-    selectors_[0] = IEntitlementsManager.addImmutableEntitlements.selector;
-    selectors_[1] = IEntitlementsManager.isEntitledToSpace.selector;
-    selectors_[2] = IEntitlementsManager.isEntitledToChannel.selector;
-    selectors_[3] = IEntitlementsManager.addEntitlementModule.selector;
-    selectors_[4] = IEntitlementsManager.removeEntitlementModule.selector;
-    selectors_[5] = IEntitlementsManager.getEntitlement.selector;
-    selectors_[6] = IEntitlementsManager.getEntitlements.selector;
-    selectors_[7] = IEntitlementsManager
-      .getEntitlementDataByPermission
-      .selector;
-    selectors_[8] = IEntitlementsManager
-      .getChannelEntitlementDataByPermission
-      .selector;
-    addSelectors(selectors_);
-  }
-
-  function facet() public view override returns (address) {
-    return address(entitlements);
-  }
-
-  function selectors() public view override returns (bytes4[] memory) {
-    return functionSelectors;
-  }
-
-  function initializer() public pure override returns (bytes4) {
-    return "";
-=======
     addSelector(IEntitlementsManager.addImmutableEntitlements.selector);
     addSelector(IEntitlementsManager.isEntitledToSpace.selector);
     addSelector(IEntitlementsManager.isEntitledToChannel.selector);
@@ -52,6 +21,5 @@
     addSelector(IEntitlementsManager.removeEntitlementModule.selector);
     addSelector(IEntitlementsManager.getEntitlement.selector);
     addSelector(IEntitlementsManager.getEntitlements.selector);
->>>>>>> cd6d5298
   }
 }