--- conflicted
+++ resolved
@@ -12,12 +12,6 @@
 
 //libraries
 import {Vm} from "forge-std/Test.sol";
-<<<<<<< HEAD
-=======
-
-// debuggging
-import {console} from "forge-std/console.sol";
->>>>>>> ef76df58
 
 //contracts
 
