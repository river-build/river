--- conflicted
+++ resolved
@@ -101,11 +101,7 @@
     vm.expectEmit(address(wl));
     emit LinkWalletToRootKey(daveWallet.addr, aliceWallet.addr);
     walletLink.linkCallerToRootKey(
-<<<<<<< HEAD
       LinkedWallet(aliceWallet.addr, signature, LINKED_WALLET_MESSAGE),
-=======
-      LinkedWallet(_LINKED_WALLET_MESSAGE, aliceWallet.addr, signature),
->>>>>>> 8db122a9
       nonce
     );
 
@@ -132,15 +128,11 @@
       emilyWallet.addr
     );
     walletLink.linkCallerToRootKey(
-<<<<<<< HEAD
       IWalletLinkBase.LinkedWallet(
         emilyWallet.addr,
         signature,
         LINKED_WALLET_MESSAGE
       ),
-=======
-      IWalletLinkBase.LinkedWallet(_LINKED_WALLET_MESSAGE, emilyWallet.addr, signature),
->>>>>>> 8db122a9
       nonce
     );
     vm.stopPrank();
