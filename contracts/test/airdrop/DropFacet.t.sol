// SPDX-License-Identifier: Apache-2.0
pragma solidity ^0.8.19;

// utils
import {Vm} from "forge-std/Test.sol";
import {DeployDiamond} from "contracts/scripts/deployments/utils/DeployDiamond.s.sol";
import {DeployMockERC20} from "contracts/scripts/deployments/utils/DeployMockERC20.s.sol";
import {DeployRewardsDistributionV2} from "contracts/scripts/deployments/facets/DeployRewardsDistributionV2.s.sol";
import {DeployRiverAirdrop} from "contracts/scripts/deployments/diamonds/DeployRiverAirdrop.s.sol";

//interfaces
import {IDiamond} from "contracts/src/diamond/Diamond.sol";
import {IDropFacetBase} from "contracts/src/tokens/drop/IDropFacet.sol";
import {IOwnableBase} from "contracts/src/diamond/facets/ownable/IERC173.sol";
import {IRewardsDistributionBase} from "contracts/src/base/registry/facets/distribution/v2/IRewardsDistribution.sol";

//libraries
import {FixedPointMathLib} from "solady/utils/FixedPointMathLib.sol";
import {MerkleTree} from "contracts/test/utils/MerkleTree.sol";
import {DropFacet} from "contracts/src/tokens/drop/DropFacet.sol";
import {RewardsDistribution} from "contracts/src/base/registry/facets/distribution/v2/RewardsDistribution.sol";
import {BasisPoints} from "contracts/src/utils/libraries/BasisPoints.sol";
import {DropStorage} from "contracts/src/tokens/drop/DropStorage.sol";
import {EIP712Utils} from "contracts/test/utils/EIP712Utils.sol";
import {NodeOperatorStatus} from "contracts/src/base/registry/facets/operator/NodeOperatorStorage.sol";

// contracts
import {BaseSetup} from "contracts/test/spaces/BaseSetup.sol";
import {River} from "contracts/src/tokens/river/base/River.sol";
import {NodeOperatorFacet} from "contracts/src/base/registry/facets/operator/NodeOperatorFacet.sol";
import {EIP712Facet} from "contracts/src/diamond/utils/cryptography/signature/EIP712Facet.sol";
import {StakingRewards} from "contracts/src/base/registry/facets/distribution/v2/StakingRewards.sol";

contract DropFacetTest is
  BaseSetup,
  EIP712Utils,
  IDropFacetBase,
  IOwnableBase,
  IRewardsDistributionBase
{
  using FixedPointMathLib for uint256;

  bytes32 internal constant STAKE_TYPEHASH =
    keccak256(
      "Stake(uint96 amount,address delegatee,address beneficiary,address owner,uint256 nonce,uint256 deadline)"
    );
  struct ClaimData {
    address claimer;
    uint16 amount;
  }

  uint256 internal constant TOTAL_TOKEN_AMOUNT = 1000;
  uint16 internal constant PENALTY_BPS = 5000;

  DeployDiamond internal rewardsDistributionDiamondHelper = new DeployDiamond();
  DeployMockERC20 internal tokenHelper = new DeployMockERC20();
<<<<<<< HEAD
  DeployRiverAirdrop internal dropHelper = new DeployRiverAirdrop();
=======
>>>>>>> 6a809f2b
  DeployRewardsDistributionV2 internal rewardsDistributionHelper =
    new DeployRewardsDistributionV2();
  MerkleTree internal merkleTree = new MerkleTree();

  River internal river;
  DropFacet internal dropFacet;
  RewardsDistribution internal rewardsDistribution;
  NodeOperatorFacet internal operatorFacet;

  mapping(address => uint256) internal treeIndex;
  address[] internal accounts;
  uint256[] internal amounts;

  bytes32[][] internal tree;
  bytes32 internal root;

  address internal bob;
  uint256 internal bobKey;
  address internal alice;
  uint256 internal aliceKey;

  address internal NOTIFIER = makeAddr("NOTIFIER");
  uint256 internal rewardDuration;
  uint256 internal timeLapse;

  function setUp() public override {
    super.setUp();

    (bob, bobKey) = makeAddrAndKey("bob");
    (alice, aliceKey) = makeAddrAndKey("alice");

    // Create the Merkle tree with accounts and amounts
    _createTree();

<<<<<<< HEAD
    // Add the Drop facet to its own diamond
    dropHelper.setStakingContract(baseRegistry);
    address diamond = dropHelper.deploy(deployer);

=======
>>>>>>> 6a809f2b
    // Initialize the Drop facet
    dropFacet = DropFacet(riverAirdrop);

    // Initialize the River river
    river = River(riverToken);

    // Operator
    operatorFacet = NodeOperatorFacet(baseRegistry);

    // EIP712
    eip712Facet = EIP712Facet(baseRegistry);

    // RewardsDistribution
    rewardsDistribution = RewardsDistribution(baseRegistry);

    vm.prank(deployer);
    rewardsDistribution.setRewardNotifier(NOTIFIER, true);

    vm.prank(bridge);
    river.mint(address(rewardsDistribution), 1 ether);

    vm.prank(NOTIFIER);
    rewardsDistribution.notifyRewardAmount(1 ether);

    rewardDuration = rewardsDistribution.stakingState().rewardDuration;
    timeLapse = 1 days;
  }

  // =============================================================
  //                        MODIFIERS
  // =============================================================

  modifier givenTokensMinted(uint256 amount) {
    vm.prank(bridge);
    river.mint(address(dropFacet), amount);
    _;
  }

  modifier givenClaimConditionSet(uint16 penaltyBps) {
    ClaimCondition[] memory conditions = new ClaimCondition[](1);
    conditions[0] = _createClaimCondition(
      block.timestamp,
      root,
      TOTAL_TOKEN_AMOUNT
    );
    conditions[0].penaltyBps = penaltyBps;

    vm.prank(deployer);
    dropFacet.setClaimConditions(conditions);
    _;
  }

  modifier givenWalletHasClaimedWithPenalty(address wallet, address caller) {
    uint256 conditionId = dropFacet.getActiveClaimConditionId();

    ClaimCondition memory condition = dropFacet.getClaimConditionById(
      conditionId
    );
    uint16 penaltyBps = condition.penaltyBps;
    uint256 merkleAmount = amounts[treeIndex[wallet]];
    uint256 penaltyAmount = BasisPoints.calculate(merkleAmount, penaltyBps);
    uint256 expectedAmount = merkleAmount - penaltyAmount;
    bytes32[] memory proof = merkleTree.getProof(tree, treeIndex[wallet]);

    vm.prank(caller);
    vm.expectEmit(address(dropFacet));
    emit DropFacet_Claimed_WithPenalty(
      conditionId,
      caller,
      wallet,
      expectedAmount
    );
    dropFacet.claimWithPenalty(
      Claim({
        conditionId: conditionId,
        account: wallet,
        quantity: merkleAmount,
        proof: proof
      }),
      penaltyBps
    );
    _;
  }

  modifier givenOperatorRegistered(address operator, uint256 commissionRate) {
    vm.assume(operator != address(0));
    commissionRate = bound(commissionRate, 0, 1000);

    vm.startPrank(operator);
    operatorFacet.registerOperator(operator);
    operatorFacet.setCommissionRate(commissionRate);
    vm.stopPrank();

    vm.startPrank(deployer);
    operatorFacet.setOperatorStatus(operator, NodeOperatorStatus.Approved);
    operatorFacet.setOperatorStatus(operator, NodeOperatorStatus.Active);
    vm.stopPrank();
    _;
  }

  modifier givenWalletHasClaimedAndStaked(
    address caller,
    address operator,
    address wallet,
    uint256 amount
  ) {
    vm.assume(caller != address(0));
    vm.assume(amount > 0);
    vm.assume(operator != address(0));
    vm.assume(caller != operator);
    vm.assume(caller != wallet);

    uint256 conditionId = dropFacet.getActiveClaimConditionId();

    bytes32[] memory proof = merkleTree.getProof(tree, treeIndex[wallet]);

    uint256 deadline = block.timestamp + 100;
    bytes memory signature = _signStake(operator, wallet, deadline);

    vm.prank(caller);
    vm.expectEmit(address(dropFacet));
    emit DropFacet_Claimed_And_Staked(conditionId, caller, wallet, amount);
    dropFacet.claimAndStake(
      Claim({
        conditionId: conditionId,
        account: wallet,
        quantity: amount,
        proof: proof
      }),
      operator,
      deadline,
      signature
    );
    _;
  }

  // =============================================================
  //                        TESTS
  // =============================================================

  // getActiveClaimConditionId
  function test_getActiveClaimConditionId()
    external
    givenTokensMinted(TOTAL_TOKEN_AMOUNT)
  {
    ClaimCondition[] memory conditions = new ClaimCondition[](3);
    conditions[0] = _createClaimCondition(
      block.timestamp - 100,
      root,
      TOTAL_TOKEN_AMOUNT
    ); // expired
    conditions[1] = _createClaimCondition(
      block.timestamp,
      root,
      TOTAL_TOKEN_AMOUNT
    ); // active
    conditions[2] = _createClaimCondition(
      block.timestamp + 100,
      root,
      TOTAL_TOKEN_AMOUNT
    ); // future

    vm.prank(deployer);
    dropFacet.setClaimConditions(conditions);

    uint256 id = dropFacet.getActiveClaimConditionId();
    assertEq(id, 1);

    vm.warp(block.timestamp + 100);
    id = dropFacet.getActiveClaimConditionId();
    assertEq(id, 2);
  }

  function test_getActiveClaimConditionId_revertWhen_noActiveClaimCondition()
    external
  {
    vm.expectRevert(DropFacet__NoActiveClaimCondition.selector);
    dropFacet.getActiveClaimConditionId();
  }

  // getClaimConditionById
  function test_getClaimConditionById(
    uint16 penaltyBps
  )
    external
    givenTokensMinted(TOTAL_TOKEN_AMOUNT)
    givenClaimConditionSet(penaltyBps)
  {
    ClaimCondition memory condition = dropFacet.getClaimConditionById(
      dropFacet.getActiveClaimConditionId()
    );
    assertEq(condition.startTimestamp, block.timestamp);
    assertEq(condition.maxClaimableSupply, TOTAL_TOKEN_AMOUNT);
    assertEq(condition.supplyClaimed, 0);
    assertEq(condition.merkleRoot, root);
    assertEq(condition.currency, address(river));
    assertEq(condition.penaltyBps, penaltyBps);
  }

  // claimWithPenalty
  function test_claimWithPenalty_fuzz(ClaimData[] memory claimData) external {
    vm.assume(claimData.length > 0 && claimData.length <= 1000);

    uint256 totalAmount;
    address[] memory claimers = new address[](claimData.length);
    uint256[] memory claimAmounts = new uint256[](claimData.length);

    for (uint256 i = 0; i < claimData.length; i++) {
      claimData[i].claimer = claimData[i].claimer == address(0)
        ? _randomAddress()
        : claimData[i].claimer;
      claimers[i] = claimData[i].claimer;
      claimAmounts[i] = claimData[i].amount == 0 ? 1 : claimData[i].amount;
      claimData[i].amount = uint16(claimAmounts[i]);
      totalAmount += claimAmounts[i];
    }

    vm.prank(bridge);
    river.mint(address(dropFacet), totalAmount);

    (root, tree) = merkleTree.constructTree(claimers, claimAmounts);

    ClaimCondition[] memory conditions = new ClaimCondition[](1);
    conditions[0] = ClaimCondition({
      startTimestamp: uint40(block.timestamp),
      endTimestamp: 0,
      maxClaimableSupply: totalAmount,
      supplyClaimed: 0,
      merkleRoot: root,
      currency: address(river),
      penaltyBps: PENALTY_BPS
    });

    vm.prank(deployer);
    dropFacet.setClaimConditions(conditions);

    uint256 conditionId = dropFacet.getActiveClaimConditionId();
    ClaimCondition memory condition = dropFacet.getClaimConditionById(
      conditionId
    );

    for (uint256 i = 0; i < claimData.length; i++) {
      address claimer = claimData[i].claimer;
      uint16 amount = claimData[i].amount;

      uint16 penaltyBps = condition.penaltyBps;
      uint256 penaltyAmount = BasisPoints.calculate(amount, penaltyBps);
      uint256 expectedAmount = amount - penaltyAmount;

      if (dropFacet.getSupplyClaimedByWallet(claimer, conditionId) > 0) {
        continue;
      }

      bytes32[] memory proof = merkleTree.getProof(tree, i);

      vm.prank(claimer);
      vm.expectEmit(address(dropFacet));
      emit DropFacet_Claimed_WithPenalty(
        conditionId,
        claimer,
        claimer,
        expectedAmount
      );
      dropFacet.claimWithPenalty(
        Claim({
          conditionId: conditionId,
          account: claimer,
          quantity: amount,
          proof: proof
        }),
        penaltyBps
      );

      assertEq(
        dropFacet.getSupplyClaimedByWallet(claimer, conditionId),
        expectedAmount
      );
    }
  }

  function test_claimWithPenalty()
    external
    givenTokensMinted(TOTAL_TOKEN_AMOUNT)
    givenClaimConditionSet(5000)
    givenWalletHasClaimedWithPenalty(bob, bob)
  {
    uint256 expectedAmount = _calculateExpectedAmount(bob);
    assertEq(river.balanceOf(bob), expectedAmount);
  }

  function test_revertWhen_merkleRootNotSet()
    external
    givenTokensMinted(TOTAL_TOKEN_AMOUNT)
  {
    ClaimCondition[] memory conditions = new ClaimCondition[](1);
    conditions[0] = _createClaimCondition(
      block.timestamp,
      bytes32(0),
      TOTAL_TOKEN_AMOUNT
    );

    vm.prank(deployer);
    dropFacet.setClaimConditions(conditions);

    uint256 conditionId = dropFacet.getActiveClaimConditionId();

    vm.expectRevert(DropFacet__MerkleRootNotSet.selector);
    dropFacet.claimWithPenalty(
      Claim({
        conditionId: conditionId,
        account: bob,
        quantity: 100,
        proof: new bytes32[](0)
      }),
      PENALTY_BPS
    );
  }

  function test_revertWhen_quantityIsZero()
    external
    givenTokensMinted(TOTAL_TOKEN_AMOUNT)
  {
    ClaimCondition[] memory conditions = new ClaimCondition[](1);
    conditions[0] = _createClaimCondition(
      block.timestamp,
      root,
      TOTAL_TOKEN_AMOUNT
    );

    vm.prank(deployer);
    dropFacet.setClaimConditions(conditions);

    uint256 conditionId = dropFacet.getActiveClaimConditionId();

    vm.expectRevert(DropFacet__QuantityMustBeGreaterThanZero.selector);
    dropFacet.claimWithPenalty(
      Claim({
        conditionId: conditionId,
        account: bob,
        quantity: 0,
        proof: new bytes32[](0)
      }),
      PENALTY_BPS
    );
  }

  function test_revertWhen_exceedsMaxClaimableSupply()
    external
    givenTokensMinted(TOTAL_TOKEN_AMOUNT)
  {
    ClaimCondition[] memory conditions = new ClaimCondition[](1);
    conditions[0] = _createClaimCondition(
      block.timestamp,
      root,
      TOTAL_TOKEN_AMOUNT
    );
    conditions[0].maxClaimableSupply = 100; // 100 tokens in total for this condition

    vm.prank(deployer);
    dropFacet.setClaimConditions(conditions);

    uint256 conditionId = dropFacet.getActiveClaimConditionId();

    vm.expectRevert(DropFacet__ExceedsMaxClaimableSupply.selector);
    dropFacet.claimWithPenalty(
      Claim({
        conditionId: conditionId,
        account: bob,
        quantity: 101,
        proof: new bytes32[](0)
      }),
      PENALTY_BPS
    );
  }

  function test_revertWhen_claimHasNotStarted()
    external
    givenTokensMinted(TOTAL_TOKEN_AMOUNT)
  {
    ClaimCondition[] memory conditions = new ClaimCondition[](1);
    conditions[0] = _createClaimCondition(
      block.timestamp,
      root,
      TOTAL_TOKEN_AMOUNT
    );

    vm.prank(deployer);
    dropFacet.setClaimConditions(conditions);

    uint256 conditionId = dropFacet.getActiveClaimConditionId();

    bytes32[] memory proof = merkleTree.getProof(tree, treeIndex[bob]);

    vm.warp(block.timestamp - 100);

    vm.prank(bob);
    vm.expectRevert(DropFacet__ClaimHasNotStarted.selector);
    dropFacet.claimWithPenalty(
      Claim({
        conditionId: conditionId,
        account: bob,
        quantity: amounts[treeIndex[bob]],
        proof: proof
      }),
      PENALTY_BPS
    );
  }

  function test_revertWhen_claimHasEnded()
    external
    givenTokensMinted(TOTAL_TOKEN_AMOUNT)
  {
    ClaimCondition[] memory conditions = new ClaimCondition[](1);
    conditions[0] = _createClaimCondition(
      block.timestamp,
      root,
      TOTAL_TOKEN_AMOUNT
    );
    conditions[0].endTimestamp = uint40(block.timestamp + 100);

    vm.prank(deployer);
    dropFacet.setClaimConditions(conditions);

    uint256 conditionId = dropFacet.getActiveClaimConditionId();

    bytes32[] memory proof = merkleTree.getProof(tree, treeIndex[bob]);

    vm.warp(conditions[0].endTimestamp);

    vm.expectRevert(DropFacet__ClaimHasEnded.selector);
    dropFacet.claimWithPenalty(
      Claim({
        conditionId: conditionId,
        account: bob,
        quantity: amounts[treeIndex[bob]],
        proof: proof
      }),
      PENALTY_BPS
    );
  }

  function test_revertWhen_alreadyClaimed()
    external
    givenTokensMinted(TOTAL_TOKEN_AMOUNT)
  {
    ClaimCondition[] memory conditions = new ClaimCondition[](1);
    conditions[0] = _createClaimCondition(
      block.timestamp,
      root,
      TOTAL_TOKEN_AMOUNT
    );

    vm.prank(deployer);
    dropFacet.setClaimConditions(conditions);

    uint256 conditionId = dropFacet.getActiveClaimConditionId();

    bytes32[] memory proof = merkleTree.getProof(tree, treeIndex[bob]);

    dropFacet.claimWithPenalty(
      Claim({
        conditionId: conditionId,
        account: bob,
        quantity: amounts[treeIndex[bob]],
        proof: proof
      }),
      0
    );

    vm.expectRevert(DropFacet__AlreadyClaimed.selector);
    dropFacet.claimWithPenalty(
      Claim({
        conditionId: conditionId,
        account: bob,
        quantity: amounts[treeIndex[bob]],
        proof: proof
      }),
      0
    );
  }

  function test_revertWhen_invalidProof()
    external
    givenTokensMinted(TOTAL_TOKEN_AMOUNT)
    givenClaimConditionSet(5000)
  {
    uint256 conditionId = dropFacet.getActiveClaimConditionId();

    vm.expectRevert(DropFacet__InvalidProof.selector);
    dropFacet.claimWithPenalty(
      Claim({
        conditionId: conditionId,
        account: bob,
        quantity: amounts[treeIndex[bob]],
        proof: new bytes32[](0)
      }),
      PENALTY_BPS
    );
  }

  // claimAndStake
  function test_fuzz_claimAndStake(
    address caller,
    address operator,
    uint256 commissionRate
  )
    external
    givenOperatorRegistered(operator, commissionRate)
    givenTokensMinted(TOTAL_TOKEN_AMOUNT)
    givenClaimConditionSet(5000)
    givenWalletHasClaimedAndStaked(
      caller,
      operator,
      bob,
      amounts[treeIndex[bob]]
    )
  {
    uint256 conditionId = dropFacet.getActiveClaimConditionId();
    uint256 depositId = dropFacet.getDepositIdByWallet(bob, conditionId);
    uint256 depositAmount = amounts[treeIndex[bob]];

    assertEq(rewardsDistribution.stakedByDepositor(bob), depositAmount);

    // move time forward
    vm.warp(block.timestamp + timeLapse);

    uint256 currentReward = rewardsDistribution.currentReward(bob);

    vm.prank(bob);
    uint256 claimReward = rewardsDistribution.claimReward(bob, bob);
    _verifyClaim(bob, bob, claimReward, currentReward);

    vm.prank(bob);
    rewardsDistribution.initiateWithdraw(depositId);
    uint256 lockCooldown = river.lockCooldown(
      rewardsDistribution.delegationProxyById(depositId)
    );
    vm.warp(lockCooldown);

    vm.prank(bob);
    rewardsDistribution.withdraw(depositId);

    assertEq(river.balanceOf(bob), depositAmount + claimReward);
  }

  // setClaimConditions
  function test_setClaimConditions()
    external
    givenTokensMinted(TOTAL_TOKEN_AMOUNT)
  {
    ClaimCondition[] memory conditions = new ClaimCondition[](1);
    conditions[0] = _createClaimCondition(
      block.timestamp,
      root,
      TOTAL_TOKEN_AMOUNT
    );

    vm.prank(deployer);
    dropFacet.setClaimConditions(conditions);

    uint256 conditionId = dropFacet.getActiveClaimConditionId();
    assertEq(conditionId, 0);
  }

  function test_setClaimConditions_resetEligibility()
    external
    givenTokensMinted(TOTAL_TOKEN_AMOUNT * 2)
    givenClaimConditionSet(5000)
    givenWalletHasClaimedWithPenalty(bob, bob)
  {
    uint256 conditionId = dropFacet.getActiveClaimConditionId();
    uint256 expectedAmount = _calculateExpectedAmount(bob);

    assertEq(
      dropFacet.getSupplyClaimedByWallet(bob, conditionId),
      expectedAmount
    );

    vm.warp(block.timestamp + 100);

    ClaimCondition[] memory conditions = new ClaimCondition[](1);
    conditions[0] = _createClaimCondition(
      block.timestamp,
      root,
      TOTAL_TOKEN_AMOUNT
    );

    vm.prank(deployer);
    dropFacet.setClaimConditions(conditions);

    uint256 newConditionId = dropFacet.getActiveClaimConditionId();
    assertEq(newConditionId, 0);
  }

  function test_fuzz_setClaimConditions_revertWhen_notOwner(
    address caller
  ) external {
    vm.assume(caller != deployer);

    vm.prank(caller);
    vm.expectRevert(abi.encodeWithSelector(Ownable__NotOwner.selector, caller));
    dropFacet.setClaimConditions(new ClaimCondition[](0));
  }

  function test_revertWhen_setClaimConditions_notInAscendingOrder()
    external
    givenTokensMinted(TOTAL_TOKEN_AMOUNT)
  {
    ClaimCondition[] memory conditions = new ClaimCondition[](2);
    conditions[0] = _createClaimCondition(
      block.timestamp,
      root,
      TOTAL_TOKEN_AMOUNT
    );
    conditions[1] = _createClaimCondition(
      block.timestamp - 100,
      root,
      TOTAL_TOKEN_AMOUNT
    );

    vm.expectRevert(DropFacet__ClaimConditionsNotInAscendingOrder.selector);
    vm.prank(deployer);
    dropFacet.setClaimConditions(conditions);
  }

  function test_revertWhen_setClaimConditions_exceedsMaxClaimableSupply()
    external
    givenTokensMinted(TOTAL_TOKEN_AMOUNT)
  {
    // Create a single claim condition
    ClaimCondition[] memory conditions = new ClaimCondition[](1);
    conditions[0] = _createClaimCondition(block.timestamp, root, 100);

    // Set the claim conditions as the deployer
    vm.prank(deployer);
    dropFacet.setClaimConditions(conditions);

    // Get the active condition ID
    uint256 conditionId = dropFacet.getActiveClaimConditionId();

    // Generate Merkle proof for Bob
    bytes32[] memory proof = merkleTree.getProof(tree, treeIndex[bob]);

    // Simulate Bob claiming tokens
    vm.prank(bob);
    dropFacet.claimWithPenalty(
      Claim({
        conditionId: conditionId,
        account: bob,
        quantity: amounts[treeIndex[bob]],
        proof: proof
      }),
      0
    );

    // Move time forward
    vm.warp(block.timestamp + 100);

    // Attempt to set a new max claimable supply lower than what's already been claimed
    conditions[0].maxClaimableSupply = 99; // Try to set max supply to 99 tokens

    // Expect the transaction to revert when trying to set new claim conditions
    vm.expectRevert(DropFacet__CannotSetClaimConditions.selector);
    vm.prank(deployer);
    dropFacet.setClaimConditions(conditions);
  }

  // getClaimConditions
  function test_getClaimConditions(
    uint16 penaltyBps
  ) external givenTokensMinted(TOTAL_TOKEN_AMOUNT) {
    ClaimCondition[] memory currentConditions = dropFacet.getClaimConditions();
    assertEq(currentConditions.length, 0);

    ClaimCondition[] memory conditions = new ClaimCondition[](1);
    conditions[0] = _createClaimCondition(
      block.timestamp,
      root,
      TOTAL_TOKEN_AMOUNT
    );
    conditions[0].penaltyBps = penaltyBps;

    vm.prank(deployer);
    dropFacet.setClaimConditions(conditions);

    currentConditions = dropFacet.getClaimConditions();
    assertEq(currentConditions.length, 1);
    assertEq(currentConditions[0].startTimestamp, conditions[0].startTimestamp);
    assertEq(currentConditions[0].endTimestamp, conditions[0].endTimestamp);
    assertEq(
      currentConditions[0].maxClaimableSupply,
      conditions[0].maxClaimableSupply
    );
    assertEq(currentConditions[0].supplyClaimed, conditions[0].supplyClaimed);
    assertEq(currentConditions[0].merkleRoot, conditions[0].merkleRoot);
    assertEq(currentConditions[0].penaltyBps, penaltyBps);
  }

  // addClaimCondition
  function test_addClaimCondition()
    external
    givenTokensMinted(TOTAL_TOKEN_AMOUNT)
  {
    ClaimCondition memory condition = _createClaimCondition(
      block.timestamp,
      root,
      TOTAL_TOKEN_AMOUNT
    );

    vm.prank(deployer);
    dropFacet.addClaimCondition(condition);

    uint256 conditionId = dropFacet.getActiveClaimConditionId();
    assertEq(conditionId, 0);
  }

  function test_revertWhen_addClaimCondition_notInAscendingOrder()
    external
    givenTokensMinted(TOTAL_TOKEN_AMOUNT)
  {
    ClaimCondition memory condition = _createClaimCondition(
      block.timestamp,
      root,
      TOTAL_TOKEN_AMOUNT
    );

    vm.prank(deployer);
    vm.expectEmit(address(dropFacet));
    emit DropFacet_ClaimConditionAdded(condition);
    dropFacet.addClaimCondition(condition);

    vm.prank(deployer);
    vm.expectRevert(DropFacet__ClaimConditionsNotInAscendingOrder.selector);
    dropFacet.addClaimCondition(condition);
  }

  // =============================================================
  // End-to-end tests
  // =============================================================

  // we create 2 claim conditions, one with no end time, one with an end time 100 blocks from now
  // we claim some tokens from the first condition, and then activate the second condition
  // we claim some more tokens from the second condition
  // we try to claim from the first condition by alice, this should pass
  // we reach the end of the second condition, and try to claim from it, this should fail
  function test_endToEnd_claimWithPenalty()
    external
    givenTokensMinted(TOTAL_TOKEN_AMOUNT)
  {
    ClaimCondition[] memory conditions = new ClaimCondition[](2);
    conditions[0] = _createClaimCondition(
      block.timestamp,
      root,
      TOTAL_TOKEN_AMOUNT
    ); // endless claim condition

    conditions[1] = _createClaimCondition(
      block.timestamp + 100,
      root,
      TOTAL_TOKEN_AMOUNT
    );
    conditions[1].endTimestamp = uint40(block.timestamp + 200); // ends at block.timestamp + 200

    vm.prank(deployer);
    dropFacet.setClaimConditions(conditions);

    uint256 conditionId = dropFacet.getActiveClaimConditionId();

    // bob claims from the first condition
    uint256 bobIndex = treeIndex[bob];
    bytes32[] memory proof = merkleTree.getProof(tree, bobIndex);
    vm.prank(bob);
    dropFacet.claimWithPenalty(
      Claim({
        conditionId: conditionId,
        account: bob,
        quantity: amounts[bobIndex],
        proof: proof
      }),
      0
    );
    assertEq(
      dropFacet.getSupplyClaimedByWallet(bob, conditionId),
      _calculateExpectedAmount(bob)
    );

    // activate the second condition
    vm.warp(block.timestamp + 100);

    // alice claims from the second condition
    conditionId = dropFacet.getActiveClaimConditionId();
    uint256 aliceIndex = treeIndex[alice];
    proof = merkleTree.getProof(tree, aliceIndex);
    vm.prank(alice);
    dropFacet.claimWithPenalty(
      Claim({
        conditionId: conditionId,
        account: alice,
        quantity: amounts[aliceIndex],
        proof: proof
      }),
      0
    );
    assertEq(
      dropFacet.getSupplyClaimedByWallet(alice, conditionId),
      _calculateExpectedAmount(alice)
    );

    // finalize the second condition
    vm.warp(block.timestamp + 100);

    // bob tries to claim from the second condition, this should fail
    vm.expectRevert(DropFacet__ClaimHasEnded.selector);
    vm.prank(bob);
    dropFacet.claimWithPenalty(
      Claim({
        conditionId: conditionId,
        account: bob,
        quantity: amounts[bobIndex],
        proof: proof
      }),
      0
    );

    // alice is still able to claim from the first condition
    conditionId = dropFacet.getActiveClaimConditionId();
    vm.prank(alice);
    dropFacet.claimWithPenalty(
      Claim({
        conditionId: conditionId,
        account: alice,
        quantity: amounts[aliceIndex],
        proof: proof
      }),
      0
    );
    assertEq(
      dropFacet.getSupplyClaimedByWallet(alice, conditionId),
      _calculateExpectedAmount(alice)
    );
  }

  function test_storage_slot() external pure {
    bytes32 slot = keccak256(
      abi.encode(uint256(keccak256("diamond.facets.drop.storage")) - 1)
    ) & ~bytes32(uint256(0xff));
    assertEq(slot, DropStorage.STORAGE_SLOT, "slot");
  }

  function test_resetClaimConditions()
    external
    givenTokensMinted(TOTAL_TOKEN_AMOUNT * 2)
  {
    // Setup initial conditions
    ClaimCondition[] memory initialConditions = new ClaimCondition[](3);
    initialConditions[0] = _createClaimCondition(
      block.timestamp,
      root,
      TOTAL_TOKEN_AMOUNT
    );
    initialConditions[1] = _createClaimCondition(
      block.timestamp + 1 days,
      root,
      TOTAL_TOKEN_AMOUNT
    );
    initialConditions[2] = _createClaimCondition(
      block.timestamp + 2 days,
      root,
      TOTAL_TOKEN_AMOUNT
    );
    vm.prank(deployer);
    dropFacet.setClaimConditions(initialConditions);

    // Sanity check
    uint256 supplyClaimed = dropFacet.getSupplyClaimedByWallet(bob, 2);
    assertEq(supplyClaimed, 0, "Bob has not claimed yet");

    // Simulate a claim for condition id 2
    uint256 bobIndex = treeIndex[bob];
    bytes32[] memory proof = merkleTree.getProof(tree, bobIndex);
    vm.warp(block.timestamp + 2 days + 1);
    vm.prank(bob);
    dropFacet.claimWithPenalty(
      Claim({
        conditionId: 2,
        account: bob,
        quantity: amounts[bobIndex],
        proof: proof
      }),
      0
    );

    // Bob claim is now higher than zero
    supplyClaimed = dropFacet.getSupplyClaimedByWallet(bob, 2);
    assertGt(supplyClaimed, 0, "Bob succesfully claimed");

    // Set new conditions without resetting eligibility
    ClaimCondition[] memory intermediateConditions = new ClaimCondition[](2);
    intermediateConditions[0] = _createClaimCondition(
      block.timestamp + 3 days,
      root,
      TOTAL_TOKEN_AMOUNT
    );
    intermediateConditions[1] = _createClaimCondition(
      block.timestamp + 4 days,
      root,
      TOTAL_TOKEN_AMOUNT
    );
    vm.prank(deployer);
    dropFacet.setClaimConditions(intermediateConditions);

    // Verify that condition 2 was deleted after setting intermediateConditions
    ClaimCondition memory condition = dropFacet.getClaimConditionById(2);
    assertEq(condition.merkleRoot, bytes32(0), "Condition should be empty");
    assertEq(condition.supplyClaimed, 0, "Condition should be empty");
    assertEq(condition.maxClaimableSupply, 0, "Condition should be empty");
    assertEq(condition.penaltyBps, 0, "Condition should be empty");
    assertEq(condition.endTimestamp, 0, "Condition should be empty");
    assertEq(condition.startTimestamp, 0, "Condition should be empty");
    assertEq(condition.currency, address(0), "Condition should be empty");
  }

  // =============================================================
  //                           Internal
  // =============================================================

  function _createClaimCondition(
    uint256 _startTime,
    bytes32 _merkleRoot,
    uint256 _maxClaimableSupply
  ) internal view returns (ClaimCondition memory) {
    return
      ClaimCondition({
        startTimestamp: uint40(_startTime),
        endTimestamp: 0,
        maxClaimableSupply: _maxClaimableSupply,
        supplyClaimed: 0,
        merkleRoot: _merkleRoot,
        currency: address(river),
        penaltyBps: 0
      });
  }

  function _calculateExpectedAmount(
    address _account
  ) internal view returns (uint256) {
    ClaimCondition memory condition = dropFacet.getClaimConditionById(
      dropFacet.getActiveClaimConditionId()
    );
    uint256 penaltyBps = condition.penaltyBps;
    uint256 amount = amounts[treeIndex[_account]];
    uint256 penaltyAmount = BasisPoints.calculate(amount, penaltyBps);
    uint256 expectedAmount = amount - penaltyAmount;
    return expectedAmount;
  }

  function _createTree() internal {
    // Create the Merkle tree with accounts and amounts
    accounts.push(bob);
    amounts.push(100);
    accounts.push(alice);
    amounts.push(200);

    treeIndex[bob] = 0;
    treeIndex[alice] = 1;
    (root, tree) = merkleTree.constructTree(accounts, amounts);
  }

  function _signStake(
    address operator,
    address beneficiary,
    uint256 deadline
  ) internal view returns (bytes memory) {
    bytes32 structHash = keccak256(
      abi.encode(
        STAKE_TYPEHASH,
        amounts[treeIndex[beneficiary]],
        operator,
        beneficiary,
        beneficiary,
        eip712Facet.nonces(beneficiary),
        deadline
      )
    );
    (uint8 v, bytes32 r, bytes32 s) = signIntent(
      bobKey,
      address(eip712Facet),
      structHash
    );
    return abi.encodePacked(r, s, v);
  }

  function _verifyClaim(
    address beneficiary,
    address claimer,
    uint256 reward,
    uint256 currentReward
  ) internal view {
    assertEq(reward, currentReward, "reward");
    assertEq(river.balanceOf(claimer), reward, "reward balance");

    StakingState memory state = rewardsDistribution.stakingState();
    uint256 earningPower = rewardsDistribution
      .treasureByBeneficiary(beneficiary)
      .earningPower;

    assertEq(
      state.rewardRate.fullMulDiv(timeLapse, state.totalStaked).fullMulDiv(
        earningPower,
        StakingRewards.SCALE_FACTOR
      ),
      reward,
      "expected reward"
    );
  }
}<|MERGE_RESOLUTION|>--- conflicted
+++ resolved
@@ -3,13 +3,9 @@
 
 // utils
 import {Vm} from "forge-std/Test.sol";
-import {DeployDiamond} from "contracts/scripts/deployments/utils/DeployDiamond.s.sol";
-import {DeployMockERC20} from "contracts/scripts/deployments/utils/DeployMockERC20.s.sol";
-import {DeployRewardsDistributionV2} from "contracts/scripts/deployments/facets/DeployRewardsDistributionV2.s.sol";
-import {DeployRiverAirdrop} from "contracts/scripts/deployments/diamonds/DeployRiverAirdrop.s.sol";
 
 //interfaces
-import {IDiamond} from "contracts/src/diamond/Diamond.sol";
+
 import {IDropFacetBase} from "contracts/src/tokens/drop/IDropFacet.sol";
 import {IOwnableBase} from "contracts/src/diamond/facets/ownable/IERC173.sol";
 import {IRewardsDistributionBase} from "contracts/src/base/registry/facets/distribution/v2/IRewardsDistribution.sol";
@@ -52,14 +48,6 @@
   uint256 internal constant TOTAL_TOKEN_AMOUNT = 1000;
   uint16 internal constant PENALTY_BPS = 5000;
 
-  DeployDiamond internal rewardsDistributionDiamondHelper = new DeployDiamond();
-  DeployMockERC20 internal tokenHelper = new DeployMockERC20();
-<<<<<<< HEAD
-  DeployRiverAirdrop internal dropHelper = new DeployRiverAirdrop();
-=======
->>>>>>> 6a809f2b
-  DeployRewardsDistributionV2 internal rewardsDistributionHelper =
-    new DeployRewardsDistributionV2();
   MerkleTree internal merkleTree = new MerkleTree();
 
   River internal river;
@@ -92,13 +80,6 @@
     // Create the Merkle tree with accounts and amounts
     _createTree();
 
-<<<<<<< HEAD
-    // Add the Drop facet to its own diamond
-    dropHelper.setStakingContract(baseRegistry);
-    address diamond = dropHelper.deploy(deployer);
-
-=======
->>>>>>> 6a809f2b
     // Initialize the Drop facet
     dropFacet = DropFacet(riverAirdrop);
 
