// SPDX-License-Identifier: MIT
pragma solidity ^0.8.23;

//interfaces

//libraries
import {console} from "forge-std/console.sol";

//contracts
import {Deployer} from "contracts/scripts/common/Deployer.s.sol";
import {FacetHelper} from "contracts/test/diamond/Facet.t.sol";
import {IDiamond} from "@river-build/diamond/src/Diamond.sol";

import {StreamRegistry} from "contracts/src/river/registry/facets/stream/StreamRegistry.sol";

contract DeployStreamRegistry is FacetHelper, Deployer {
  constructor() {
    addSelector(StreamRegistry.allocateStream.selector);
    addSelector(StreamRegistry.getStream.selector);
<<<<<<< HEAD
=======
    addSelector(StreamRegistry.getStreamWithGenesis.selector);
>>>>>>> d8851c47
    addSelector(StreamRegistry.setStreamLastMiniblockBatch.selector);
    addSelector(StreamRegistry.placeStreamOnNode.selector); // future
    addSelector(StreamRegistry.removeStreamFromNode.selector);
    addSelector(StreamRegistry.getStreamCount.selector); // monitoring
    addSelector(StreamRegistry.getPaginatedStreams.selector); // only interested for stream on a single node
    addSelector(StreamRegistry.isStream.selector); // returns if stream exists
    addSelector(StreamRegistry.getStreamCountOnNode.selector);
    addSelector(StreamRegistry.getStreamWithGenesis.selector);

    // deprecated
    addSelector(StreamRegistry.setStreamLastMiniblock.selector);
  }

  function versionName() public pure override returns (string memory) {
    return "streamRegistryFacet";
  }

  function facetInitHelper(
    address deployer,
    address facetAddress
  ) external override returns (FacetCut memory, bytes memory) {
    IDiamond.FacetCut memory facetCut = this.makeCut(
      facetAddress,
      IDiamond.FacetCutAction.Add
    );
    console.log("facetInitHelper: deployer", deployer);
    return (facetCut, "");
  }

  function __deploy(address deployer) public override returns (address) {
    vm.startBroadcast(deployer);
    StreamRegistry facet = new StreamRegistry();
    vm.stopBroadcast();
    return address(facet);
  }
}<|MERGE_RESOLUTION|>--- conflicted
+++ resolved
@@ -17,10 +17,7 @@
   constructor() {
     addSelector(StreamRegistry.allocateStream.selector);
     addSelector(StreamRegistry.getStream.selector);
-<<<<<<< HEAD
-=======
     addSelector(StreamRegistry.getStreamWithGenesis.selector);
->>>>>>> d8851c47
     addSelector(StreamRegistry.setStreamLastMiniblockBatch.selector);
     addSelector(StreamRegistry.placeStreamOnNode.selector); // future
     addSelector(StreamRegistry.removeStreamFromNode.selector);
@@ -28,10 +25,6 @@
     addSelector(StreamRegistry.getPaginatedStreams.selector); // only interested for stream on a single node
     addSelector(StreamRegistry.isStream.selector); // returns if stream exists
     addSelector(StreamRegistry.getStreamCountOnNode.selector);
-    addSelector(StreamRegistry.getStreamWithGenesis.selector);
-
-    // deprecated
-    addSelector(StreamRegistry.setStreamLastMiniblock.selector);
   }
 
   function versionName() public pure override returns (string memory) {
