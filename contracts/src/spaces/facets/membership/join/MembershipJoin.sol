--- conflicted
+++ resolved
@@ -69,12 +69,8 @@
     _validateJoinSpace(receiver);
     _validatePayment();
     _validateUserReferral(receiver, referral);
-<<<<<<< HEAD
-
+    bool isNotReferral = _isNotReferral(referral);
     address sender = msg.sender;
-=======
->>>>>>> 040b021d
-    bool isNotReferral = _isNotReferral(referral);
 
     bytes memory referralData = isNotReferral
       ? bytes("")
@@ -86,7 +82,7 @@
 
     bytes32 transactionId = _registerTransaction(
       receiver,
-      _encodeJoinSpaceData(selector, msg.sender, receiver, referralData)
+      _encodeJoinSpaceData(selector, sender, receiver, referralData)
     );
 
     (bool isEntitled, bool isCrosschainPending) = _checkEntitlement(
@@ -105,13 +101,13 @@
             _chargeForJoinSpaceWithReferral(transactionId);
           }
         } else {
-          _refundBalance(transactionId, msg.sender);
+          _refundBalance(transactionId, sender);
         }
 
         _issueToken(receiver);
       } else {
         _captureData(transactionId, "");
-        _refundBalance(transactionId, msg.sender);
+        _refundBalance(transactionId, sender);
         emit MembershipTokenRejected(receiver);
       }
     }
