--- conflicted
+++ resolved
@@ -8,14 +8,9 @@
         "anvil": "yarn workspace @river-build/contracts exec anvil",
         "build": "turbo build",
         "build:react": "turbo build --filter @river-build/react-sdk",
-<<<<<<< HEAD
         "cast": "yarn workspace @river-build/contracts exec cast",
         "csb:build": "yarn workspace @river-build/proto run build && yarn workspace @river-build/dlog run build && yarn workspace @river-build/web3 run build && yarn workspace @river-build/encryption run build && yarn workspace @river-build/sdk run build && echo BUILD DONE || (echo BUILD ERROR; exit 1)",
-=======
-        "cast": "yarn workspace @river/contracts exec cast",
         "clean": "./scripts/yarn-clean.sh",
-        "csb:build": "yarn workspace @river-build/proto run build && yarn workspace @river-build/dlog run build && yarn workspace @river-build/web3 run build && yarn workspace @river-build/encryption run build && yarn workspace @river/sdk run build && echo BUILD DONE || (echo BUILD ERROR; exit 1)",
->>>>>>> 593a940e
         "csb:cb": "yarn csb:clean && yarn csb:build",
         "csb:clean": "yarn csb:command run clean",
         "csb:command": "bash -c 'yarn workspaces foreach --verbose $(yarn csb:list:include) $0 $@'",
