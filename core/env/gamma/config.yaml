<<<<<<< HEAD
# For running server in info mode ('info' command)
port: 4040
disableHttps: true

=======
>>>>>>> 11eb4d6c
# Blockchain configuration
baseChain:
    chainId: 84532
    networkUrl: 'https://sepolia.base.org'
    blockTimeMs: 2000
riverChain:
    chainId: 6524490
    networkUrl: 'https://devnet.rpc.river.build'
    blockTimeMs: 2000

# Base contracts
architectContract:
    address: '0x968696BC59431Ef085441641f550C8e2Eaca8BEd'

# River contracts
registryContract:
    address: '0xf18E98D36A6bd1aDb52F776aCc191E69B491c070'<|MERGE_RESOLUTION|>--- conflicted
+++ resolved
@@ -1,10 +1,3 @@
-<<<<<<< HEAD
-# For running server in info mode ('info' command)
-port: 4040
-disableHttps: true
-
-=======
->>>>>>> 11eb4d6c
 # Blockchain configuration
 baseChain:
     chainId: 84532
