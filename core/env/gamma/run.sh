--- conflicted
+++ resolved
@@ -2,8 +2,4 @@
 set -euo pipefail
 cd -P -- "$(dirname -- "${BASH_SOURCE[0]}")"
 
-<<<<<<< HEAD
-go run ../../river_node/testcmd/main.go --config config.yaml $@
-=======
-go run ../../river_node/main.go --config ../common/config.yaml --config config.yaml "$@"
->>>>>>> 70c745fe
+go run ../../river_node/testcmd/main.go --config ../common/config.yaml --config config.yaml "$@"