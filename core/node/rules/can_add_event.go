package rules

import (
	"bytes"
	"context"
	"log/slog"
	"slices"
	"time"

	"google.golang.org/protobuf/proto"

	"github.com/river-build/river/core/node/crypto"

	"github.com/ethereum/go-ethereum/common"

	"github.com/river-build/river/core/node/auth"
	. "github.com/river-build/river/core/node/base"
	"github.com/river-build/river/core/node/dlog"
	"github.com/river-build/river/core/node/events"
	. "github.com/river-build/river/core/node/protocol"
	"github.com/river-build/river/core/node/shared"
)

type aeParams struct {
	ctx                   context.Context
	cfg                   crypto.OnChainConfiguration
	mediaMaxChunkSize     int
	streamMembershipLimit int
	validNodeAddresses    []common.Address
	currentTime           time.Time
	streamView            events.StreamView
	parsedEvent           *events.ParsedEvent
}

type aeMembershipRules struct {
	params     *aeParams
	membership *MemberPayload_Membership
}

type aeUserMembershipRules struct {
	params         *aeParams
	userMembership *UserPayload_UserMembership
}

type aeUserMembershipActionRules struct {
	params *aeParams
	action *UserPayload_UserMembershipAction
}

type aeSpaceChannelRules struct {
	params        *aeParams
	channelUpdate *SpacePayload_ChannelUpdate
}

type aePinRules struct {
	params *aeParams
	pin    *MemberPayload_Pin
}

type aeUnpinRules struct {
	params *aeParams
	unpin  *MemberPayload_Unpin
}

type aeMediaPayloadChunkRules struct {
	params *aeParams
	chunk  *MediaPayload_Chunk
}

type aeEnsAddressRules struct {
	params  *aeParams
	address *MemberPayload_EnsAddress
}

type aeNftRules struct {
	params *aeParams
	nft    *MemberPayload_Nft
}

type aeKeySolicitationRules struct {
	params       *aeParams
	solicitation *MemberPayload_KeySolicitation
}

type aeKeyFulfillmentRules struct {
	params      *aeParams
	fulfillment *MemberPayload_KeyFulfillment
}

type aeAutojoinRules struct {
	update *SpacePayload_UpdateChannelAutojoin
}

type aeHideUserJoinLeaveEventsWrapperRules struct {
	update *SpacePayload_UpdateChannelHideUserJoinLeaveEvents
}

/*
*
* CanAddEvent
* a pure function with no side effects that returns a boolean value and prerequesits
* for adding an event to a stream.
*

  - @return canAddEvent bool // true if the event can be added to the stream, will be false in case of duplictate state

  - @return chainAuthArgsList *auth.ChainAuthArgs[] // a list of on chain requirements, such that, if defined, at least one must be satisfied in order to add the event to the stream

  - @return sideEffects *AddEventSideEffects // side effects that need to be executed before adding the event to the stream or on failures

  - @return error // if adding result would result in invalid state

*
* example valid states:
* (false, nil, nil, nil) // event cannot be added to the stream, but there is no error, state would remain the same
* (false, nil, nil, error) // event cannot be added to the stream, but there is no error, state would remain the same
* (true, nil, nil, nil) // event can be added to the stream
* (true, nil, &IsStreamEvent_Payload, nil) // event can be added after parent event is added or verified
* (true, chainAuthArgs, nil, nil) // event can be added if chainAuthArgs are satisfied
* (true, chainAuthArgs, &IsStreamEvent_Payload, nil) // event can be added if chainAuthArgs are satisfied and parent event is added or verified
*/
func CanAddEvent(
	ctx context.Context,
	chainConfig crypto.OnChainConfiguration,
	validNodeAddresses []common.Address,
	currentTime time.Time,
	parsedEvent *events.ParsedEvent,
	streamView events.StreamView,
) (bool, []*auth.ChainAuthArgs, *AddEventSideEffects, error) {
	if parsedEvent.Event.DelegateExpiryEpochMs > 0 &&
		isPastExpiry(currentTime, parsedEvent.Event.DelegateExpiryEpochMs) {
		return false, nil, nil, RiverError(
			Err_PERMISSION_DENIED,
			"event delegate has expired",
			"currentTime",
			currentTime,
			"expiryTime",
			parsedEvent.Event.DelegateExpiryEpochMs,
		)
	}

	// validate that event has required properties
	if parsedEvent.Event.PrevMiniblockHash == nil {
		return false, nil, nil, RiverError(Err_INVALID_ARGUMENT, "event has no prevMiniblockHash")
	}
	// check preceding miniblock hash
	err := streamView.ValidateNextEvent(ctx, chainConfig.Get(), parsedEvent, currentTime)
	if err != nil {
		return false, nil, nil, err
	}
	// make sure the stream event is of the same type as the inception event
	err = parsedEvent.Event.VerifyPayloadTypeMatchesStreamType(streamView.InceptionPayload())
	if err != nil {
		return false, nil, nil, err
	}

	settings := chainConfig.Get()

	ru := &aeParams{
		ctx:                   ctx,
		cfg:                   chainConfig,
		mediaMaxChunkSize:     int(settings.MediaMaxChunkSize),
		streamMembershipLimit: int(settings.MembershipLimits.ForType(streamView.StreamId().Type())),
		validNodeAddresses:    validNodeAddresses,
		currentTime:           currentTime,
		parsedEvent:           parsedEvent,
		streamView:            streamView,
	}
	builder := ru.canAddEvent()
	ru.log().Debug("CanAddEvent", "builder", builder)
	return builder.run()
}

func (params *aeParams) canAddEvent() ruleBuilderAE {
	// run checks per payload type
	switch payload := params.parsedEvent.Event.Payload.(type) {
	case *StreamEvent_ChannelPayload:
		return params.canAddChannelPayload(payload)
	case *StreamEvent_DmChannelPayload:
		return params.canAddDmChannelPayload(payload)
	case *StreamEvent_GdmChannelPayload:
		return params.canAddGdmChannelPayload(payload)
	case *StreamEvent_SpacePayload:
		return params.canAddSpacePayload(payload)
	case *StreamEvent_UserPayload:
		return params.canAddUserPayload(payload)
	case *StreamEvent_UserMetadataPayload:
		return params.canAddUserMetadataPayload(payload)
	case *StreamEvent_UserSettingsPayload:
		return params.canAddUserSettingsPayload(payload)
	case *StreamEvent_UserInboxPayload:
		return params.canAddUserInboxPayload(payload)
	case *StreamEvent_MediaPayload:
		return params.canAddMediaPayload(payload)
	case *StreamEvent_MemberPayload:
		return params.canAddMemberPayload(payload)
	default:
		return aeBuilder().
			fail(unknownPayloadType(payload))
	}
}

func (params *aeParams) canAddChannelPayload(payload *StreamEvent_ChannelPayload) ruleBuilderAE {
	switch content := payload.ChannelPayload.Content.(type) {
	case *ChannelPayload_Inception_:
		return aeBuilder().
			fail(invalidContentType(content))
	case *ChannelPayload_Message:
		return aeBuilder().
			check(params.creatorIsMember).
			requireOneOfChainAuths(params.channelEntitlements(auth.PermissionWrite), params.channelEntitlements(auth.PermissionReact))
	case *ChannelPayload_Redaction_:
		return aeBuilder().
			check(params.creatorIsMember).
			requireChainAuth(params.channelEntitlements(auth.PermissionRedact))
	default:
		return aeBuilder().
			fail(unknownContentType(content))
	}
}

func (params *aeParams) canAddDmChannelPayload(payload *StreamEvent_DmChannelPayload) ruleBuilderAE {
	switch content := payload.DmChannelPayload.Content.(type) {
	case *DmChannelPayload_Inception_:
		return aeBuilder().
			fail(invalidContentType(content))
	case *DmChannelPayload_Message:
		return aeBuilder().
			check(params.creatorIsMember)
	default:
		return aeBuilder().
			fail(unknownContentType(content))
	}
}

func (params *aeParams) canAddGdmChannelPayload(payload *StreamEvent_GdmChannelPayload) ruleBuilderAE {
	switch content := payload.GdmChannelPayload.Content.(type) {
	case *GdmChannelPayload_Inception_:
		return aeBuilder().
			fail(invalidContentType(content))
	case *GdmChannelPayload_Message:
		return aeBuilder().
			check(params.creatorIsMember)
	case *GdmChannelPayload_ChannelProperties:
		return aeBuilder().
			check(params.creatorIsMember)
	default:
		return aeBuilder().
			fail(unknownContentType(content))
	}
}

func (params *aeParams) canAddSpacePayload(payload *StreamEvent_SpacePayload) ruleBuilderAE {
	switch content := payload.SpacePayload.Content.(type) {
	case *SpacePayload_Inception_:
		return aeBuilder().
			fail(invalidContentType(content))
	case *SpacePayload_Channel:
		ru := &aeSpaceChannelRules{
			params:        params,
			channelUpdate: content.Channel,
		}
		if content.Channel.Op == ChannelOp_CO_UPDATED {
			return aeBuilder().
				check(params.creatorIsMember).
				check(ru.validSpaceChannelOp)
		} else {
			return aeBuilder().
				check(params.creatorIsValidNode).
				check(ru.validSpaceChannelOp)
		}
	case *SpacePayload_UpdateChannelAutojoin_:
		ru := &aeAutojoinRules{content.UpdateChannelAutojoin}
		return aeBuilder().
			check(params.creatorIsMember).
			check(params.channelExistsInSpace(ru)).
			requireChainAuth(params.spaceEntitlements(auth.PermissionAddRemoveChannels))
	case *SpacePayload_UpdateChannelHideUserJoinLeaveEvents_:
		ru := &aeHideUserJoinLeaveEventsWrapperRules{content.UpdateChannelHideUserJoinLeaveEvents}
		return aeBuilder().
			check(params.creatorIsMember).
			check(params.channelExistsInSpace(ru)).
			requireChainAuth(params.spaceEntitlements(auth.PermissionAddRemoveChannels))
	case *SpacePayload_SpaceImage:
		return aeBuilder().
			check(params.creatorIsMember).
			requireOneOfChainAuths(params.spaceEntitlements(auth.PermissionModifySpaceSettings))
	default:
		return aeBuilder().
			fail(unknownContentType(content))
	}
}

func (params *aeParams) canAddUserPayload(payload *StreamEvent_UserPayload) ruleBuilderAE {
	switch content := payload.UserPayload.Content.(type) {
	case *UserPayload_Inception_:
		return aeBuilder().
			fail(invalidContentType(content))

	case *UserPayload_UserMembership_:
		ru := &aeUserMembershipRules{
			params:         params,
			userMembership: content.UserMembership,
		}
		return aeBuilder().
			checkOneOf(params.creatorIsMember, params.creatorIsValidNode).
			check(ru.validUserMembershipTransition).
			requireParentEvent(ru.parentEventForUserMembership)
	case *UserPayload_UserMembershipAction_:
		ru := &aeUserMembershipActionRules{
			params: params,
			action: content.UserMembershipAction,
		}
		return aeBuilder().
			check(params.creatorIsMember).
			requireParentEvent(ru.parentEventForUserMembershipAction)
	default:
		return aeBuilder().
			fail(unknownContentType(content))
	}
}

func (params *aeParams) canAddUserMetadataPayload(payload *StreamEvent_UserMetadataPayload) ruleBuilderAE {
	switch content := payload.UserMetadataPayload.Content.(type) {
	case *UserMetadataPayload_Inception_:
		return aeBuilder().
			fail(invalidContentType(content))
	case *UserMetadataPayload_EncryptionDevice_:
		return aeBuilder().
			check(params.creatorIsMember)
	case *UserMetadataPayload_ProfileImage:
		return aeBuilder().
			check(params.creatorIsMember)
	case *UserMetadataPayload_Bio:
		return aeBuilder().
			check(params.creatorIsMember)
	default:
		return aeBuilder().
			fail(unknownContentType(content))
	}
}

func (params *aeParams) canAddUserSettingsPayload(payload *StreamEvent_UserSettingsPayload) ruleBuilderAE {
	switch content := payload.UserSettingsPayload.Content.(type) {
	case *UserSettingsPayload_Inception_:
		return aeBuilder().
			fail(invalidContentType(content))
	case *UserSettingsPayload_FullyReadMarkers_:
		return aeBuilder().
			check(params.creatorIsMember)
	case *UserSettingsPayload_UserBlock_:
		return aeBuilder().
			check(params.creatorIsMember)
	default:
		return aeBuilder().
			fail(unknownContentType(content))
	}
}

func (params *aeParams) canAddUserInboxPayload(payload *StreamEvent_UserInboxPayload) ruleBuilderAE {
	switch content := payload.UserInboxPayload.Content.(type) {
	case *UserInboxPayload_Inception_:
		return aeBuilder().
			fail(invalidContentType(content))
	case *UserInboxPayload_GroupEncryptionSessions_:
		return aeBuilder().
			check(params.pass)
	case *UserInboxPayload_Ack_:
		return aeBuilder().
			check(params.creatorIsMember)
	default:
		return aeBuilder().
			fail(unknownContentType(content))
	}
}

func (params *aeParams) canAddMediaPayload(payload *StreamEvent_MediaPayload) ruleBuilderAE {
	switch content := payload.MediaPayload.Content.(type) {
	case *MediaPayload_Inception_:
		return aeBuilder().
			fail(invalidContentType(content))
	case *MediaPayload_Chunk_:
		ru := &aeMediaPayloadChunkRules{
			params: params,
			chunk:  content.Chunk,
		}
		return aeBuilder().
			check(ru.canAddMediaChunk)
	default:
		return aeBuilder().
			fail(unknownContentType(content))
	}
}

func (params *aeParams) canAddMemberPayload(payload *StreamEvent_MemberPayload) ruleBuilderAE {
	switch content := payload.MemberPayload.Content.(type) {
	case *MemberPayload_Membership_:
		ru := &aeMembershipRules{
			params:     params,
			membership: content.Membership,
		}
		if shared.ValidSpaceStreamId(ru.params.streamView.StreamId()) {
			return aeBuilder().
				check(ru.validMembershipPayload).
				check(ru.validMembershipTransitionForSpace).
				check(ru.validMembershipLimit).
				requireChainAuth(ru.spaceMembershipEntitlements)
		} else if shared.ValidChannelStreamId(ru.params.streamView.StreamId()) {
			return aeBuilder().
				check(ru.validMembershipPayload).
				check(ru.validMembershipTransitionForChannel).
				check(ru.validMembershipLimit).
				requireChainAuth(ru.channelMembershipEntitlements).
				requireParentEvent(ru.requireStreamParentMembership)
		} else if shared.ValidDMChannelStreamId(ru.params.streamView.StreamId()) {
			return aeBuilder().
				check(ru.validMembershipPayload).
				check(ru.validMembershipTransitionForDM).
				check(ru.validMembershipLimit)
		} else if shared.ValidGDMChannelStreamId(ru.params.streamView.StreamId()) {
			return aeBuilder().
				check(ru.validMembershipPayload).
				check(ru.validMembershipTransitionForGDM).
				check(ru.validMembershipLimit)
		} else {
			return aeBuilder().
				fail(RiverError(Err_INVALID_ARGUMENT, "invalid stream id for membership payload", "streamId", ru.params.streamView.StreamId()))
		}
	case *MemberPayload_KeySolicitation_:
		ru := &aeKeySolicitationRules{
			params:       params,
			solicitation: content.KeySolicitation,
		}

		if shared.ValidChannelStreamId(params.streamView.StreamId()) {
			return aeBuilder().
				checkOneOf(params.creatorIsMember).
				check(ru.validKeySolicitation).
				requireChainAuth(params.channelEntitlements(auth.PermissionRead)).
				onChainAuthFailure(params.onEntitlementFailureForUserEvent)
		} else {
			return aeBuilder().
				checkOneOf(params.creatorIsMember).
				check(ru.validKeySolicitation)
		}
	case *MemberPayload_KeyFulfillment_:
		ru := &aeKeyFulfillmentRules{
			params:      params,
			fulfillment: content.KeyFulfillment,
		}
		return aeBuilder().
			checkOneOf(params.creatorIsMember).
			check(ru.validKeyFulfillment)
	case *MemberPayload_DisplayName:
		return aeBuilder().
			check(params.creatorIsMember)
	case *MemberPayload_Username:
		return aeBuilder().
			check(params.creatorIsMember)
	case *MemberPayload_EnsAddress:
		ru := &aeEnsAddressRules{
			params:  params,
			address: content,
		}
		return aeBuilder().
			check(params.creatorIsMember).
			check(ru.validEnsAddress)
	case *MemberPayload_Nft_:
		ru := &aeNftRules{
			params: params,
			nft:    content.Nft,
		}
		return aeBuilder().
			check(params.creatorIsMember).
			check(ru.validNft)
	case *MemberPayload_Pin_:
		pinRuls := &aePinRules{
			params: params,
			pin:    content.Pin,
		}
		if shared.ValidSpaceStreamId(params.streamView.StreamId()) {
			return aeBuilder().
				check(params.creatorIsMember).
				check(pinRuls.validPin).
				requireChainAuth(params.spaceEntitlements(auth.PermissionPinMessage))
		} else if shared.ValidChannelStreamId(params.streamView.StreamId()) {
			return aeBuilder().
				check(params.creatorIsMember).
				check(pinRuls.validPin).
				requireChainAuth(params.channelEntitlements(auth.PermissionPinMessage))
		} else {
			return aeBuilder().
				check(params.creatorIsMember).
				check(pinRuls.validPin)
		}
	case *MemberPayload_Unpin_:
		unpinRules := &aeUnpinRules{
			params: params,
			unpin:  content.Unpin,
		}
		if shared.ValidSpaceStreamId(params.streamView.StreamId()) {
			return aeBuilder().
				check(params.creatorIsMember).
				check(unpinRules.validUnpin).
				requireChainAuth(params.spaceEntitlements(auth.PermissionPinMessage))
		} else if shared.ValidChannelStreamId(params.streamView.StreamId()) {
			return aeBuilder().
				check(params.creatorIsMember).
				check(unpinRules.validUnpin).
				requireChainAuth(params.channelEntitlements(auth.PermissionPinMessage))
		} else {
			return aeBuilder().
				check(params.creatorIsMember).
				check(unpinRules.validUnpin)
		}
<<<<<<< HEAD
	case *MemberPayload_MlsEnabled:
		return aeBuilder().check(params.creatorIsMember)

=======
	case *MemberPayload_Mls_:
		return aeBuilder().
			check(params.creatorIsMember)
>>>>>>> cb59a57b
	default:
		return aeBuilder().
			fail(unknownContentType(content))
	}
}

func (params *aeParams) pass() (bool, error) {
	// we probably shouldn't ever have 0 checks... currently this is the case in one place
	return true, nil
}

func (params *aeParams) creatorIsMember() (bool, error) {
	creatorAddress := params.parsedEvent.Event.CreatorAddress
	isMember, err := params.streamView.IsMember(creatorAddress)
	if err != nil {
		return false, err
	}
	if !isMember {
		return false, RiverError(
			Err_PERMISSION_DENIED,
			"event creator is not a member of the stream",
			"creatorAddress",
			creatorAddress,
			"streamId",
			params.streamView.StreamId(),
		)
	}
	return true, nil
}

func (ru *aeMembershipRules) validMembershipPayload() (bool, error) {
	if ru.membership == nil {
		return false, RiverError(Err_INVALID_ARGUMENT, "membership is nil")
	}
	// for join events require a parent stream id if the stream has a parent
	if ru.membership.Op == MembershipOp_SO_JOIN {
		streamParentId := ru.params.streamView.StreamParentId()

		if streamParentId != nil {
			if ru.membership.StreamParentId == nil {
				return false, RiverError(
					Err_INVALID_ARGUMENT,
					"membership parent stream id is nil",
					"streamParentId",
					streamParentId,
				)
			}
			if !streamParentId.EqualsBytes(ru.membership.StreamParentId) {
				return false, RiverError(
					Err_INVALID_ARGUMENT,
					"membership parent stream id does not match parent stream id",
					"membershipParentStreamId",
					FormatFullHashFromBytes(ru.membership.StreamParentId),
					"streamParentId",
					streamParentId,
				)
			}
		}
	}
	return true, nil
}

func (ru *aeMembershipRules) validMembershipLimit() (bool, error) {
	if ru.membership.Op == MembershipOp_SO_JOIN || ru.membership.Op == MembershipOp_SO_INVITE {
		members, err := ru.params.streamView.(events.JoinableStreamView).GetChannelMembers()
		if err != nil {
			return false, err
		}
		if ru.params.streamMembershipLimit > 0 && members.Cardinality() >= ru.params.streamMembershipLimit {
			return false, RiverError(
				Err_INVALID_ARGUMENT,
				"membership limit reached",
				"membershipLimit",
				ru.params.streamMembershipLimit)
		}
	}
	return true, nil
}

func (ru *aeMembershipRules) validMembershipTransition() (bool, error) {
	if ru.membership == nil {
		return false, RiverError(Err_INVALID_ARGUMENT, "membership is nil")
	}
	if ru.membership.Op == MembershipOp_SO_UNSPECIFIED {
		return false, RiverError(Err_INVALID_ARGUMENT, "membership op is unspecified")
	}

	userAddress := ru.membership.UserAddress

	currentMembership, err := ru.params.streamView.(events.JoinableStreamView).GetMembership(userAddress)
	if err != nil {
		return false, err
	}
	if currentMembership == ru.membership.Op {
		return false, nil
	}

	switch currentMembership {
	case MembershipOp_SO_INVITE:
		// from invite only join and leave are valid
		return true, nil
	case MembershipOp_SO_JOIN:
		// from join only leave is valid
		if ru.membership.Op == MembershipOp_SO_LEAVE {
			return true, nil
		} else {
			return false, RiverError(Err_PERMISSION_DENIED, "only leave is valid from join", "op", ru.membership.Op)
		}
	case MembershipOp_SO_LEAVE:
		// from leave, invite and join are valid
		return true, nil
	case MembershipOp_SO_UNSPECIFIED:
		// from unspecified, leave isn't valid, return a no-op
		if ru.membership.Op == MembershipOp_SO_LEAVE {
			return false, nil
		} else {
			return true, nil
		}
	default:
		return false, RiverError(Err_BAD_EVENT, "invalid current membership", "currentMembership", currentMembership)
	}
}

func (ru *aeMembershipRules) validMembershipTransitionForSpace() (bool, error) {
	canAdd, err := ru.params.creatorIsValidNode()
	if !canAdd || err != nil {
		return canAdd, err
	}

	canAdd, err = ru.validMembershipTransition()
	if !canAdd || err != nil {
		return canAdd, err
	}
	return true, nil
}

func (ru *aeMembershipRules) validMembershipTransitionForChannel() (bool, error) {
	canAdd, err := ru.params.creatorIsValidNode()
	if !canAdd || err != nil {
		return canAdd, err
	}

	canAdd, err = ru.validMembershipTransition()
	if !canAdd || err != nil {
		return canAdd, err
	}

	return true, nil
}

// / GDMs and DMs don't have blockchain entitlements so we need to run extra checks
func (ru *aeMembershipRules) validMembershipTransitionForDM() (bool, error) {
	canAdd, err := ru.params.creatorIsValidNode()
	if !canAdd || err != nil {
		return canAdd, err
	}

	canAdd, err = ru.validMembershipTransition()
	if !canAdd || err != nil {
		return canAdd, err
	}

	if ru.membership == nil {
		return false, RiverError(Err_INVALID_ARGUMENT, "membership is nil")
	}

	inception, err := ru.params.streamView.(events.DMChannelStreamView).GetDMChannelInception()
	if err != nil {
		return false, err
	}

	fp := inception.FirstPartyAddress
	sp := inception.SecondPartyAddress

	userAddress := ru.membership.UserAddress
	initiatorAddress := ru.membership.InitiatorAddress

	if !ru.params.isValidNode(initiatorAddress) {
		if !bytes.Equal(initiatorAddress, fp) && !bytes.Equal(initiatorAddress, sp) {
			return false, RiverError(
				Err_PERMISSION_DENIED,
				"initiator is not a member of DM",
				"initiator",
				initiatorAddress,
			)
		}
	}

	if !bytes.Equal(userAddress, fp) && !bytes.Equal(userAddress, sp) {
		return false, RiverError(Err_PERMISSION_DENIED, "user is not a member of DM", "user", userAddress)
	}

	if ru.membership.Op != MembershipOp_SO_LEAVE && ru.membership.Op != MembershipOp_SO_JOIN {
		return false, RiverError(Err_PERMISSION_DENIED, "only join and leave events are permitted")
	}
	return true, nil
}

// / GDMs and DMs don't have blockchain entitlements so we need to run extra checks
func (ru *aeMembershipRules) validMembershipTransitionForGDM() (bool, error) {
	canAdd, err := ru.params.creatorIsValidNode()
	if !canAdd || err != nil {
		return canAdd, err
	}

	canAdd, err = ru.validMembershipTransition()
	if !canAdd || err != nil {
		return canAdd, err
	}

	if ru.membership == nil {
		return false, RiverError(Err_INVALID_ARGUMENT, "membership is nil")
	}

	initiatorAddress := ru.membership.InitiatorAddress
	userAddress := ru.membership.UserAddress

	initiatorMembership, err := ru.params.streamView.(events.JoinableStreamView).GetMembership(initiatorAddress)
	if err != nil {
		return false, err
	}
	userMembership, err := ru.params.streamView.(events.JoinableStreamView).GetMembership(userAddress)
	if err != nil {
		return false, err
	}

	switch ru.membership.Op {
	case MembershipOp_SO_INVITE:
		// only members can invite (also for some reason invited can invite)
		if initiatorMembership != MembershipOp_SO_JOIN && initiatorMembership != MembershipOp_SO_INVITE {
			return false, RiverError(
				Err_PERMISSION_DENIED,
				"initiator of invite is not a member of GDM",
				"initiator",
				initiatorAddress,
				"nodes",
				ru.params.validNodeAddresses,
			)
		}
		return true, nil
	case MembershipOp_SO_JOIN:
		// if current membership is invite, allow
		if userMembership == MembershipOp_SO_INVITE {
			return true, nil
		}
		// if the user is not invited, fail if the initiator is the user,
		if bytes.Equal(initiatorAddress, userAddress) {
			return false, RiverError(Err_PERMISSION_DENIED, "user is not invited to GDM", "user", userAddress)
		}
		// check the initiator membership
		if initiatorMembership != MembershipOp_SO_JOIN {
			return false, RiverError(
				Err_PERMISSION_DENIED,
				"initiator of join is not a member of GDM",
				"initiator",
				initiatorAddress,
			)
		}
		// user is either invited, or initiator is a member and the user did not just leave
		return true, nil
	case MembershipOp_SO_LEAVE:
		// only members can initiate leave
		if initiatorMembership != MembershipOp_SO_JOIN && initiatorMembership != MembershipOp_SO_INVITE {
			return false, RiverError(
				Err_PERMISSION_DENIED,
				"initiator of leave is not a member of GDM",
				"initiator",
				initiatorAddress,
			)
		}
		return true, nil
	case MembershipOp_SO_UNSPECIFIED:
		return false, RiverError(Err_INVALID_ARGUMENT, "membership op is unspecified")
	default:
		return false, RiverError(Err_PERMISSION_DENIED, "unknown membership event", "op", ru.membership.Op)
	}
}

func (ru *aeMembershipRules) requireStreamParentMembership() (*DerivedEvent, error) {
	if ru.membership == nil {
		return nil, RiverError(Err_INVALID_ARGUMENT, "membership is nil")
	}
	if ru.membership.Op == MembershipOp_SO_LEAVE {
		return nil, nil
	}
	if ru.membership.Op == MembershipOp_SO_INVITE {
		return nil, nil
	}
	streamParentId := ru.params.streamView.StreamParentId()
	if streamParentId == nil {
		return nil, nil
	}

	userStreamId, err := shared.UserStreamIdFromBytes(ru.membership.UserAddress)
	if err != nil {
		return nil, err
	}
	initiatorId, err := shared.AddressHex(ru.membership.InitiatorAddress)
	if err != nil {
		return nil, err
	}
	// for joins and invites, require space membership
	return &DerivedEvent{
		Payload:  events.Make_UserPayload_Membership(MembershipOp_SO_JOIN, *streamParentId, &initiatorId, nil),
		StreamId: userStreamId,
	}, nil
}

func (ru *aeUserMembershipRules) validUserMembershipTransition() (bool, error) {
	if ru.userMembership == nil {
		return false, RiverError(Err_INVALID_ARGUMENT, "membership is nil")
	}
	if ru.userMembership.Op == MembershipOp_SO_UNSPECIFIED {
		return false, RiverError(Err_INVALID_ARGUMENT, "membership op is unspecified")
	}
	streamId, err := shared.StreamIdFromBytes(ru.userMembership.StreamId)
	if err != nil {
		return false, err
	}
	currentMembershipOp, err := ru.params.streamView.(events.UserStreamView).GetUserMembership(streamId)
	if err != nil {
		return false, err
	}

	if currentMembershipOp == ru.userMembership.Op {
		return false, nil
	}

	switch currentMembershipOp {
	case MembershipOp_SO_INVITE:
		// from invite only join and leave are valid
		return true, nil
	case MembershipOp_SO_JOIN:
		// from join only leave is valid
		if ru.userMembership.Op == MembershipOp_SO_LEAVE {
			return true, nil
		} else {
			return false, RiverError(Err_PERMISSION_DENIED, "only leave is valid from join", "op", ru.userMembership.Op)
		}
	case MembershipOp_SO_LEAVE:
		// from leave, invite and join are valid
		return true, nil
	case MembershipOp_SO_UNSPECIFIED:
		// from unspecified, leave would be a no op, join and invite are valid
		if ru.userMembership.Op == MembershipOp_SO_LEAVE {
			return false, nil
		} else {
			return true, nil
		}
	default:
		return false, RiverError(Err_BAD_EVENT, "invalid current membership", "op", currentMembershipOp)
	}
}

// / user membership triggers membership events on space, channel, dm, gdm streams
func (ru *aeUserMembershipRules) parentEventForUserMembership() (*DerivedEvent, error) {
	if ru.userMembership == nil {
		return nil, RiverError(Err_INVALID_ARGUMENT, "event is not a user membership event")
	}
	userMembership := ru.userMembership
	creatorAddress := ru.params.parsedEvent.Event.CreatorAddress

	userAddress, err := shared.GetUserAddressFromStreamId(*ru.params.streamView.StreamId())
	if err != nil {
		return nil, err
	}

	toStreamId, err := shared.StreamIdFromBytes(userMembership.StreamId)
	if err != nil {
		return nil, err
	}
	var initiatorAddress []byte
	if userMembership.Inviter != nil && ru.params.isValidNode(creatorAddress) {
		// the initiator will need permissions to do specific things
		// if the creator of this payload was a valid node, trust that the inviter was the initiator
		initiatorAddress = userMembership.Inviter
	} else {
		// otherwise the initiator is the creator of the event
		initiatorAddress = creatorAddress
	}

	return &DerivedEvent{
		Payload: events.Make_MemberPayload_Membership(
			userMembership.Op,
			userAddress.Bytes(),
			initiatorAddress,
			userMembership.StreamParentId,
		),
		StreamId: toStreamId,
	}, nil
}

// / user actions perform user membership events on other user's streams
func (ru *aeUserMembershipActionRules) parentEventForUserMembershipAction() (*DerivedEvent, error) {
	if ru.action == nil {
		return nil, RiverError(Err_INVALID_ARGUMENT, "event is not a user membership action event")
	}
	action := ru.action
	inviterId, err := shared.AddressHex(ru.params.parsedEvent.Event.CreatorAddress)
	if err != nil {
		return nil, err
	}
	actionStreamId, err := shared.StreamIdFromBytes(action.StreamId)
	if err != nil {
		return nil, err
	}
	payload := events.Make_UserPayload_Membership(action.Op, actionStreamId, &inviterId, action.StreamParentId)
	toUserStreamId, err := shared.UserStreamIdFromBytes(action.UserId)
	if err != nil {
		return nil, err
	}
	return &DerivedEvent{
		Payload:  payload,
		StreamId: toUserStreamId,
	}, nil
}

func (ru *aeMembershipRules) spaceMembershipEntitlements() (*auth.ChainAuthArgs, error) {
	streamId := ru.params.streamView.StreamId()

	permission, permissionUser, err := ru.getPermissionForMembershipOp()
	if err != nil {
		return nil, err
	}

	if permission == auth.PermissionUndefined {
		return nil, nil
	}

	var chainAuthArgs *auth.ChainAuthArgs
	// Space joins are a special case as they do not require an entitlement check. We simply
	// verify that the user is a space member.
	if ru.membership.Op == MembershipOp_SO_JOIN {
		chainAuthArgs = auth.NewChainAuthArgsForIsSpaceMember(*streamId, permissionUser)
	} else {
		chainAuthArgs = auth.NewChainAuthArgsForSpace(
			*streamId,
			permissionUser,
			permission,
		)
	}
	return chainAuthArgs, nil
}

func (ru *aeMembershipRules) channelMembershipEntitlements() (*auth.ChainAuthArgs, error) {
	inception, err := ru.params.streamView.(events.ChannelStreamView).GetChannelInception()
	if err != nil {
		return nil, err
	}

	permission, permissionUser, err := ru.getPermissionForMembershipOp()
	if err != nil {
		return nil, err
	}

	if permission == auth.PermissionUndefined {
		return nil, nil
	}

	spaceId, err := shared.StreamIdFromBytes(inception.SpaceId)
	if err != nil {
		return nil, err
	}

	// ModifyBanning is a space level permission
	// but users with this entitlement should also be entitled to kick users from the channel
	if permission == auth.PermissionModifyBanning {
		return auth.NewChainAuthArgsForSpace(
			spaceId,
			permissionUser,
			permission,
		), nil
	}

	chainAuthArgs := auth.NewChainAuthArgsForChannel(
		spaceId,
		*ru.params.streamView.StreamId(),
		permissionUser,
		permission,
	)

	return chainAuthArgs, nil
}

// return function that can be used to check if a user has a permission for a space
func (params *aeParams) spaceEntitlements(permission auth.Permission) func() (*auth.ChainAuthArgs, error) {
	return func() (*auth.ChainAuthArgs, error) {
		spaceId := params.streamView.StreamId()

		if !shared.ValidSpaceStreamId(spaceId) {
			return nil, RiverError(Err_INVALID_ARGUMENT, "invalid space stream id", "streamId", spaceId)
		}
		permissionUser, err := shared.AddressHex(params.parsedEvent.Event.CreatorAddress)
		if err != nil {
			return nil, err
		}

		chainAuthArgs := auth.NewChainAuthArgsForSpace(
			*spaceId,
			permissionUser,
			permission,
		)
		return chainAuthArgs, nil
	}
}

// retrun a function that can be used to check if a user has a permission for a channel
func (params *aeParams) channelEntitlements(permission auth.Permission) func() (*auth.ChainAuthArgs, error) {
	return func() (*auth.ChainAuthArgs, error) {
		userId, err := shared.AddressHex(params.parsedEvent.Event.CreatorAddress)
		if err != nil {
			return nil, err
		}
		channelId := *params.streamView.StreamId()

		inception, err := params.streamView.(events.ChannelStreamView).GetChannelInception()
		if err != nil {
			return nil, err
		}

		spaceId, err := shared.StreamIdFromBytes(inception.SpaceId)
		if err != nil {
			return nil, err
		}

		chainAuthArgs := auth.NewChainAuthArgsForChannel(
			spaceId,
			channelId,
			userId,
			permission,
		)

		return chainAuthArgs, nil
	}
}

func (params *aeParams) onEntitlementFailureForUserEvent() (*DerivedEvent, error) {
	userId, err := shared.AddressHex(params.parsedEvent.Event.CreatorAddress)
	if err != nil {
		return nil, err
	}
	userStreamId, err := shared.UserStreamIdFromBytes(params.parsedEvent.Event.CreatorAddress)
	if err != nil {
		return nil, err
	}

	channelId := params.streamView.StreamId()
	if !shared.ValidChannelStreamId(channelId) {
		return nil, RiverError(Err_INVALID_ARGUMENT, "invalid channel stream id", "streamId", channelId)
	}
	spaceId := params.streamView.StreamParentId()
	if spaceId == nil {
		return nil, RiverError(Err_INVALID_ARGUMENT, "channel has no parent", "channelId", channelId)
	}

	return &DerivedEvent{
		StreamId: userStreamId,
		Payload: events.Make_UserPayload_Membership(
			MembershipOp_SO_LEAVE,
			*channelId,
			&userId,
			spaceId[:],
		),
	}, nil
}

func (params *aeParams) creatorIsValidNode() (bool, error) {
	creatorAddress := params.parsedEvent.Event.CreatorAddress
	if !params.isValidNode(creatorAddress) {
		return false, RiverError(
			Err_UNKNOWN_NODE,
			"Event creator must be a valid node",
			"address",
			creatorAddress,
			"nodes",
			params.validNodeAddresses,
		).Func("CheckNodeIsValid")
	}
	return true, nil
}

func (ru *aeMembershipRules) getPermissionForMembershipOp() (auth.Permission, string, error) {
	if ru.membership == nil {
		return auth.PermissionUndefined, "", RiverError(Err_INVALID_ARGUMENT, "membership is nil")
	}
	membership := ru.membership

	// todo aellis - don't need these conversions
	initiatorId, err := shared.AddressHex(ru.membership.InitiatorAddress)
	if err != nil {
		return auth.PermissionUndefined, "", err
	}

	userAddress := ru.membership.UserAddress
	userId, err := shared.AddressHex(userAddress)
	if err != nil {
		return auth.PermissionUndefined, "", err
	}

	currentMembership, err := ru.params.streamView.(events.JoinableStreamView).GetMembership(userAddress)
	if err != nil {
		return auth.PermissionUndefined, "", err
	}
	if membership.Op == currentMembership {
		// this could panic, the rule builder should never allow us to get here
		return auth.PermissionUndefined, "", RiverError(
			Err_FAILED_PRECONDITION,
			"membershipOp should not be the same as currentMembership",
		)
	}

	switch membership.Op {
	case MembershipOp_SO_INVITE:
		if currentMembership == MembershipOp_SO_JOIN {
			return auth.PermissionUndefined, "", RiverError(
				Err_FAILED_PRECONDITION,
				"user is already a member of the channel",
				"user",
				userId,
				"initiator",
				initiatorId,
			)
		}
		return auth.PermissionInvite, initiatorId, nil

	case MembershipOp_SO_JOIN:
		return auth.PermissionRead, userId, nil

	case MembershipOp_SO_LEAVE:
		if currentMembership != MembershipOp_SO_JOIN {
			return auth.PermissionUndefined, "", RiverError(
				Err_FAILED_PRECONDITION,
				"user is not a member of the channel",
				"user",
				userId,
				"initiator",
				initiatorId,
			)
		}
		if userId != initiatorId {
			return auth.PermissionModifyBanning, initiatorId, nil
		} else {
			return auth.PermissionUndefined, userId, nil
		}

	case MembershipOp_SO_UNSPECIFIED:
		fallthrough

	default:
		return auth.PermissionUndefined, "", RiverError(Err_BAD_EVENT, "Need valid membership op", "op", membership.Op)
	}
}

func (ru *aePinRules) validPin() (bool, error) {
	if ru.pin == nil {
		return false, RiverError(Err_INVALID_ARGUMENT, "event is not a pin event")
	}
	// check the hash
	if len(ru.pin.EventId) != 32 {
		return false, RiverError(Err_INVALID_ARGUMENT, "invalid message hash")
	}

	// hash the event and check against the hash
	eventBytes, err := proto.Marshal(ru.pin.Event)
	if err != nil {
		return false, err
	}
	computedHash := crypto.RiverHash(eventBytes)

	if !bytes.Equal(ru.pin.EventId, computedHash[:]) {
		return false, RiverError(Err_INVALID_ARGUMENT, "invalid message hash")
	}

	// cast as joinable view state
	view := ru.params.streamView.(events.JoinableStreamView)
	// get existing pins
	existingPins, err := view.GetPinnedMessages()
	if err != nil {
		return false, err
	}
	// check if we have too many pins
	if len(existingPins) > 100 {
		// if we have more than N pins, we can't add more
		return false, RiverError(Err_INVALID_ARGUMENT, "channel has too many pins")
	}
	// check if the hash is already pinned
	for _, snappedPin := range existingPins {
		if bytes.Equal(snappedPin.Pin.EventId, ru.pin.EventId) {
			return false, RiverError(Err_DUPLICATE_EVENT, "message is already pinned")
		}
	}
	return true, nil
}

func (ru *aeUnpinRules) validUnpin() (bool, error) {
	if ru.unpin == nil {
		return false, RiverError(Err_INVALID_ARGUMENT, "event is not an unpin event")
	}
	// check the hash
	if len(ru.unpin.EventId) != 32 {
		return false, RiverError(Err_INVALID_ARGUMENT, "invalid message hash")
	}
	// cast as joinable view state
	view := ru.params.streamView.(events.JoinableStreamView)
	// get existing pins
	existingPins, err := view.GetPinnedMessages()
	if err != nil {
		return false, err
	}
	// check if the hash is already pinned
	for _, snappedPin := range existingPins {
		if bytes.Equal(snappedPin.Pin.EventId, ru.unpin.EventId) {
			return true, nil
		}
	}
	return false, RiverError(Err_INVALID_ARGUMENT, "message is not pinned")
}

type HasChannelIdBytes interface {
	channelIdBytes() ([]byte, error)
}

func (w *aeAutojoinRules) channelIdBytes() ([]byte, error) {
	if w.update == nil {
		return nil, RiverError(Err_INVALID_ARGUMENT, "event is not an update autojoin event")
	}
	return w.update.ChannelId, nil
}

func (w *aeHideUserJoinLeaveEventsWrapperRules) channelIdBytes() ([]byte, error) {
	if w.update == nil {
		return nil, RiverError(Err_INVALID_ARGUMENT, "event is not an update channel hide user join leave events event")
	}
	return w.update.ChannelId, nil
}

func (params *aeParams) channelExistsInSpace(spaceChannelPayloadRules HasChannelIdBytes) func() (bool, error) {
	return func() (bool, error) {
		channelIdBytes, err := spaceChannelPayloadRules.channelIdBytes()
		if err != nil {
			return false, err
		}
		channelId, err := shared.StreamIdFromBytes(channelIdBytes)
		if err != nil {
			return false, err
		}

		view := params.streamView.(events.SpaceStreamView)
		// check if the channel exists
		_, err = view.GetChannelInfo(channelId)
		if err != nil {
			return false, err
		}

		return true, nil
	}
}

func (ru *aeSpaceChannelRules) validSpaceChannelOp() (bool, error) {
	if ru.channelUpdate == nil {
		return false, RiverError(Err_INVALID_ARGUMENT, "event is not a channel event")
	}

	next := ru.channelUpdate
	view := ru.params.streamView.(events.SpaceStreamView)
	channelId, err := shared.StreamIdFromBytes(next.ChannelId)
	if err != nil {
		return false, err
	}
	current, err := view.GetChannelInfo(channelId)
	if err != nil {
		return false, err
	}
	// if we don't have a channel, accept add
	if current == nil {
		return next.Op == ChannelOp_CO_CREATED, nil
	}

	if current.Op == ChannelOp_CO_DELETED {
		return false, RiverError(Err_PERMISSION_DENIED, "channel is deleted", "channelId", channelId)
	}

	if next.Op == ChannelOp_CO_CREATED {
		// this channel is already created, we can't create it again, but it's not an error, this event is a no-op
		return false, nil
	}

	return true, nil
}

func (ru *aeMediaPayloadChunkRules) canAddMediaChunk() (bool, error) {
	canAdd, err := ru.params.creatorIsMember()
	if !canAdd || err != nil {
		return canAdd, err
	}

	if ru.chunk == nil {
		return false, RiverError(Err_INVALID_ARGUMENT, "event is not a media chunk event")
	}
	chunk := ru.chunk

	inception, err := ru.params.streamView.(events.MediaStreamView).GetMediaInception()
	if err != nil {
		return false, err
	}

	if chunk.ChunkIndex >= inception.ChunkCount || chunk.ChunkIndex < 0 {
		return false, RiverError(Err_INVALID_ARGUMENT, "chunk index out of bounds")
	}

	if len(chunk.Data) > ru.params.mediaMaxChunkSize {
		return false, RiverError(
			Err_INVALID_ARGUMENT,
			"chunk size must be less than or equal to",
			"cfg.Media.MaxChunkSize",
			ru.params.mediaMaxChunkSize)
	}

	return true, nil
}

func (ru *aeKeySolicitationRules) validKeySolicitation() (bool, error) {
	// key solicitations are allowed if they are not empty, or if they are empty and isNewDevice is true and there is no existing device key
	if ru.solicitation == nil {
		return false, RiverError(Err_INVALID_ARGUMENT, "event is not a key solicitation event")
	}

	if !ru.solicitation.IsNewDevice && len(ru.solicitation.SessionIds) == 0 {
		return false, RiverError(Err_INVALID_ARGUMENT, "session ids are required for existing devices")
	}

	if !slices.IsSorted(ru.solicitation.SessionIds) {
		return false, RiverError(Err_INVALID_ARGUMENT, "session ids must be sorted")
	}

	return true, nil
}

func (ru *aeKeyFulfillmentRules) validKeyFulfillment() (bool, error) {
	if ru.fulfillment == nil {
		return false, RiverError(Err_INVALID_ARGUMENT, "event is not a key fulfillment event")
	}
	userAddress := ru.fulfillment.UserAddress
	solicitations, err := ru.params.streamView.(events.JoinableStreamView).GetKeySolicitations(userAddress)
	if err != nil {
		return false, err
	}

	if len(ru.fulfillment.SessionIds) > 0 && !slices.IsSorted(ru.fulfillment.SessionIds) {
		return false, RiverError(Err_INVALID_ARGUMENT, "session ids are required")
	}

	// loop over solicitations, see if the device key exists
	for _, solicitation := range solicitations {
		if solicitation.DeviceKey == ru.fulfillment.DeviceKey {
			if solicitation.IsNewDevice {
				return true, nil
			}
			if hasCommon(solicitation.SessionIds, ru.fulfillment.SessionIds) {
				return true, nil
			}
			return false, RiverError(Err_DUPLICATE_EVENT, "solicitation with common session ids not found")
		}
	}
	return false, RiverError(Err_INVALID_ARGUMENT, "solicitation with matching device key not found")
}

func (ru *aeEnsAddressRules) validEnsAddress() (bool, error) {
	if ru.address == nil {
		return false, RiverError(Err_INVALID_ARGUMENT, "event is not an ENS address event")
	}

	// Allow users to clear their ENS Address or set a valid address
	if len(ru.address.EnsAddress) != 0 && len(ru.address.EnsAddress) != 20 {
		return false, RiverError(Err_INVALID_ARGUMENT, "Invalid ENS address length")
	}
	return true, nil
}

func (ru *aeNftRules) validNft() (bool, error) {
	if ru.nft == nil {
		return false, RiverError(Err_INVALID_ARGUMENT, "event is not an NFT address event")
	}

	// Allow users to clear their NFT or set a valid NFT
	if len(ru.nft.ContractAddress) == 0 {
		return true, nil
	}

	if len(ru.nft.ContractAddress) != 20 {
		return false, RiverError(Err_INVALID_ARGUMENT, "invalid contract address")
	}

	if len(ru.nft.TokenId) == 0 {
		return false, RiverError(Err_INVALID_ARGUMENT, "invalid token id")
	}

	if ru.nft.ChainId == 0 {
		return false, RiverError(Err_INVALID_ARGUMENT, "invalid chain id")
	}

	return true, nil
}

func (params *aeParams) isValidNode(addressOrId []byte) bool {
	for _, item := range params.validNodeAddresses {
		if bytes.Equal(item[:], addressOrId) {
			return true
		}
	}
	return false
}

func (params *aeParams) log() *slog.Logger {
	return dlog.FromCtx(params.ctx)
}

func hasCommon(x, y []string) bool {
	i, j := 0, 0

	for i < len(x) && j < len(y) {
		if x[i] < y[j] {
			i++
		} else if x[i] > y[j] {
			j++
		} else {
			return true
		}
	}

	return false
}<|MERGE_RESOLUTION|>--- conflicted
+++ resolved
@@ -513,15 +513,12 @@
 				check(params.creatorIsMember).
 				check(unpinRules.validUnpin)
 		}
-<<<<<<< HEAD
 	case *MemberPayload_MlsEnabled:
 		return aeBuilder().check(params.creatorIsMember)
 
-=======
 	case *MemberPayload_Mls_:
 		return aeBuilder().
 			check(params.creatorIsMember)
->>>>>>> cb59a57b
 	default:
 		return aeBuilder().
 			fail(unknownContentType(content))
