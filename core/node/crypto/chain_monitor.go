--- conflicted
+++ resolved
@@ -180,10 +180,7 @@
 	cm.mu.Lock()
 	defer cm.mu.Unlock()
 	cm.builder.OnBlockWithLogs(from, cb)
-<<<<<<< HEAD
-=======
 	cm.setFromBlock(from.AsBigInt(), true)
->>>>>>> 3937b6a7
 }
 
 func (cm *chainMonitor) OnAllEvents(from BlockNumber, cb OnChainEventCallback) {
