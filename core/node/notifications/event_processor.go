package notifications

import (
	"bytes"
	"context"
	"encoding/base64"
	"encoding/hex"
	"encoding/json"
	"net/http"
	"slices"
	"time"

	"go.uber.org/zap"

	"github.com/river-build/river/core/node/base"
	"github.com/river-build/river/core/node/crypto"

	"github.com/SherClockHolmes/webpush-go"
	mapset "github.com/deckarep/golang-set/v2"
	"github.com/ethereum/go-ethereum/common"
	"github.com/sideshow/apns2/payload"
	"google.golang.org/protobuf/proto"

	"github.com/river-build/river/core/config"
	"github.com/river-build/river/core/node/events"
	"github.com/river-build/river/core/node/logging"
	"github.com/river-build/river/core/node/notifications/push"
	"github.com/river-build/river/core/node/notifications/types"
	. "github.com/river-build/river/core/node/protocol"
	"github.com/river-build/river/core/node/shared"
)

// MaxWebPushAllowedNotificationStreamEventPayloadSize is the max length of a serialized stream
// event that is included in the notification payload. If the event is larger it must not be
// included because the push service will likely refuse it. Clients must support notifications
// without the stream event and show the user the notification without the decrypted contents.
// Deep linking should still be possible with the remaining meta-data.
const MaxWebPushAllowedNotificationStreamEventPayloadSize = 3 * 1024

// MaxAPNAllowedNotificationStreamEventPayloadSize is the max length of a serialized stream
// event that is included in Apple push notification payload. If the event is larger it must not
// be included because the push service will refuse it. Clients must support notifications without
// the stream event and show the user the notification without the decrypted contents. Deep
// linking should still be possible with the remaining meta-data.
// https://developer.apple.com/documentation/usernotifications/generating-a-remote-notification
//
// Note: this value is too high. When APN returns a http 413 the notification is sent again
// with the stream event dropped. This is a limit that we know will fail due to this error
// and immediately strip the stream event from the notification payload before trying it.
const MaxAPNAllowedNotificationStreamEventPayloadSize = 4000

// MessageToNotificationsProcessor implements events.StreamEventListener and for each stream event determines
// if it needs to send a notification, to who and sends it.
type MessageToNotificationsProcessor struct {
	ctx                    context.Context
	cache                  UserPreferencesStore
	subscriptionExpiration time.Duration
	notifier               push.MessageNotifier
	log                    *zap.SugaredLogger
}

// NewNotificationMessageProcessor processes incoming messages, determines when and to whom to send a notification
// for a processed message and sends it.
func NewNotificationMessageProcessor(
	ctx context.Context,
	userPreferences UserPreferencesStore,
	config config.NotificationsConfig,
	notifier push.MessageNotifier,
) *MessageToNotificationsProcessor {
	subscriptionExpiration := 90 * 24 * time.Hour // 90 days default
	if config.SubscriptionExpirationDuration > time.Duration(0) {
		subscriptionExpiration = config.SubscriptionExpirationDuration
	}

	return &MessageToNotificationsProcessor{
		ctx:                    ctx,
		notifier:               notifier,
		cache:                  userPreferences,
		subscriptionExpiration: subscriptionExpiration,
		log:                    logging.FromCtx(ctx),
	}
}

// OnMessageEvent sends a notification to the given user for the given event when needed.
//
// Note: there is room for an optimization for (large) space channels to keep a list of members that have subscribed
// to messages or replies and reactions and use that list to iterate over the group members to determine to who send a
// notification instead of walking over the entire member list for each message.
func (p *MessageToNotificationsProcessor) OnMessageEvent(
	ctx context.Context,
	channelID shared.StreamId,
	spaceID *shared.StreamId,
	members mapset.Set[string],
	event *events.ParsedEvent,
) {
	l := p.log.With(
		"channel", channelID,
		"event", event.Hash,
		"members", members.String(),
		"eventCreator", common.BytesToAddress(event.Event.CreatorAddress),
	)
	if spaceID != nil {
		l = l.With("space", *spaceID)
	}
	l.Debugw("Process event")

	kind := "new_message"
	tags := event.Event.GetTags()

	switch tags.GetMessageInteractionType() {
	case MessageInteractionType_MESSAGE_INTERACTION_TYPE_TIP:
		kind = "tip"
	case MessageInteractionType_MESSAGE_INTERACTION_TYPE_REPLY:
		kind = "reply_to"
	case MessageInteractionType_MESSAGE_INTERACTION_TYPE_REACTION:
		kind = "reaction"
	case MessageInteractionType_MESSAGE_INTERACTION_TYPE_UNSPECIFIED:
		kind = "new_message"
	case MessageInteractionType_MESSAGE_INTERACTION_TYPE_POST:
		kind = "new_message"
	case MessageInteractionType_MESSAGE_INTERACTION_TYPE_EDIT:
		return
	case MessageInteractionType_MESSAGE_INTERACTION_TYPE_REDACTION:
		return
	}

	usersToNotify := make(map[common.Address]*types.UserPreferences)
	recipients := mapset.NewSet[common.Address]()
	sender := common.BytesToAddress(event.Event.CreatorAddress)

	if slices.Contains(tags.GetGroupMentionTypes(), GroupMentionType_GROUP_MENTION_TYPE_AT_CHANNEL) {
		kind = "@channel"
	}

	members.Each(func(member string) bool {
		var (
			participant = common.HexToAddress(member)
			pref, err   = p.cache.GetUserPreferences(
				context.Background(),
				participant,
			) // lint:ignore context.Background() is fine here
		)

		if slices.ContainsFunc(tags.GetMentionedUserAddresses(), func(member []byte) bool {
			return bytes.Equal(member, participant[:])
		}) {
			kind = "mention"
		}

		if err != nil {
			p.log.Warnw("Unable to retrieve user preference to determine if notification must be send",
				"channel", channelID,
				"event", event.Hash,
				"err", err,
			)
			return false
		}

		//
		// There are 3 global rules that apply to DM, GDM, and Space channel messages
		// 1. never receive a notification for your own message
		// 2. never receive a notification when the user hasn't subscribed (web/apn push)
		// 3. never receive a notification for a message from a blocked user
		//

		if sender == participant {
			return false
		}

		if !pref.HasSubscriptions() {
			p.log.Debugw("User hasn't subscribed for notifications",
				"user", participant, "event", event.Hash)
			return false
		}

		blocked := p.cache.IsBlocked(participant, sender)
		if blocked {
			p.log.Debugw("Message creator was blocked", "user", participant, "blocked_user", sender)
			return false
		}

		switch event.Event.Payload.(type) {
		case *StreamEvent_DmChannelPayload:
			if p.onDMChannelPayload(channelID, participant, pref, event) {
				usersToNotify[participant] = pref
				kind = "direct_message"
			}
			recipients.Add(participant)
		case *StreamEvent_GdmChannelPayload:
			if p.onGDMChannelPayload(channelID, participant, pref, event) {
				usersToNotify[participant] = pref
			}
			recipients.Add(participant)
		case *StreamEvent_ChannelPayload:
			if spaceID != nil {
				if p.onSpaceChannelPayload(*spaceID, channelID, participant, pref, event) {
					usersToNotify[participant] = pref
				}
				recipients.Add(participant)
			} else {
				p.log.Errorw("Space channel misses spaceID", "channel", channelID)
			}
		}

		return false
	})

	recipients.Remove(sender)

	for user, userPref := range usersToNotify {
		p.sendNotification(ctx, user, userPref, spaceID, channelID, event, kind, members)
	}
}

func (p *MessageToNotificationsProcessor) onDMChannelPayload(
	streamID shared.StreamId,
	participant common.Address,
	userPref *types.UserPreferences,
	event *events.ParsedEvent,
) bool {
	if userPref.WantsNotificationForDMMessage(streamID) {
		return true
	}

	p.log.Debugw("User has doesn't want to receive notification for DM message",
		"user", participant,
		"channel", streamID,
		"event", event.Hash)

	return false
}

func isMentioned(
	participant common.Address,
	groupMentions []GroupMentionType,
	mentionedUsers [][]byte,
) bool {
	if slices.Contains(groupMentions, GroupMentionType_GROUP_MENTION_TYPE_AT_CHANNEL) {
		return true
	}

	return slices.ContainsFunc(mentionedUsers, func(addr []byte) bool {
		return bytes.Equal(addr, participant[:])
	})
}

func isParticipating(
	participant common.Address,
	participatingUsers [][]byte,
) bool {
	return slices.ContainsFunc(participatingUsers, func(addr []byte) bool {
		return bytes.Equal(addr, participant[:])
	})
}

func (p *MessageToNotificationsProcessor) onGDMChannelPayload(
	streamID shared.StreamId,
	participant common.Address,
	userPref *types.UserPreferences,
	event *events.ParsedEvent,
) bool {
	tags := event.Event.GetTags()
	messageInteractionType := tags.GetMessageInteractionType()
	mentioned := isMentioned(participant, tags.GetGroupMentionTypes(), tags.GetMentionedUserAddresses())
	participating := isParticipating(participant, tags.GetParticipatingUserAddresses())

	if userPref.WantsNotificationForGDMMessage(streamID, mentioned, participating, messageInteractionType) {
		return true
	}

	p.log.Debugw("User don't want to receive notification for GDM message",
		"user", participant,
		"channel", streamID,
		"event", event.Hash,
		"mentioned", mentioned,
		"messageType", messageInteractionType)

	return false
}

func (p *MessageToNotificationsProcessor) onSpaceChannelPayload(
	spaceID shared.StreamId,
	channelID shared.StreamId,
	participant common.Address,
	userPref *types.UserPreferences,
	event *events.ParsedEvent,
) bool {
	tags := event.Event.GetTags()
	messageInteractionType := event.Event.GetTags().GetMessageInteractionType()
	mentioned := isMentioned(participant, tags.GetGroupMentionTypes(), tags.GetMentionedUserAddresses())
	participating := isParticipating(participant, tags.GetParticipatingUserAddresses())

	// for non-reaction events send a notification to all users
	if userPref.WantNotificationForSpaceChannelMessage(
		spaceID,
		channelID,
		mentioned,
		participating,
		messageInteractionType,
	) {
		return true
	}

	p.log.Debugw("User don't want to receive notification for space channel message",
		"user", participant,
		"space", spaceID,
		"channel", channelID,
		"event", event.Hash,
		"mentioned", mentioned,
		"messageType", messageInteractionType)

	return false
}

func (p *MessageToNotificationsProcessor) apnPayloadV1(
	channelID shared.StreamId,
	spaceID *shared.StreamId,
	event *events.ParsedEvent,
	kind string,
	receivers []string,
) (map[string]interface{}, error) {
	eventBytes, err := proto.Marshal(event.Event)
	if err != nil {
		return nil, base.AsRiverError(err, Err_INTERNAL)
	}

	apnPayload := map[string]interface{}{
		"channelId":      hex.EncodeToString(channelID[:]),
		"kind":           kind,
		"senderId":       hex.EncodeToString(event.Event.CreatorAddress),
		"payloadVersion": int(NotificationPushVersion_NOTIFICATION_PUSH_VERSION_1),
	}

	eventBytesHex := hex.EncodeToString(eventBytes)
	if len(eventBytesHex) <= MaxAPNAllowedNotificationStreamEventPayloadSize {
		apnPayload["event"] = eventBytesHex
	}

	if len(receivers) > 0 {
		apnPayload["recipients"] = receivers
	}

	if spaceID != nil {
		apnPayload["spaceId"] = spaceID.String()
	}

	if threadID := event.Event.GetTags().GetThreadId(); len(threadID) > 0 {
		apnPayload["threadId"] = hex.EncodeToString(threadID)
	}

	return apnPayload, nil
}

func (p *MessageToNotificationsProcessor) apnPayloadV2(
	channelID shared.StreamId,
	spaceID *shared.StreamId,
	event *events.ParsedEvent,
	kind string,
	eventHash string,
	receivers []string,
) (map[string]interface{}, error) {
	// only include fields that the iOS/OSX uses to reduce payload size
	eventBytes, err := proto.Marshal(&StreamEvent{
		CreatorAddress:   event.Event.GetCreatorAddress(),
		CreatedAtEpochMs: event.Event.GetCreatedAtEpochMs(),
		Payload:          event.Event.GetPayload(),
	})
	if err != nil {
		return nil, base.AsRiverError(err, Err_INTERNAL)
	}

	apnPayload := map[string]interface{}{
		"channelId":        hex.EncodeToString(channelID[:]),
		"kind":             kind,
		"senderId":         hex.EncodeToString(event.Event.GetCreatorAddress()),
		"createdAtEpochMs": event.Event.GetCreatedAtEpochMs(),
		"eventId":          eventHash,
		"payloadVersion":   int(NotificationPushVersion_NOTIFICATION_PUSH_VERSION_2),
	}

	// only add the (stream)event if there is a reasonable chance that the payload isn't too large.
	if base64.StdEncoding.EncodedLen(len(eventBytes)) <= MaxAPNAllowedNotificationStreamEventPayloadSize {
		apnPayload["event"] = base64.StdEncoding.EncodeToString(eventBytes)
	}

	if len(receivers) > 0 {
		apnPayload["recipients"] = receivers
	}

	if spaceID != nil {
		apnPayload["spaceId"] = spaceID.String()
	}

	if threadID := event.Event.GetTags().GetThreadId(); len(threadID) > 0 {
		apnPayload["threadId"] = hex.EncodeToString(threadID)
	}

	return apnPayload, nil
}

func (p *MessageToNotificationsProcessor) sendNotification(
	ctx context.Context,
	user common.Address,
	userPref *types.UserPreferences,
	spaceID *shared.StreamId,
	channelID shared.StreamId,
	event *events.ParsedEvent,
	kind string,
	members mapset.Set[string],
) {
	eventBytes, err := proto.Marshal(event.Event)
	if err != nil {
		p.log.Errorw("Unable to marshal event", "error", err)
		return
	}

	var receivers []string
	if channelID.Type() == shared.STREAM_DM_CHANNEL_BIN || channelID.Type() == shared.STREAM_GDM_CHANNEL_BIN {
		receivers = members.ToSlice()
	}

	if len(userPref.Subscriptions.WebPush) > 0 {
		eventBytesHex := hex.EncodeToString(eventBytes)

		webPayload := map[string]interface{}{
			"channelId": hex.EncodeToString(channelID[:]),
			"kind":      kind,
			"senderId":  hex.EncodeToString(event.Event.CreatorAddress),
		}

		if len(eventBytesHex) <= MaxWebPushAllowedNotificationStreamEventPayloadSize {
			webPayload["event"] = eventBytesHex
		}

		if len(receivers) > 0 {
			webPayload["recipients"] = receivers
		}

		if spaceID != nil {
			webPayload["spaceId"] = spaceID.String()
		}

		if threadID := event.Event.GetTags().GetThreadId(); len(threadID) > 0 {
			webPayload["threadId"] = hex.EncodeToString(threadID)
		}

		for _, sub := range userPref.Subscriptions.WebPush {
			if time.Since(sub.LastSeen) >= p.subscriptionExpiration {
				p.log.Warnw("Ignore WebPush subscription due to no activity",
					"user", user,
					"event", event.Hash,
					"channelID", channelID,
					"lastSeen", sub.LastSeen,
					"since", time.Since(sub.LastSeen),
					"sub.expiration", p.subscriptionExpiration,
				)
				continue
			}

			subscriptionExpired, err := p.sendWebPushNotification(ctx, channelID, sub.Sub, event, webPayload)
			if err == nil {
				p.log.Debugw("Successfully sent web push notification",
					"user", user,
					"event", event.Hash,
					"channelID", channelID,
				)
			} else if !subscriptionExpired {
				p.log.Errorw("Unable to send web push notification",
					"user",
					user, "err", err,
					"event", event.Hash,
					"channelID", channelID,
				)
			} else {
				if err := p.cache.RemoveExpiredWebPushSubscription(ctx, userPref.UserID, sub.Sub); err != nil {
					p.log.Errorw("Unable to remove expired webpush subscription",
						"user", userPref.UserID, "err", err)
				} else {
					p.log.Infow("Removed expired webpush subscription", "user", userPref.UserID)
				}
			}
		}
	}

	if len(userPref.Subscriptions.APNPush) > 0 {
		// eventHash is used by iOS/OSX to route the user on the device notification to the message
		eventHash := hex.EncodeToString(crypto.RiverHash(eventBytes).Bytes())

		for _, sub := range userPref.Subscriptions.APNPush {
			if time.Since(sub.LastSeen) >= p.subscriptionExpiration {
				if err := p.cache.RemoveAPNSubscription(ctx, sub.DeviceToken, userPref.UserID); err != nil {
					p.log.Errorw("Unable to remove expired APN subscription",
						"user", userPref.UserID, "err", err)
					continue
				}

				p.log.Infow("Removed APN subscription due to no activity",
					"user", user,
					"event", event.Hash,
					"channelID", channelID,
					"lastSeen", sub.LastSeen,
					"since", time.Since(sub.LastSeen),
					"sub.expiration", p.subscriptionExpiration,
				)

				continue
			}

			var (
				apnPayload map[string]interface{}
				err        error
			)

			switch sub.PushVersion {
			case NotificationPushVersion_NOTIFICATION_PUSH_VERSION_UNSPECIFIED:
				p.log.Errorw("Unspecified APN push version in subscription", "deviceToken", sub.DeviceToken)
				continue
			case NotificationPushVersion_NOTIFICATION_PUSH_VERSION_1:
				apnPayload, err = p.apnPayloadV1(channelID, spaceID, event, kind, receivers)
			case NotificationPushVersion_NOTIFICATION_PUSH_VERSION_2:
				apnPayload, err = p.apnPayloadV2(channelID, spaceID, event, kind, eventHash, receivers)
			default:
				p.log.Warnw("Ignore APN subscription due to unsupported push payload format",
					"pushVersion", sub.PushVersion)
				continue
			}

			if err != nil {
				p.log.Errorw("Unable to prepare APN payload", "err", err)
				continue
			}

			subscriptionExpired, statusCode, err := p.sendAPNNotification(channelID, sub, event, apnPayload)

			// APN can return an error that the payload is too large, drop the (stream)event from the payload and retry.
			// The client can handle notifications with no (stream)event and doesn't show a preview to the user.
			if err != nil && statusCode == http.StatusRequestEntityTooLarge {
				if _, exists := apnPayload["event"]; exists {
					delete(apnPayload, "event")
					p.log.Info("Payload too large, retry notification with event stripped", "event", event.Hash)
					subscriptionExpired, _, err = p.sendAPNNotification(channelID, sub, event, apnPayload)
				}
			}

			if err == nil {
				p.log.Debugw("Successfully sent APN notification",
					"user", user,
					"event", event.Hash,
					"channelID", channelID,
					"deviceToken", sub.DeviceToken,
					"env", sub.Environment,
					"version", sub.PushVersion,
				)
			} else if !subscriptionExpired {
				p.log.Errorw("Unable to send APN notification",
					"user", user,
					"user", user,
					"event", event.Hash,
					"channelID", channelID,
					"deviceToken", sub.DeviceToken,
					"env", sub.Environment,
					"version", sub.PushVersion,
					"err", err)
			} else {
				if err := p.cache.RemoveAPNSubscription(ctx, sub.DeviceToken, userPref.UserID); err != nil {
					p.log.Errorw("Unable to remove expired APN subscription",
						"user", userPref.UserID, "err", err)
				} else {
					p.log.Infow("Removed expired APN subscription", "user", userPref.UserID)
				}
			}
		}
	}
}

func (p *MessageToNotificationsProcessor) sendWebPushNotification(
	ctx context.Context,
	streamID shared.StreamId,
	sub *webpush.Subscription,
	event *events.ParsedEvent,
	content map[string]interface{},
) (bool, error) {
	payload, _ := json.Marshal(map[string]interface{}{
		"channelId": streamID,
		"payload":   content,
	})

	return p.notifier.SendWebPushNotification(ctx, sub, event.Hash, payload)
}

func (p *MessageToNotificationsProcessor) sendAPNNotification(
	streamID shared.StreamId,
	sub *types.APNPushSubscription,
	event *events.ParsedEvent,
	content map[string]interface{},
) (bool, int, error) {
	// lint:ignore context.Background() is fine here
	ctx, cancel := context.WithTimeout(context.Background(), 5*time.Second)
	defer cancel()

	notificationPayload := payload.NewPayload().
		AlertTitle("You have a new message").
		Custom("content", content).
		ThreadID(streamID.String()).
		ContentAvailable().
		MutableContent().
		Sound("default")

<<<<<<< HEAD
	if p.log.Level() <= zap.DebugLevel {
		p.log.Debugw("APN Notification",
			"to", common.BytesToAddress(event.Event.GetCreatorAddress()),
=======
	if p.log.Enabled(ctx, slog.LevelDebug) {
		p.log.Debug("APN Notification",
			"from", common.BytesToAddress(event.Event.GetCreatorAddress()),
>>>>>>> 99ff8aa6
			"notification", notificationPayload)
	}

	return p.notifier.SendApplePushNotification(ctx, sub, event.Hash, notificationPayload)
}<|MERGE_RESOLUTION|>--- conflicted
+++ resolved
@@ -537,7 +537,7 @@
 			if err != nil && statusCode == http.StatusRequestEntityTooLarge {
 				if _, exists := apnPayload["event"]; exists {
 					delete(apnPayload, "event")
-					p.log.Info("Payload too large, retry notification with event stripped", "event", event.Hash)
+					p.log.Infow("Payload too large, retry notification with event stripped", "event", event.Hash)
 					subscriptionExpired, _, err = p.sendAPNNotification(channelID, sub, event, apnPayload)
 				}
 			}
@@ -606,15 +606,9 @@
 		MutableContent().
 		Sound("default")
 
-<<<<<<< HEAD
 	if p.log.Level() <= zap.DebugLevel {
 		p.log.Debugw("APN Notification",
-			"to", common.BytesToAddress(event.Event.GetCreatorAddress()),
-=======
-	if p.log.Enabled(ctx, slog.LevelDebug) {
-		p.log.Debug("APN Notification",
 			"from", common.BytesToAddress(event.Event.GetCreatorAddress()),
->>>>>>> 99ff8aa6
 			"notification", notificationPayload)
 	}
 
