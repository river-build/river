--- conflicted
+++ resolved
@@ -2199,12 +2199,6 @@
 		return common.Hash{}, err
 	}
 
-<<<<<<< HEAD
-	rows, err := tx.Query(
-		ctx,
-		s.sqlForStream(
-			"SELECT seq_num FROM {{miniblocks}} WHERE stream_id = $1 ORDER BY seq_num",
-=======
 	// Read the genesis miniblock for the given streeam
 	genesisMbData := make([]byte, 0)
 	if err = tx.QueryRow(
@@ -2234,7 +2228,6 @@
 		ctx,
 		s.sqlForStream(
 			"SELECT seq_num FROM {{miniblocks}} WHERE stream_id = $1 AND seq_num > 0 ORDER BY seq_num",
->>>>>>> 289f3d92
 			streamId,
 		),
 		streamId,
@@ -2243,19 +2236,6 @@
 		return common.Hash{}, err
 	}
 
-<<<<<<< HEAD
-	miniblockNums := make([]int, 0)
-	var seqNum int
-	if _, err = pgx.ForEachRow(rows, []any{&seqNum}, func() error {
-		if len(miniblockNums) > 0 && (seqNum != miniblockNums[len(miniblockNums)-1]+1) {
-			// There is a gap in sequence numbers
-			return RiverError(Err_MINIBLOCKS_STORAGE_FAILURE, "Miniblocks consistency violation").
-				Tag("ActualBlockNumber", seqNum).
-				Tag("ExpectedBlockNumber", miniblockNums[len(miniblockNums)-1]+1).
-				Tag("streamId", streamId)
-		}
-		miniblockNums = append(miniblockNums, seqNum)
-=======
 	prevNumber := 0
 	var seqNum int
 	if _, err = pgx.ForEachRow(rows, []any{&seqNum}, func() error {
@@ -2267,71 +2247,25 @@
 				Tag("streamId", streamId)
 		}
 		prevNumber = seqNum
->>>>>>> 289f3d92
 		return nil
 	}); err != nil {
 		return common.Hash{}, err
 	}
 
-<<<<<<< HEAD
-	if len(miniblockNums) == 0 {
-		return common.Hash{}, RiverError(Err_INTERNAL, "No miniblocks found for the given ephemeral stream")
-	}
-
-	// Read the genesis miniblock for the given streeam
-	genesisMbData := make([]byte, 0)
-	if err = tx.QueryRow(
-		ctx,
-		s.sqlForStream(
-			"SELECT blockdata FROM {{miniblocks}} WHERE stream_id = $1 AND seq_num = $2",
-			streamId,
-		),
-		streamId, miniblockNums[0],
-	).Scan(&genesisMbData); err != nil {
-		return common.Hash{}, err
-	}
-
-	var genesisMb Miniblock
-	if err = proto.Unmarshal(genesisMbData, &genesisMb); err != nil {
-		return common.Hash{}, err
-	}
-
-	var mediaEvent StreamEvent
-	if err = proto.Unmarshal(genesisMb.GetEvents()[0].Event, &mediaEvent); err != nil {
-		return common.Hash{}, RiverError(Err_INTERNAL, "Failed to decode stream event from genesis miniblock")
-	}
-
-	// The miniblock with 0 number must be the genesis miniblock.
-	// The genesis miniblock must have the media inception event.
-	inception := mediaEvent.GetMediaPayload().GetInception()
-
-	// The number of miniblocks must be <chunks-number>+1 where 1 is the genesis miniblock.
-	if inception.GetChunkCount() != int32(len(miniblockNums[1:])) {
-		return common.Hash{}, RiverError(Err_INTERNAL, "The ephemenral stream can not be normalized due to missing miniblocks")
-=======
 	// Last miniblock number must be equal to the number of chunks + 1.
 	if seqNum != int(inception.GetChunkCount()) {
 		return common.Hash{}, RiverError(Err_INTERNAL, "The ephemeral stream can not be normalized due to missing miniblocks")
->>>>>>> 289f3d92
 	}
 
 	// Update generation in the minipools table
 	_, err = tx.Exec(
 		ctx,
 		s.sqlForStream(
-<<<<<<< HEAD
-			"UPDATE {{minipools}} SET generation = $1 WHERE stream_id = $2",
-			streamId,
-		),
-		len(miniblockNums),
-		streamId,
-=======
 			"INSERT INTO {{minipools}} (stream_id, generation, slot_num) VALUES ($1, $2, -1)",
 			streamId,
 		),
 		streamId,
 		seqNum+1,
->>>>>>> 289f3d92
 	)
 	if err != nil {
 		return common.Hash{}, err
