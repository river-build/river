--- conflicted
+++ resolved
@@ -2248,20 +2248,9 @@
 	ctx context.Context,
 	tx pgx.Tx,
 	streamId StreamId,
-	onMissingMiniblock func(),
 ) (common.Hash, error) {
 	if _, err := s.lockEphemeralStream(ctx, tx, streamId, true); err != nil {
-<<<<<<< HEAD
-		// Ignore a case when an ephemeral stream does not exist. A new record will be inserted.
-		// There might be a situation when a request to create an ephemeral stream failed,
-		// but the rest of ephemeral miniblocks were processed.
-		// In this case, the stream does not exist in the table so a new record must be inserted.
-		if !IsRiverErrorCode(err, Err_NOT_FOUND) {
-			return common.Hash{}, err
-		}
-=======
 		return common.Hash{}, err
->>>>>>> d9f78318
 	}
 
 	// Read the genesis miniblock for the given streeam
