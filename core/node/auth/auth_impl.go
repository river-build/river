package auth

import (
	"context"
	"fmt"
	"strings"
	"sync"
	"time"

	"github.com/prometheus/client_golang/prometheus"
	. "github.com/river-build/river/core/node/base"
	"github.com/river-build/river/core/node/config"
	"github.com/river-build/river/core/node/crypto"
	"github.com/river-build/river/core/node/dlog"
	"github.com/river-build/river/core/node/infra"
	. "github.com/river-build/river/core/node/protocol"
	"github.com/river-build/river/core/node/shared"
	"github.com/river-build/river/core/xchain/entitlement"

	"github.com/ethereum/go-ethereum/common"
)

type ChainAuth interface {
	/*
		IsEntitled algorithm
		====================
		1. If this check has been recently performed, return the cached result.
		2. Validate that the space or channel is enabled, depending on whether the request is for a space or channel.
		   This computation is cached and if a cached result is available, it is used.
		   If the space or channel is disabled, return false.
		3. All linked wallets for the principal are retrieved.
		4. All linked wallets are checked for space membership. If any are not a space member, the permission check fails.
		5. If the number of linked wallets exceeds the limit, the permission check fails.
		6A. For spaces, the space entitlements are retrieved and checked against all linked wallets.
			1. If the owner of the space is in the linked wallets, the permission check passes.
			2. If the space has a rule entitlement, the rule is evaluated against the linked wallets. If it passes,
			   the permission check passes.
			3. If the space has a user entitlement, all linked wallets are checked against the user entitlement. If any
			   linked wallets are in the user entitlement, the permission check passes.
			4. If none of the above checks pass, the permission check fails.
		6B. For channels, the space contract method `IsEntitledToChannel` is called for each linked wallet. If any of the
			linked wallets are entitled to the channel, the permission check passes. Otherwise, it fails.
	*/
	IsEntitled(ctx context.Context, cfg *config.Config, args *ChainAuthArgs) error
}

var everyone = common.HexToAddress("0x1") // This represents an Ethereum address of "0x1"

func NewChainAuthArgsForSpace(spaceId shared.StreamId, userId string, permission Permission) *ChainAuthArgs {
	return &ChainAuthArgs{
		kind:       chainAuthKindSpace,
		spaceId:    spaceId,
		principal:  common.HexToAddress(userId),
		permission: permission,
	}
}

func NewChainAuthArgsForChannel(
	spaceId shared.StreamId,
	channelId shared.StreamId,
	userId string,
	permission Permission,
) *ChainAuthArgs {
	return &ChainAuthArgs{
		kind:       chainAuthKindChannel,
		spaceId:    spaceId,
		channelId:  channelId,
		principal:  common.HexToAddress(userId),
		permission: permission,
	}
}

func NewChainAuthArgsForIsSpaceMember(spaceId shared.StreamId, userId string) *ChainAuthArgs {
	return &ChainAuthArgs{
		kind:      chainAuthKindIsSpaceMember,
		spaceId:   spaceId,
		principal: common.HexToAddress(userId),
	}
}

type chainAuthKind int

const (
	chainAuthKindSpace chainAuthKind = iota
	chainAuthKindChannel
	chainAuthKindSpaceEnabled
	chainAuthKindChannelEnabled
	chainAuthKindIsSpaceMember
)

type ChainAuthArgs struct {
	kind          chainAuthKind
	spaceId       shared.StreamId
	channelId     shared.StreamId
	principal     common.Address
	permission    Permission
	linkedWallets string // a serialized list of linked wallets to comply with the cache key constraints
}

func (args *ChainAuthArgs) withLinkedWallets(linkedWallets []common.Address) *ChainAuthArgs {
	ret := *args
	var builder strings.Builder
	for i, addr := range linkedWallets {
		if i > 0 {
			builder.WriteString(",")
		}
		builder.WriteString(addr.Hex())
	}
	ret.linkedWallets = builder.String()
	return &ret
}

func newArgsForEnabledSpace(spaceId shared.StreamId) *ChainAuthArgs {
	return &ChainAuthArgs{
		kind:    chainAuthKindSpaceEnabled,
		spaceId: spaceId,
	}
}

func newArgsForEnabledChannel(spaceId shared.StreamId, channelId shared.StreamId) *ChainAuthArgs {
	return &ChainAuthArgs{
		kind:      chainAuthKindChannelEnabled,
		spaceId:   spaceId,
		channelId: channelId,
	}
}

const (
	DEFAULT_REQUEST_TIMEOUT_MS = 5000
	DEFAULT_MAX_WALLETS        = 10
)

type chainAuth struct {
	blockchain              *crypto.Blockchain
	evaluator               *entitlement.Evaluator
	spaceContract           SpaceContract
	walletLinkContract      WalletLinkContract
	linkedWalletsLimit      int
	contractCallsTimeoutMs  int
	entitlementCache        *entitlementCache
	entitlementManagerCache *entitlementCache

	isEntitledToChannelCacheHit  prometheus.Counter
	isEntitledToChannelCacheMiss prometheus.Counter
	isEntitledToSpaceCacheHit    prometheus.Counter
	isEntitledToSpaceCacheMiss   prometheus.Counter
	isSpaceEnabledCacheHit       prometheus.Counter
	isSpaceEnabledCacheMiss      prometheus.Counter
	isChannelEnabledCacheHit     prometheus.Counter
	isChannelEnabledCacheMiss    prometheus.Counter
	entitlementCacheHit          prometheus.Counter
	entitlementCacheMiss         prometheus.Counter
}

var _ ChainAuth = (*chainAuth)(nil)

func NewChainAuth(
	ctx context.Context,
	blockchain *crypto.Blockchain,
	evaluator *entitlement.Evaluator,
	architectCfg *config.ContractConfig,
	linkedWalletsLimit int,
	contractCallsTimeoutMs int,
	metrics infra.MetricsFactory,
) (*chainAuth, error) {
	// instantiate contract facets from diamond configuration
	spaceContract, err := NewSpaceContractV3(ctx, architectCfg, blockchain.Config, blockchain.Client)
	if err != nil {
		return nil, err
	}

	walletLinkContract, err := NewWalletLink(ctx, architectCfg, blockchain.Client)
	if err != nil {
		return nil, err
	}

	entitlementCache, err := newEntitlementCache(ctx, blockchain.Config)
	if err != nil {
		return nil, err
	}

	// seperate cache for entitlement manager as the timeouts are shorter
	entitlementManagerCache, err := newEntitlementManagerCache(ctx, blockchain.Config)
	if err != nil {
		return nil, err
	}

	if linkedWalletsLimit <= 0 {
		linkedWalletsLimit = DEFAULT_MAX_WALLETS
	}
	if contractCallsTimeoutMs <= 0 {
		contractCallsTimeoutMs = DEFAULT_REQUEST_TIMEOUT_MS
	}

	counter := metrics.NewCounterVecEx(
		"entitlement_cache", "Cache hits and misses for entitelement cache", "function", "result")

	return &chainAuth{
		blockchain:              blockchain,
		evaluator:               evaluator,
		spaceContract:           spaceContract,
		walletLinkContract:      walletLinkContract,
		linkedWalletsLimit:      linkedWalletsLimit,
		contractCallsTimeoutMs:  contractCallsTimeoutMs,
		entitlementCache:        entitlementCache,
		entitlementManagerCache: entitlementManagerCache,

		isEntitledToChannelCacheHit:  counter.WithLabelValues("isEntitledToChannel", "hit"),
		isEntitledToChannelCacheMiss: counter.WithLabelValues("isEntitledToChannel", "miss"),
		isEntitledToSpaceCacheHit:    counter.WithLabelValues("isEntitledToSpace", "hit"),
		isEntitledToSpaceCacheMiss:   counter.WithLabelValues("isEntitledToSpace", "miss"),
		isSpaceEnabledCacheHit:       counter.WithLabelValues("isSpaceEnabled", "hit"),
		isSpaceEnabledCacheMiss:      counter.WithLabelValues("isSpaceEnabled", "miss"),
		isChannelEnabledCacheHit:     counter.WithLabelValues("isChannelEnabled", "hit"),
		isChannelEnabledCacheMiss:    counter.WithLabelValues("isChannelEnabled", "miss"),
		entitlementCacheHit:          counter.WithLabelValues("entitlement", "hit"),
		entitlementCacheMiss:         counter.WithLabelValues("entitlement", "miss"),
	}, nil
}

func (ca *chainAuth) IsEntitled(ctx context.Context, cfg *config.Config, args *ChainAuthArgs) error {
	// TODO: counter for cache hits here?
	result, _, err := ca.entitlementCache.executeUsingCache(
		ctx,
		cfg,
		args,
		ca.checkEntitlement,
	)
	if err != nil {
		return AsRiverError(err).Func("IsEntitled")
	}
	if !result.IsAllowed() {
		return RiverError(
			Err_PERMISSION_DENIED,
			"IsEntitled failed",
			"spaceId",
			args.spaceId,
			"channelId",
			args.channelId,
			"userId",
			args.principal,
			"permission",
			args.permission.String(),
		).Func("IsAllowed")
	}
	return nil
}

func (ca *chainAuth) areLinkedWalletsEntitled(
	ctx context.Context,
	cfg *config.Config,
	args *ChainAuthArgs,
) (bool, error) {
	log := dlog.FromCtx(ctx)
	if args.kind == chainAuthKindSpace {
		log.Debug("isWalletEntitled", "kind", "space", "args", args)
		return ca.isEntitledToSpace(ctx, cfg, args)
	} else if args.kind == chainAuthKindChannel {
		log.Debug("isWalletEntitled", "kind", "channel", "args", args)
		return ca.isEntitledToChannel(ctx, cfg, args)
	} else if args.kind == chainAuthKindIsSpaceMember {
		log.Debug("isWalletEntitled", "kind", "isSpaceMember", "args", args)
		return true, nil // is space member is checked by the calling code in checkEntitlement
	} else {
		return false, RiverError(Err_INTERNAL, "Unknown chain auth kind").Func("isWalletEntitled")
	}
}

func (ca *chainAuth) isSpaceEnabledUncached(
	ctx context.Context,
	cfg *config.Config,
	args *ChainAuthArgs,
) (CacheResult, error) {
	// This is awkward as we want enabled to be cached for 15 minutes, but the API returns the inverse
	isDisabled, err := ca.spaceContract.IsSpaceDisabled(ctx, args.spaceId)
	return &boolCacheResult{allowed: !isDisabled}, err
}

func (ca *chainAuth) checkSpaceEnabled(ctx context.Context, cfg *config.Config, spaceId shared.StreamId) error {
	isEnabled, cacheHit, err := ca.entitlementCache.executeUsingCache(
		ctx,
		cfg,
		newArgsForEnabledSpace(spaceId),
		ca.isSpaceEnabledUncached,
	)
	if err != nil {
		return err
	}
	if cacheHit {
		ca.isSpaceEnabledCacheHit.Inc()
	} else {
		ca.isSpaceEnabledCacheMiss.Inc()
	}

	if isEnabled.IsAllowed() {
		return nil
	} else {
		return RiverError(Err_SPACE_DISABLED, "Space is disabled", "spaceId", spaceId).Func("isEntitledToSpace")
	}
}

func (ca *chainAuth) isChannelEnabledUncached(
	ctx context.Context,
	cfg *config.Config,
	args *ChainAuthArgs,
) (CacheResult, error) {
	// This is awkward as we want enabled to be cached for 15 minutes, but the API returns the inverse
	isDisabled, err := ca.spaceContract.IsChannelDisabled(ctx, args.spaceId, args.channelId)
	return &boolCacheResult{allowed: !isDisabled}, err
}

func (ca *chainAuth) checkChannelEnabled(
	ctx context.Context,
	cfg *config.Config,
	spaceId shared.StreamId,
	channelId shared.StreamId,
) error {
	isEnabled, cacheHit, err := ca.entitlementCache.executeUsingCache(
		ctx,
		cfg,
		newArgsForEnabledChannel(spaceId, channelId),
		ca.isChannelEnabledUncached,
	)
	if err != nil {
		return err
	}
	if cacheHit {
		ca.isChannelEnabledCacheHit.Inc()
	} else {
		ca.isChannelEnabledCacheMiss.Inc()
	}

	if isEnabled.IsAllowed() {
		return nil
	} else {
		return RiverError(Err_CHANNEL_DISABLED, "Channel is disabled", "spaceId", spaceId, "channelId", channelId).Func("checkChannelEnabled")
	}
}

// CacheResult is the result of a cache lookup.
// allowed means that this value should be cached
// not that the caller is allowed to access the permission
type entitlementCacheResult struct {
	allowed         bool
	entitlementData []Entitlement
	owner           common.Address
}

func (scr *entitlementCacheResult) IsAllowed() bool {
	return scr.allowed
}

// If entitlements are found for the permissions, they are returned and the allowed flag is set true so the results may be cached.
// If the call fails or the space is not found, the allowed flag is set to false so the negative caching time applies.
func (ca *chainAuth) getSpaceEntitlementsForPermissionUncached(
	ctx context.Context,
	cfg *config.Config,
	args *ChainAuthArgs,
) (CacheResult, error) {
	log := dlog.FromCtx(ctx)
	entitlementData, owner, err := ca.spaceContract.GetSpaceEntitlementsForPermission(
		ctx,
		args.spaceId,
		args.permission,
	)

	log.Debug("getSpaceEntitlementsForPermissionUncached", "args", args, "entitlementData", entitlementData)
	if err != nil {
		return &entitlementCacheResult{
				allowed: false,
			}, AsRiverError(
				err,
			).Func("getSpaceEntitlementsForPermision").
				Message("Failed to get space entitlements")
	}
	return &entitlementCacheResult{allowed: true, entitlementData: entitlementData, owner: owner}, nil
}

// If entitlements are found for the permissions, they are returned and the allowed flag is set true so the results may be cached.
// If the call fails or the space is not found, the allowed flag is set to false so the negative caching time applies.
func (ca *chainAuth) getChannelEntitlementsForPermissionUncached(
	ctx context.Context,
	cfg *config.Config,
	args *ChainAuthArgs,
) (CacheResult, error) {
	log := dlog.FromCtx(ctx)
	entitlementData, owner, err := ca.spaceContract.GetChannelEntitlementsForPermission(
		ctx,
		args.spaceId,
		args.channelId,
		args.permission,
	)

	log.Debug("getChannelEntitlementsForPermissionUncached", "args", args, "entitlementData", entitlementData)
	if err != nil {
		return &entitlementCacheResult{
				allowed: false,
			}, AsRiverError(
				err,
			).Func("getChannelEntitlementsForPermission").
				Message("Failed to get channel entitlements")
	}
	return &entitlementCacheResult{allowed: true, entitlementData: entitlementData, owner: owner}, nil
}

<<<<<<< HEAD
func (ca *chainAuth) isEntitledToChannelUncached(
	ctx context.Context,
	cfg *config.Config,
	args *ChainAuthArgs,
) (CacheResult, error) {
	log := dlog.FromCtx(ctx)
	log.Debug("isEntitledToChannelUncached", "args", args)
=======
	if cacheHit {
		ca.entitlementCacheHit.Inc()
	} else {
		ca.entitlementCacheMiss.Inc()
	}
>>>>>>> cc002e3e

	// For read and write permissions, fetch the entitlements and evaluate them locally.
	if (args.permission == PermissionRead) || (args.permission == PermissionWrite) {
		result, cacheHit, err := ca.entitlementManagerCache.executeUsingCache(
			ctx,
			cfg,
			args,
			ca.getChannelEntitlementsForPermissionUncached,
		)
		if err != nil {
			return &boolCacheResult{
					allowed: false,
				}, AsRiverError(
					err,
				).Func("isEntitledToChannel").
					Message("Failed to get channel entitlements")
		}

		if cacheHit {
			entitlementCacheHit.PassInc()
		} else {
			entitlementCacheMiss.PassInc()
		}

		temp := (result.(*timestampedCacheValue).Result())
		entitlementData := temp.(*entitlementCacheResult) // Assuming result is of *entitlementCacheResult type

		allowed, err := ca.evaluateWithEntitlements(
			ctx,
			cfg,
			args,
			entitlementData.owner,
			entitlementData.entitlementData,
		)
		if err != nil {
			err = AsRiverError(err).
				Func("isEntitledToChannel").
				Message("Failed to evaluate entitlements").
				Tag("channelId", args.channelId)
		}
		return &boolCacheResult{allowed}, err
	}

	// For all other permissions, defer the entitlement check to existing synchronous logic on the space contract.
	// This call will ignore cross-chain entitlements.
	allowed, err := ca.spaceContract.IsEntitledToChannel(
		ctx,
		args.spaceId,
		args.channelId,
		args.principal,
		args.permission,
	)
	return &boolCacheResult{allowed: allowed}, err
}

func deserializeWallets(serialized string) []common.Address {
	addressStrings := strings.Split(serialized, ",")
	linkedWallets := make([]common.Address, len(addressStrings))
	for i, addrStr := range addressStrings {
		linkedWallets[i] = common.HexToAddress(addrStr)
	}
	return linkedWallets
}

// evaluateEntitlementData evaluates a list of entitlements and returns true if any of them are true.
// The entitlements are evaluated across all linked wallets - if any of the wallets are entitled, the user is entitled.
// Rule entitlements are evaluated by a library shared with xchain and user entitlements are evaluated in the loop.
func (ca *chainAuth) evaluateEntitlementData(
	ctx context.Context,
	entitlements []Entitlement,
	cfg *config.Config,
	args *ChainAuthArgs,
) (bool, error) {
	log := dlog.FromCtx(ctx).With("function", "evaluateEntitlementData")
	log.Debug("evaluateEntitlementData", "args", args)

	wallets := deserializeWallets(args.linkedWallets)
	for _, ent := range entitlements {
		if ent.entitlementType == "RuleEntitlement" {
			re := ent.ruleEntitlement
<<<<<<< HEAD
			log.Debug("RuleEntitlement", "ruleEntitlement", re)
			result, err := entitlement.EvaluateRuleData(ctx, cfg, wallets, re)
=======
			result, err := ca.evaluator.EvaluateRuleData(ctx, wallets, re)
>>>>>>> cc002e3e
			if err != nil {
				return false, err
			}
			if result {
				log.Debug("rule entitlement is true", "spaceId", args.spaceId)
				return true, nil
			} else {
				log.Debug("rule entitlement is false", "spaceId", args.spaceId)
			}
		} else if ent.entitlementType == "UserEntitlement" {
			log.Debug("UserEntitlement", "userEntitlement", ent.userEntitlement)
			for _, user := range ent.userEntitlement {
				if user == everyone {
					log.Debug("user entitlement: everyone is entitled to space", "spaceId", args.spaceId)
					return true, nil
				} else {
					for _, wallet := range wallets {
						if wallet == user {
							log.Debug("user entitlement: wallet is entitled to space", "spaceId", args.spaceId, "wallet", wallet)
							return true, nil
						}
					}
				}
			}
		} else {
			log.Warn("Invalid entitlement type", "entitlement", ent)
		}
	}
	return false, nil
}

// evaluateWithEntitlements evaluates a user permission considering 3 factors:
// 1. Are they the space owner? The space owner has su over all space operations.
// 2. Are they banned from the space? If so, they are not entitled to anything.
// 3. Are they entitled to the space based on the entitlement data?
func (ca *chainAuth) evaluateWithEntitlements(
	ctx context.Context,
	cfg *config.Config,
	args *ChainAuthArgs,
	owner common.Address,
	entitlements []Entitlement,
) (bool, error) {
	log := dlog.FromCtx(ctx)

	// 1. Check if the user is the space owner
	// Space owner has su over all space operations.
	log.Info("evaluateWithEntitlements", "args", args, "owner", owner.Hex(), "wallets", args.linkedWallets)
	wallets := deserializeWallets(args.linkedWallets)
	for _, wallet := range wallets {
		if wallet == owner {
			log.Debug(
				"owner is entitled to space",
				"spaceId",
				args.spaceId,
				"userId",
				wallet,
				"principal",
				args.principal,
			)
			return true, nil
		}
	}
	// 2. Check if the user has been banned
	banned, err := ca.spaceContract.IsBanned(ctx, args.spaceId, wallets)
	if err != nil {
		return false, AsRiverError(
			err,
		).Func("evaluateEntitlements").
			Tag("spaceId", args.spaceId).
			Tag("userId", args.principal)
	}
	if banned {
		log.Warn(
			"Evaluating entitlements for a user who is banned from the space",
			"userId",
			args.principal,
			"spaceId",
			args.spaceId,
			"linkedWallets",
			args.linkedWallets,
		)
		return false, nil
	}

	// 3. Evaluate entitlement data to check if the user is entitled to the space.
	allowed, err := ca.evaluateEntitlementData(ctx, entitlements, cfg, args)
	if err != nil {
		return false, AsRiverError(err).Func("evaluateEntitlements")
	} else {
		return allowed, nil
	}
}

func (ca *chainAuth) isEntitledToSpaceUncached(
	ctx context.Context,
	cfg *config.Config,
	args *ChainAuthArgs,
) (CacheResult, error) {
	log := dlog.FromCtx(ctx)
	log.Debug("isEntitledToSpaceUncached", "args", args)
	result, cacheHit, err := ca.entitlementManagerCache.executeUsingCache(
		ctx,
		cfg,
		args,
		ca.getSpaceEntitlementsForPermissionUncached,
	)
	if err != nil {
		return &boolCacheResult{
				allowed: false,
			}, AsRiverError(
				err,
			).Func("isEntitledToSpace").
				Message("Failed to get space entitlements")
	}

	if cacheHit {
		entitlementCacheHit.PassInc()
	} else {
		entitlementCacheMiss.PassInc()
	}

	temp := (result.(*timestampedCacheValue).Result())
	entitlementData := temp.(*entitlementCacheResult) // Assuming result is of *entitlementCacheResult type

	allowed, err := ca.evaluateWithEntitlements(ctx, cfg, args, entitlementData.owner, entitlementData.entitlementData)
	if err != nil {
		err = AsRiverError(err).
			Func("isEntitledToSpace").
			Message("Failed to evaluate entitlements")
	}
	return &boolCacheResult{allowed}, err
}

func (ca *chainAuth) isEntitledToSpace(ctx context.Context, cfg *config.Config, args *ChainAuthArgs) (bool, error) {
	if args.kind != chainAuthKindSpace {
		return false, RiverError(Err_INTERNAL, "Wrong chain auth kind")
	}

	isEntitled, cacheHit, err := ca.entitlementCache.executeUsingCache(ctx, cfg, args, ca.isEntitledToSpaceUncached)
	if err != nil {
		return false, err
	}
	if cacheHit {
		ca.isEntitledToSpaceCacheHit.Inc()
	} else {
		ca.isEntitledToSpaceCacheMiss.Inc()
	}

	return isEntitled.IsAllowed(), nil
}

func (ca *chainAuth) isEntitledToChannel(ctx context.Context, cfg *config.Config, args *ChainAuthArgs) (bool, error) {
	if args.kind != chainAuthKindChannel {
		return false, RiverError(Err_INTERNAL, "Wrong chain auth kind")
	}

	isEntitled, cacheHit, err := ca.entitlementCache.executeUsingCache(ctx, cfg, args, ca.isEntitledToChannelUncached)
	if err != nil {
		return false, err
	}
	if cacheHit {
		ca.isEntitledToChannelCacheHit.Inc()
	} else {
		ca.isEntitledToChannelCacheMiss.Inc()
	}

	return isEntitled.IsAllowed(), nil
}

func (ca *chainAuth) getLinkedWallets(ctx context.Context, wallet common.Address) ([]common.Address, error) {
	log := dlog.FromCtx(ctx)

	if ca.walletLinkContract == nil {
		log.Warn("Wallet link contract is not setup properly, returning root key only")
		return []common.Address{wallet}, nil
	}

	wallets, err := entitlement.GetLinkedWallets(ctx, wallet, ca.walletLinkContract)
	if err != nil {
		log.Error("Failed to get linked wallets", "err", err, "wallet", wallet.Hex())
		return nil, err
	}

	return wallets, nil
}

func (ca *chainAuth) checkMembership(
	ctx context.Context,
	address common.Address,
	spaceId shared.StreamId,
	results chan<- bool,
	wg *sync.WaitGroup,
) {
	log := dlog.FromCtx(ctx)
	defer wg.Done()
	isMember, err := ca.spaceContract.IsMember(ctx, spaceId, address)
	if err != nil {
		log.Warn("Error checking membership", "err", err, "address", address.Hex(), "spaceId", spaceId)
	} else if isMember {
		results <- true
	} else {
		log.Warn("User is not a member of the space", "userId", address.Hex(), "spaceId", spaceId)
	}
}

/** checkEntitlement checks if the user is entitled to the space / channel.
 * It checks the entitlments for the root key and all the wallets linked to it in parallel.
 * If any of the wallets is entitled, the user is entitled and all inflight requests are cancelled.
 * If any of the operations fail before getting positive result, the whole operation fails.
 * A prerequisite for this function is that one of the linked wallets is a member of the space.
 */
func (ca *chainAuth) checkEntitlement(
	ctx context.Context,
	cfg *config.Config,
	args *ChainAuthArgs,
) (CacheResult, error) {
	log := dlog.FromCtx(ctx)

	ctx, cancel := context.WithTimeout(ctx, time.Millisecond*time.Duration(ca.contractCallsTimeoutMs))
	defer cancel()

	if args.kind == chainAuthKindSpace || args.kind == chainAuthKindIsSpaceMember {
		err := ca.checkSpaceEnabled(ctx, cfg, args.spaceId)
		if err != nil {
			return &boolCacheResult{allowed: false}, nil
		}
	} else if args.kind == chainAuthKindChannel {
		err := ca.checkChannelEnabled(ctx, cfg, args.spaceId, args.channelId)
		if err != nil {
			return &boolCacheResult{allowed: false}, nil
		}
	} else {
		return &boolCacheResult{allowed: false}, RiverError(Err_INTERNAL, "Unknown chain auth kind").Func("isWalletEntitled")
	}

	// Get all linked wallets.
	wallets, err := ca.getLinkedWallets(ctx, args.principal)
	if err != nil {
		return &boolCacheResult{allowed: false}, err
	}

	args = args.withLinkedWallets(wallets)

	isMemberCtx, isMemberCancel := context.WithCancel(ctx)
	defer isMemberCancel()
	isMemberResults := make(chan bool, 1)
	var isMemberWg sync.WaitGroup

	for _, address := range wallets {
		isMemberWg.Add(1)
		go ca.checkMembership(isMemberCtx, address, args.spaceId, isMemberResults, &isMemberWg)
	}

	// Wait for at least one true result or all to complete
	go func() {
		isMemberWg.Wait()
		close(isMemberResults)
	}()

	isMember := false

	for result := range isMemberResults {
		if result {
			isMember = true
			isMemberCancel() // Cancel all other goroutines
			break
		}
	}

	if !isMember {
		log.Warn("User is not a member of the space", "userId", args.principal, "spaceId", args.spaceId)
		return &boolCacheResult{allowed: false}, nil
	}

	// Now that we know the user is a member of the space, we can check entitlements.
	if len(wallets) > ca.linkedWalletsLimit {
		log.Error("too many wallets linked to the root key", "rootKey", args.principal, "wallets", len(wallets))
		return &boolCacheResult{
				allowed: false,
			}, fmt.Errorf(
				"too many wallets linked to the root key: %d",
				len(wallets)-1,
			)
	}

	result, err := ca.areLinkedWalletsEntitled(ctx, cfg, args)
	if err != nil {
		return &boolCacheResult{allowed: false}, err
	}

	return &boolCacheResult{allowed: result}, nil
}<|MERGE_RESOLUTION|>--- conflicted
+++ resolved
@@ -18,6 +18,11 @@
 	"github.com/river-build/river/core/xchain/entitlement"
 
 	"github.com/ethereum/go-ethereum/common"
+)
+
+var (
+	evaluator         entitlement.Evaluator
+	initEvaluatorOnce sync.Once
 )
 
 type ChainAuth interface {
@@ -403,7 +408,6 @@
 	return &entitlementCacheResult{allowed: true, entitlementData: entitlementData, owner: owner}, nil
 }
 
-<<<<<<< HEAD
 func (ca *chainAuth) isEntitledToChannelUncached(
 	ctx context.Context,
 	cfg *config.Config,
@@ -411,13 +415,6 @@
 ) (CacheResult, error) {
 	log := dlog.FromCtx(ctx)
 	log.Debug("isEntitledToChannelUncached", "args", args)
-=======
-	if cacheHit {
-		ca.entitlementCacheHit.Inc()
-	} else {
-		ca.entitlementCacheMiss.Inc()
-	}
->>>>>>> cc002e3e
 
 	// For read and write permissions, fetch the entitlements and evaluate them locally.
 	if (args.permission == PermissionRead) || (args.permission == PermissionWrite) {
@@ -437,9 +434,9 @@
 		}
 
 		if cacheHit {
-			entitlementCacheHit.PassInc()
+			ca.entitlementCacheHit.Inc()
 		} else {
-			entitlementCacheMiss.PassInc()
+			ca.entitlementCacheMiss.Inc()
 		}
 
 		temp := (result.(*timestampedCacheValue).Result())
@@ -498,12 +495,8 @@
 	for _, ent := range entitlements {
 		if ent.entitlementType == "RuleEntitlement" {
 			re := ent.ruleEntitlement
-<<<<<<< HEAD
 			log.Debug("RuleEntitlement", "ruleEntitlement", re)
-			result, err := entitlement.EvaluateRuleData(ctx, cfg, wallets, re)
-=======
 			result, err := ca.evaluator.EvaluateRuleData(ctx, wallets, re)
->>>>>>> cc002e3e
 			if err != nil {
 				return false, err
 			}
@@ -620,9 +613,9 @@
 	}
 
 	if cacheHit {
-		entitlementCacheHit.PassInc()
-	} else {
-		entitlementCacheMiss.PassInc()
+		ca.entitlementCacheHit.Inc()
+	} else {
+		ca.entitlementCacheMiss.Inc()
 	}
 
 	temp := (result.(*timestampedCacheValue).Result())
@@ -681,7 +674,7 @@
 		return []common.Address{wallet}, nil
 	}
 
-	wallets, err := entitlement.GetLinkedWallets(ctx, wallet, ca.walletLinkContract)
+	wallets, err := entitlement.GetLinkedWallets(ctx, wallet, ca.walletLinkContract, nil, nil, nil)
 	if err != nil {
 		log.Error("Failed to get linked wallets", "err", err, "wallet", wallet.Hex())
 		return nil, err
