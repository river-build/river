package auth

import (
	"context"
	"fmt"
	"strings"
	"sync"
	"time"

	"github.com/prometheus/client_golang/prometheus"

	"github.com/river-build/river/core/config"
	"github.com/river-build/river/core/contracts/base"
	"github.com/river-build/river/core/contracts/types"
	. "github.com/river-build/river/core/node/base"
	"github.com/river-build/river/core/node/crypto"
	"github.com/river-build/river/core/node/dlog"
	"github.com/river-build/river/core/node/infra"
	. "github.com/river-build/river/core/node/protocol"
	"github.com/river-build/river/core/node/shared"
	"github.com/river-build/river/core/xchain/entitlement"

	"github.com/ethereum/go-ethereum/common"
)

type ChainAuth interface {
	/*
		IsEntitled algorithm
		====================
		1. If this check has been recently performed, return the cached result.
		2. Validate that the space or channel is enabled, depending on whether the request is for a space or channel.
		   This computation is cached and if a cached result is available, it is used.
		   If the space or channel is disabled, return false.
		3. All linked wallets for the principal are retrieved.
		4. All linked wallets are checked for space membership. If any are not a space member, the permission check fails.
		5. If the number of linked wallets exceeds the limit, the permission check fails.
		6A. For spaces, the space entitlements are retrieved and checked against all linked wallets.
			1. If the owner of the space is in the linked wallets, the permission check passes.
			2. If the space has a rule entitlement, the rule is evaluated against the linked wallets. If it passes,
			   the permission check passes.
			3. If the space has a user entitlement, all linked wallets are checked against the user entitlement. If any
			   linked wallets are in the user entitlement, the permission check passes.
			4. If none of the above checks pass, the permission check fails.
		6B. For channels, the space contract method `IsEntitledToChannel` is called for each linked wallet. If any of the
			linked wallets are entitled to the channel, the permission check passes. Otherwise, it fails.
	*/
	IsEntitled(ctx context.Context, cfg *config.Config, args *ChainAuthArgs) (bool, error)
}

var everyone = common.HexToAddress("0x1") // This represents an Ethereum address of "0x1"

func NewChainAuthArgsForSpace(spaceId shared.StreamId, userId string, permission Permission) *ChainAuthArgs {
	return &ChainAuthArgs{
		kind:       chainAuthKindSpace,
		spaceId:    spaceId,
		principal:  common.HexToAddress(userId),
		permission: permission,
	}
}

func NewChainAuthArgsForChannel(
	spaceId shared.StreamId,
	channelId shared.StreamId,
	userId string,
	permission Permission,
) *ChainAuthArgs {
	return &ChainAuthArgs{
		kind:       chainAuthKindChannel,
		spaceId:    spaceId,
		channelId:  channelId,
		principal:  common.HexToAddress(userId),
		permission: permission,
	}
}

func NewChainAuthArgsForIsSpaceMember(spaceId shared.StreamId, userId string) *ChainAuthArgs {
	return &ChainAuthArgs{
		kind:      chainAuthKindIsSpaceMember,
		spaceId:   spaceId,
		principal: common.HexToAddress(userId),
	}
}

type chainAuthKind int

const (
	chainAuthKindSpace chainAuthKind = iota
	chainAuthKindChannel
	chainAuthKindSpaceEnabled
	chainAuthKindChannelEnabled
	chainAuthKindIsSpaceMember
)

type ChainAuthArgs struct {
	kind          chainAuthKind
	spaceId       shared.StreamId
	channelId     shared.StreamId
	principal     common.Address
	permission    Permission
	linkedWallets string // a serialized list of linked wallets to comply with the cache key constraints
}

func (args *ChainAuthArgs) Principal() common.Address {
	return args.principal
}

func (args *ChainAuthArgs) String() string {
	return fmt.Sprintf(
		"ChainAuthArgs{kind: %d, spaceId: %s, channelId: %s, principal: %s, permission: %s, linkedWallets: %s}",
		args.kind,
		args.spaceId,
		args.channelId,
		args.principal.Hex(),
		args.permission,
		args.linkedWallets,
	)
}

func (args *ChainAuthArgs) withLinkedWallets(linkedWallets []common.Address) *ChainAuthArgs {
	ret := *args
	var builder strings.Builder
	for i, addr := range linkedWallets {
		if i > 0 {
			builder.WriteString(",")
		}
		builder.WriteString(addr.Hex())
	}
	ret.linkedWallets = builder.String()
	return &ret
}

func newArgsForEnabledSpace(spaceId shared.StreamId) *ChainAuthArgs {
	return &ChainAuthArgs{
		kind:    chainAuthKindSpaceEnabled,
		spaceId: spaceId,
	}
}

func newArgsForEnabledChannel(spaceId shared.StreamId, channelId shared.StreamId) *ChainAuthArgs {
	return &ChainAuthArgs{
		kind:      chainAuthKindChannelEnabled,
		spaceId:   spaceId,
		channelId: channelId,
	}
}

// Used as a cache key for linked wallets, which span multiple spaces and channels.
func newArgsForLinkedWallets(principal common.Address) *ChainAuthArgs {
	return &ChainAuthArgs{
		principal: principal,
	}
}

const (
	DEFAULT_REQUEST_TIMEOUT_MS = 5000
	DEFAULT_MAX_WALLETS        = 10
)

type chainAuth struct {
	blockchain              *crypto.Blockchain
	evaluator               *entitlement.Evaluator
	spaceContract           SpaceContract
	walletLinkContract      *base.WalletLink
	linkedWalletsLimit      int
	contractCallsTimeoutMs  int
	entitlementCache        *entitlementCache
	membershipCache         *entitlementCache
	entitlementManagerCache *entitlementCache
	linkedWalletCache       *entitlementCache

	isEntitledToChannelCacheHit  prometheus.Counter
	isEntitledToChannelCacheMiss prometheus.Counter
	isEntitledToSpaceCacheHit    prometheus.Counter
	isEntitledToSpaceCacheMiss   prometheus.Counter
	isSpaceEnabledCacheHit       prometheus.Counter
	isSpaceEnabledCacheMiss      prometheus.Counter
	isChannelEnabledCacheHit     prometheus.Counter
	isChannelEnabledCacheMiss    prometheus.Counter
	entitlementCacheHit          prometheus.Counter
	entitlementCacheMiss         prometheus.Counter
<<<<<<< HEAD
	linkedWalletCacheHit         prometheus.Counter
	linkedWalletCacheMiss        prometheus.Counter
	linkedWalletCacheBust        prometheus.Counter
=======
	membershipCacheHit           prometheus.Counter
	membershipCacheMiss          prometheus.Counter
>>>>>>> bfbd00e9
}

var _ ChainAuth = (*chainAuth)(nil)

func NewChainAuth(
	ctx context.Context,
	blockchain *crypto.Blockchain,
	evaluator *entitlement.Evaluator,
	architectCfg *config.ContractConfig,
	linkedWalletsLimit int,
	contractCallsTimeoutMs int,
	metrics infra.MetricsFactory,
) (*chainAuth, error) {
	// instantiate contract facets from diamond configuration
	spaceContract, err := NewSpaceContractV3(ctx, architectCfg, blockchain.Config, blockchain.Client)
	if err != nil {
		return nil, err
	}

	walletLinkContract, err := base.NewWalletLink(architectCfg.Address, blockchain.Client)
	if err != nil {
		return nil, err
	}

	entitlementCache, err := newEntitlementCache(ctx, blockchain.Config)
	if err != nil {
		return nil, err
	}

	membershipCache, err := newEntitlementCache(ctx, blockchain.Config)
	if err != nil {
		return nil, err
	}

	// seperate cache for entitlement manager as the timeouts are shorter
	entitlementManagerCache, err := newEntitlementManagerCache(ctx, blockchain.Config)
	if err != nil {
		return nil, err
	}

	linkedWalletCache, err := newLinkedWalletCache(ctx, blockchain.Config)
	if err != nil {
		return nil, err
	}

	if linkedWalletsLimit <= 0 {
		linkedWalletsLimit = DEFAULT_MAX_WALLETS
	}
	if contractCallsTimeoutMs <= 0 {
		contractCallsTimeoutMs = DEFAULT_REQUEST_TIMEOUT_MS
	}

	counter := metrics.NewCounterVecEx(
		"entitlement_cache", "Cache hits and misses for entitlement caches", "function", "result")

	return &chainAuth{
		blockchain:              blockchain,
		evaluator:               evaluator,
		spaceContract:           spaceContract,
		walletLinkContract:      walletLinkContract,
		linkedWalletsLimit:      linkedWalletsLimit,
		contractCallsTimeoutMs:  contractCallsTimeoutMs,
		entitlementCache:        entitlementCache,
		membershipCache:         membershipCache,
		entitlementManagerCache: entitlementManagerCache,
		linkedWalletCache:       linkedWalletCache,

		isEntitledToChannelCacheHit:  counter.WithLabelValues("isEntitledToChannel", "hit"),
		isEntitledToChannelCacheMiss: counter.WithLabelValues("isEntitledToChannel", "miss"),
		isEntitledToSpaceCacheHit:    counter.WithLabelValues("isEntitledToSpace", "hit"),
		isEntitledToSpaceCacheMiss:   counter.WithLabelValues("isEntitledToSpace", "miss"),
		isSpaceEnabledCacheHit:       counter.WithLabelValues("isSpaceEnabled", "hit"),
		isSpaceEnabledCacheMiss:      counter.WithLabelValues("isSpaceEnabled", "miss"),
		isChannelEnabledCacheHit:     counter.WithLabelValues("isChannelEnabled", "hit"),
		isChannelEnabledCacheMiss:    counter.WithLabelValues("isChannelEnabled", "miss"),
		entitlementCacheHit:          counter.WithLabelValues("entitlement", "hit"),
		entitlementCacheMiss:         counter.WithLabelValues("entitlement", "miss"),
<<<<<<< HEAD
		linkedWalletCacheHit:         counter.WithLabelValues("linkedWallet", "hit"),
		linkedWalletCacheMiss:        counter.WithLabelValues("linkedWallet", "miss"),
		linkedWalletCacheBust:        counter.WithLabelValues("linkedWallet", "bust"),
=======
		membershipCacheHit:           counter.WithLabelValues("membership", "hit"),
		membershipCacheMiss:          counter.WithLabelValues("membership", "miss"),
>>>>>>> bfbd00e9
	}, nil
}

func (ca *chainAuth) IsEntitled(ctx context.Context, cfg *config.Config, args *ChainAuthArgs) (bool, error) {
	// TODO: counter for cache hits here?
	result, _, err := ca.entitlementCache.executeUsingCache(
		ctx,
		cfg,
		args,
		ca.checkEntitlement,
	)
	if err != nil {
		return false, AsRiverError(err).Func("IsEntitled")
	}

	return result.IsAllowed(), nil
}

func (ca *chainAuth) areLinkedWalletsEntitled(
	ctx context.Context,
	cfg *config.Config,
	args *ChainAuthArgs,
) (bool, error) {
	log := dlog.FromCtx(ctx)
	if args.kind == chainAuthKindSpace {
		log.Debug("isWalletEntitled", "kind", "space", "args", args)
		return ca.isEntitledToSpace(ctx, cfg, args)
	} else if args.kind == chainAuthKindChannel {
		log.Debug("isWalletEntitled", "kind", "channel", "args", args)
		return ca.isEntitledToChannel(ctx, cfg, args)
	} else if args.kind == chainAuthKindIsSpaceMember {
		log.Debug("isWalletEntitled", "kind", "isSpaceMember", "args", args)
		return true, nil // is space member is checked by the calling code in checkEntitlement
	} else {
		return false, RiverError(Err_INTERNAL, "Unknown chain auth kind").Func("isWalletEntitled")
	}
}

func (ca *chainAuth) isSpaceEnabledUncached(
	ctx context.Context,
	cfg *config.Config,
	args *ChainAuthArgs,
) (CacheResult, error) {
	// This is awkward as we want enabled to be cached for 15 minutes, but the API returns the inverse
	isDisabled, err := ca.spaceContract.IsSpaceDisabled(ctx, args.spaceId)
	if err != nil {
		return nil, err
	}
	return boolCacheResult(!isDisabled), nil
}

func (ca *chainAuth) checkSpaceEnabled(ctx context.Context, cfg *config.Config, spaceId shared.StreamId) (bool, error) {
	isEnabled, cacheHit, err := ca.entitlementCache.executeUsingCache(
		ctx,
		cfg,
		newArgsForEnabledSpace(spaceId),
		ca.isSpaceEnabledUncached,
	)
	if err != nil {
		return false, err
	}
	if cacheHit {
		ca.isSpaceEnabledCacheHit.Inc()
	} else {
		ca.isSpaceEnabledCacheMiss.Inc()
	}

	return isEnabled.IsAllowed(), nil
}

func (ca *chainAuth) isChannelEnabledUncached(
	ctx context.Context,
	cfg *config.Config,
	args *ChainAuthArgs,
) (CacheResult, error) {
	// This is awkward as we want enabled to be cached for 15 minutes, but the API returns the inverse
	isDisabled, err := ca.spaceContract.IsChannelDisabled(ctx, args.spaceId, args.channelId)
	if err != nil {
		return nil, err
	}
	return boolCacheResult(!isDisabled), nil
}

func (ca *chainAuth) checkChannelEnabled(
	ctx context.Context,
	cfg *config.Config,
	spaceId shared.StreamId,
	channelId shared.StreamId,
) (bool, error) {
	isEnabled, cacheHit, err := ca.entitlementCache.executeUsingCache(
		ctx,
		cfg,
		newArgsForEnabledChannel(spaceId, channelId),
		ca.isChannelEnabledUncached,
	)
	if err != nil {
		return false, err
	}
	if cacheHit {
		ca.isChannelEnabledCacheHit.Inc()
	} else {
		ca.isChannelEnabledCacheMiss.Inc()
	}

	return isEnabled.IsAllowed(), nil
}

// CacheResult is the result of a cache lookup.
// allowed means that this value should be cached
// not that the caller is allowed to access the permission
type entitlementCacheResult struct {
	allowed         bool
	entitlementData []types.Entitlement
	owner           common.Address
}

func (scr *entitlementCacheResult) IsAllowed() bool {
	return scr.allowed
}

// If entitlements are found for the permissions, they are returned and the allowed flag is set true so the results may be cached.
// If the call fails or the space is not found, the allowed flag is set to false so the negative caching time applies.
func (ca *chainAuth) getSpaceEntitlementsForPermissionUncached(
	ctx context.Context,
	cfg *config.Config,
	args *ChainAuthArgs,
) (CacheResult, error) {
	log := dlog.FromCtx(ctx)
	entitlementData, owner, err := ca.spaceContract.GetSpaceEntitlementsForPermission(
		ctx,
		args.spaceId,
		args.permission,
	)

	log.Debug("getSpaceEntitlementsForPermissionUncached", "args", args, "entitlementData", entitlementData)
	if err != nil {
		return &entitlementCacheResult{
				allowed: false,
			}, AsRiverError(
				err,
			).Func("getSpaceEntitlementsForPermision").
				Message("Failed to get space entitlements")
	}
	return &entitlementCacheResult{allowed: true, entitlementData: entitlementData, owner: owner}, nil
}

// If entitlements are found for the permissions, they are returned and the allowed flag is set true so the results may be cached.
// If the call fails or the space is not found, the allowed flag is set to false so the negative caching time applies.
func (ca *chainAuth) getChannelEntitlementsForPermissionUncached(
	ctx context.Context,
	cfg *config.Config,
	args *ChainAuthArgs,
) (CacheResult, error) {
	log := dlog.FromCtx(ctx)
	entitlementData, owner, err := ca.spaceContract.GetChannelEntitlementsForPermission(
		ctx,
		args.spaceId,
		args.channelId,
		args.permission,
	)

	log.Debug("getChannelEntitlementsForPermissionUncached", "args", args, "entitlementData", entitlementData)
	if err != nil {
		return &entitlementCacheResult{
				allowed: false,
			}, AsRiverError(
				err,
			).Func("getChannelEntitlementsForPermission").
				Message("Failed to get channel entitlements")
	}
	return &entitlementCacheResult{allowed: true, entitlementData: entitlementData, owner: owner}, nil
}

func (ca *chainAuth) isEntitledToChannelUncached(
	ctx context.Context,
	cfg *config.Config,
	args *ChainAuthArgs,
) (CacheResult, error) {
	log := dlog.FromCtx(ctx)
	log.Debug("isEntitledToChannelUncached", "args", args)

	result, cacheHit, err := ca.entitlementManagerCache.executeUsingCache(
		ctx,
		cfg,
		args,
		ca.getChannelEntitlementsForPermissionUncached,
	)
	if err != nil {
		return nil, AsRiverError(err).Func("isEntitledToChannel").Message("Failed to get channel entitlements")
	}

	if cacheHit {
		ca.entitlementCacheHit.Inc()
	} else {
		ca.entitlementCacheMiss.Inc()
	}

	temp := (result.(*timestampedCacheValue).Result())
	entitlementData := temp.(*entitlementCacheResult) // Assuming result is of *entitlementCacheResult type

	allowed, err := ca.evaluateWithEntitlements(
		ctx,
		cfg,
		args,
		entitlementData.owner,
		entitlementData.entitlementData,
	)
	if err != nil {
		return nil, AsRiverError(err).
			Func("isEntitledToChannel").
			Message("Failed to evaluate entitlements").
			Tag("channelId", args.channelId)
	}
	return boolCacheResult(allowed), nil
}

func deserializeWallets(serialized string) []common.Address {
	addressStrings := strings.Split(serialized, ",")
	linkedWallets := make([]common.Address, len(addressStrings))
	for i, addrStr := range addressStrings {
		linkedWallets[i] = common.HexToAddress(addrStr)
	}
	return linkedWallets
}

// evaluateEntitlementData evaluates a list of entitlements and returns true if any of them are true.
// The entitlements are evaluated across all linked wallets - if any of the wallets are entitled, the user is entitled.
// Rule entitlements are evaluated by a library shared with xchain and user entitlements are evaluated in the loop.
func (ca *chainAuth) evaluateEntitlementData(
	ctx context.Context,
	entitlements []types.Entitlement,
	cfg *config.Config,
	args *ChainAuthArgs,
) (bool, error) {
	log := dlog.FromCtx(ctx).With("function", "evaluateEntitlementData")
	log.Debug("evaluateEntitlementData", "args", args)

	wallets := deserializeWallets(args.linkedWallets)
	for _, ent := range entitlements {
		if ent.EntitlementType == types.ModuleTypeRuleEntitlement {
			re := ent.RuleEntitlement
			log.Debug(ent.EntitlementType, "re", re)

			// Convert the rule data to the latest version
			reV2, err := types.ConvertV1RuleDataToV2(ctx, re)
			if err != nil {
				return false, err
			}

			result, err := ca.evaluator.EvaluateRuleData(ctx, wallets, reV2)
			if err != nil {
				return false, err
			}
			if result {
				log.Debug("rule entitlement is true", "spaceId", args.spaceId)
				return true, nil
			} else {
				log.Debug("rule entitlement is false", "spaceId", args.spaceId)
			}
		} else if ent.EntitlementType == types.ModuleTypeRuleEntitlementV2 {
			re := ent.RuleEntitlementV2
			log.Debug(ent.EntitlementType, "re", re)
			result, err := ca.evaluator.EvaluateRuleData(ctx, wallets, re)
			if err != nil {
				return false, err
			}
			if result {
				log.Debug("rule entitlement v2 is true", "spaceId", args.spaceId)
				return true, nil
			} else {
				log.Debug("rule entitlement v2 is false", "spaceId", args.spaceId)
			}

		} else if ent.EntitlementType == types.ModuleTypeUserEntitlement {
			log.Debug("UserEntitlement", "userEntitlement", ent.UserEntitlement)
			for _, user := range ent.UserEntitlement {
				if user == everyone {
					log.Debug("user entitlement: everyone is entitled to space", "spaceId", args.spaceId)
					return true, nil
				} else {
					for _, wallet := range wallets {
						if wallet == user {
							log.Debug("user entitlement: wallet is entitled to space", "spaceId", args.spaceId, "wallet", wallet)
							return true, nil
						}
					}
				}
			}
		} else {
			log.Warn("Invalid entitlement type", "entitlement", ent)
		}
	}
	return false, nil
}

// evaluateWithEntitlements evaluates a user permission considering 3 factors:
// 1. Are they the space owner? The space owner has su over all space operations.
// 2. Are they banned from the space? If so, they are not entitled to anything.
// 3. Are they entitled to the space based on the entitlement data?
func (ca *chainAuth) evaluateWithEntitlements(
	ctx context.Context,
	cfg *config.Config,
	args *ChainAuthArgs,
	owner common.Address,
	entitlements []types.Entitlement,
) (bool, error) {
	log := dlog.FromCtx(ctx)

	// 1. Check if the user is the space owner
	// Space owner has su over all space operations.
	wallets := deserializeWallets(args.linkedWallets)
	for _, wallet := range wallets {
		if wallet == owner {
			log.Debug(
				"owner is entitled to space",
				"spaceId",
				args.spaceId,
				"userId",
				wallet,
				"principal",
				args.principal,
			)
			return true, nil
		}
	}
	// 2. Check if the user has been banned
	banned, err := ca.spaceContract.IsBanned(ctx, args.spaceId, wallets)
	if err != nil {
		return false, AsRiverError(err).Func("evaluateEntitlements").
			Tag("spaceId", args.spaceId).
			Tag("userId", args.principal)
	}
	if banned {
		log.Warn(
			"Evaluating entitlements for a user who is banned from the space",
			"userId",
			args.principal,
			"spaceId",
			args.spaceId,
			"linkedWallets",
			args.linkedWallets,
		)
		return false, nil
	}

	// 3. Evaluate entitlement data to check if the user is entitled to the space.
	allowed, err := ca.evaluateEntitlementData(ctx, entitlements, cfg, args)
	if err != nil {
		return false, AsRiverError(err).Func("evaluateEntitlements")
	} else {
		return allowed, nil
	}
}

func (ca *chainAuth) isEntitledToSpaceUncached(
	ctx context.Context,
	cfg *config.Config,
	args *ChainAuthArgs,
) (CacheResult, error) {
	log := dlog.FromCtx(ctx)
	log.Debug("isEntitledToSpaceUncached", "args", args)
	result, cacheHit, err := ca.entitlementManagerCache.executeUsingCache(
		ctx,
		cfg,
		args,
		ca.getSpaceEntitlementsForPermissionUncached,
	)
	if err != nil {
		return nil, AsRiverError(err).Func("isEntitledToSpace").
			Message("Failed to get space entitlements")
	}

	if cacheHit {
		ca.entitlementCacheHit.Inc()
	} else {
		ca.entitlementCacheMiss.Inc()
	}

	temp := (result.(*timestampedCacheValue).Result())
	entitlementData := temp.(*entitlementCacheResult) // Assuming result is of *entitlementCacheResult type

	allowed, err := ca.evaluateWithEntitlements(ctx, cfg, args, entitlementData.owner, entitlementData.entitlementData)
	if err != nil {
		return nil, AsRiverError(err).
			Func("isEntitledToSpace").
			Message("Failed to evaluate entitlements")
	}
	return boolCacheResult(allowed), nil
}

func (ca *chainAuth) isEntitledToSpace(ctx context.Context, cfg *config.Config, args *ChainAuthArgs) (bool, error) {
	if args.kind != chainAuthKindSpace {
		return false, RiverError(Err_INTERNAL, "Wrong chain auth kind")
	}

	isEntitled, cacheHit, err := ca.entitlementCache.executeUsingCache(ctx, cfg, args, ca.isEntitledToSpaceUncached)
	if err != nil {
		return false, err
	}
	if cacheHit {
		ca.isEntitledToSpaceCacheHit.Inc()
	} else {
		ca.isEntitledToSpaceCacheMiss.Inc()
	}

	return isEntitled.IsAllowed(), nil
}

func (ca *chainAuth) isEntitledToChannel(ctx context.Context, cfg *config.Config, args *ChainAuthArgs) (bool, error) {
	if args.kind != chainAuthKindChannel {
		return false, RiverError(Err_INTERNAL, "Wrong chain auth kind")
	}

	isEntitled, cacheHit, err := ca.entitlementCache.executeUsingCache(ctx, cfg, args, ca.isEntitledToChannelUncached)
	if err != nil {
		return false, err
	}
	if cacheHit {
		ca.isEntitledToChannelCacheHit.Inc()
	} else {
		ca.isEntitledToChannelCacheMiss.Inc()
	}

	return isEntitled.IsAllowed(), nil
}

func (ca *chainAuth) getLinkedWalletsUncached(
	ctx context.Context,
	_ *config.Config,
	args *ChainAuthArgs,
) (CacheResult, error) {
	log := dlog.FromCtx(ctx)

	wallets, err := entitlement.GetLinkedWallets(ctx, args.principal, ca.walletLinkContract, nil, nil, nil)
	if err != nil {
		log.Error("Failed to get linked wallets", "err", err, "wallet", args.principal.Hex())
		return nil, err
	}

	return &linkedWalletCacheValue{
		wallets: wallets,
	}, nil
}

func (ca *chainAuth) getLinkedWallets(
	ctx context.Context,
	cfg *config.Config,
	args *ChainAuthArgs,
) ([]common.Address, error) {
	log := dlog.FromCtx(ctx)

	if ca.walletLinkContract == nil {
		log.Warn("Wallet link contract is not setup properly, returning root key only")
		return []common.Address{args.principal}, nil
	}

	userCacheKey := newArgsForLinkedWallets(args.principal)
	// We want fresh linked wallets when evaluating space and channel joins, key solicitations,
	// and user scrubs, all of which request the Read permission.
	// Note: space joins seem to request Read on the space, but they should probably actually
	// be sending chain auth args with kind set to chainAuthKindIsSpaceMember.
	if args.permission == PermissionRead || args.kind == chainAuthKindIsSpaceMember {
		ca.linkedWalletCache.bust(userCacheKey)
	}

	result, cacheHit, err := ca.linkedWalletCache.executeUsingCache(
		ctx,
		cfg,
		userCacheKey,
		ca.getLinkedWalletsUncached,
	)
	if err != nil {
		log.Error("Failed to get linked wallets", "err", err, "wallet", args.principal.Hex())
		return nil, err
	}

	if cacheHit {
		ca.linkedWalletCacheHit.Inc()
	} else {
		ca.linkedWalletCacheMiss.Inc()
	}

	return result.(*timestampedCacheValue).result.(*linkedWalletCacheValue).wallets, nil
}

func (ca *chainAuth) checkMembershipUncached(
	ctx context.Context,
	_ *config.Config,
	args *ChainAuthArgs,
) (CacheResult, error) {
	isMember, err := ca.spaceContract.IsMember(ctx, args.spaceId, args.principal)
	if err != nil {
		return boolCacheResult(false), err
	}
	return boolCacheResult(isMember), nil
}

func (ca *chainAuth) checkMembership(
	ctx context.Context,
	cfg *config.Config,
	address common.Address,
	spaceId shared.StreamId,
	results chan<- bool,
	errors chan<- error,
	wg *sync.WaitGroup,
) {
	log := dlog.FromCtx(ctx)
	defer wg.Done()

	args := ChainAuthArgs{
		kind:      chainAuthKindIsSpaceMember,
		spaceId:   spaceId,
		principal: address,
	}
	result, cacheHit, err := ca.membershipCache.executeUsingCache(
		ctx,
		cfg,
		&args,
		ca.checkMembershipUncached,
	)
	if err != nil {
		// Errors here could be due to context cancellation if another wallet evaluates as a member.
		// However, these can also be informative. Anything that is not a context cancellation is
		// an actual error. However, the entitlement check may still be successful if at least one
		// linked wallet resulted in a positive membership check.
		log.Info(
			"Error checking membership (due to early termination?)",
			"err",
			err,
			"address",
			address.Hex(),
			"spaceId",
			spaceId,
		)
		errors <- err
		return
	}

	if cacheHit {
		ca.membershipCacheHit.Inc()
	} else {
		ca.membershipCacheMiss.Inc()
	}

	if result.IsAllowed() {
		results <- true
	}
	// We expect that all linked wallets except the wallet with the membership token will evaluate to
	// false here and don't bother logging false membership checks.
}

func (ca *chainAuth) checkStreamIsEnabled(
	ctx context.Context,
	cfg *config.Config,
	args *ChainAuthArgs,
) (bool, error) {
	if args.kind == chainAuthKindSpace || args.kind == chainAuthKindIsSpaceMember {
		isEnabled, err := ca.checkSpaceEnabled(ctx, cfg, args.spaceId)
		if err != nil {
			return false, err
		}
		return isEnabled, nil
	} else if args.kind == chainAuthKindChannel {
		isEnabled, err := ca.checkChannelEnabled(ctx, cfg, args.spaceId, args.channelId)
		if err != nil {
			return false, err
		}
		return isEnabled, nil
	} else {
		return false, RiverError(Err_INTERNAL, "Unknown chain auth kind").Func("checkStreamIsEnabled")
	}
}

/** checkEntitlement checks if the user is entitled to the space / channel.
 * It checks the entitlments for the root key and all the wallets linked to it in parallel.
 * If any of the wallets is entitled, the user is entitled and all inflight requests are cancelled.
 * If any of the operations fail before getting positive result, the whole operation fails.
 * A prerequisite for this function is that one of the linked wallets is a member of the space.
 */
func (ca *chainAuth) checkEntitlement(
	ctx context.Context,
	cfg *config.Config,
	args *ChainAuthArgs,
) (CacheResult, error) {
	log := dlog.FromCtx(ctx)

	ctx, cancel := context.WithTimeout(ctx, time.Millisecond*time.Duration(ca.contractCallsTimeoutMs))
	defer cancel()

	isEnabled, err := ca.checkStreamIsEnabled(ctx, cfg, args)
	if err != nil {
		return nil, err
	} else if !isEnabled {
		return boolCacheResult(false), nil
	}

	// Get all linked wallets.
	wallets, err := ca.getLinkedWallets(ctx, cfg, args)
	if err != nil {
		return nil, err
	}

	args = args.withLinkedWallets(wallets)

	isMemberCtx, isMemberCancel := context.WithCancel(ctx)
	defer isMemberCancel()

	isMemberResults := make(chan bool, len(wallets))
	isMemberError := make(chan error, len(wallets))

	var isMemberWg sync.WaitGroup

	for _, address := range wallets {
		isMemberWg.Add(1)
		go ca.checkMembership(isMemberCtx, cfg, address, args.spaceId, isMemberResults, isMemberError, &isMemberWg)
	}

	// Wait for at least one true result or all to complete
	go func() {
		isMemberWg.Wait()
		close(isMemberResults)
		close(isMemberError)
	}()

	isMember := false
	var membershipError error = nil

	// This loop will wait on at least one true result, and will exit if the channel is closed,
	// meaning all checks have terminated, or if at least one check was positive.
	for result := range isMemberResults {
		if result {
			isMember = true
			isMemberCancel() // Cancel all other goroutines
			break
		}
	}

	// Look for any returned errors. If at least one check was positive, then we ignore any subsequent
	// errors. Otherwise we will report an error result since we could not conclusively determine that
	// the user was not a space member.
	if !isMember {
		for err := range isMemberError {
			// Once we encounter a positive entitlement result, we cancel all other request, which should result
			// in context cancellation errors being returned for those checks, even though the check itself was
			// not faulty. However, a context cancellation error can also occur if a server request times out, so
			// not all cancellations can be ignored.
			// Here, we collect all errors and report them, assuming that when the isMember result is false,
			// no contexts were cancelled by us and therefore any errors that occur at all are informative.
			if err != nil {
				if membershipError != nil {
					membershipError = fmt.Errorf("%w; %w", membershipError, err)
				} else {
					membershipError = err
				}
			}
		}
		if membershipError != nil {
			membershipError = AsRiverError(membershipError, Err_CANNOT_CHECK_ENTITLEMENTS).
				Message("Error(s) evaluating user space membership").
				Func("checkEntitlement").
				Tag("principal", args.principal).
				Tag("permission", args.permission).
				Tag("wallets", args.linkedWallets).
				Tag("spaceId", args.spaceId)
			log.Error(
				"User membership could not be evaluated",
				"userId",
				args.principal,
				"spaceId",
				args.spaceId,
				"wallets",
				wallets,
				"aggregateError",
				membershipError,
			)
			return nil, membershipError
		} else {
			// It is expected that some membership checks will fail when the user is legitimately
			// not entitled, so this log statement is for debugging only.
			log.Debug(
				"User is not a member of the space",
				"userId",
				args.principal,
				"spaceId",
				args.spaceId,
				"wallets",
				wallets,
			)
			return boolCacheResult(false), nil
		}
	}

	// Now that we know the user is a member of the space, we can check entitlements.
	if len(wallets) > ca.linkedWalletsLimit {
		return nil, RiverError(Err_RESOURCE_EXHAUSTED,
			"too many wallets linked to the root key",
			"rootKey", args.principal, "wallets", len(wallets)).LogError(log)
	}

	result, err := ca.areLinkedWalletsEntitled(ctx, cfg, args)
	if err != nil {
		return nil, err
	}

	return boolCacheResult(result), nil
}<|MERGE_RESOLUTION|>--- conflicted
+++ resolved
@@ -178,14 +178,11 @@
 	isChannelEnabledCacheMiss    prometheus.Counter
 	entitlementCacheHit          prometheus.Counter
 	entitlementCacheMiss         prometheus.Counter
-<<<<<<< HEAD
 	linkedWalletCacheHit         prometheus.Counter
 	linkedWalletCacheMiss        prometheus.Counter
 	linkedWalletCacheBust        prometheus.Counter
-=======
 	membershipCacheHit           prometheus.Counter
 	membershipCacheMiss          prometheus.Counter
->>>>>>> bfbd00e9
 }
 
 var _ ChainAuth = (*chainAuth)(nil)
@@ -263,14 +260,11 @@
 		isChannelEnabledCacheMiss:    counter.WithLabelValues("isChannelEnabled", "miss"),
 		entitlementCacheHit:          counter.WithLabelValues("entitlement", "hit"),
 		entitlementCacheMiss:         counter.WithLabelValues("entitlement", "miss"),
-<<<<<<< HEAD
 		linkedWalletCacheHit:         counter.WithLabelValues("linkedWallet", "hit"),
 		linkedWalletCacheMiss:        counter.WithLabelValues("linkedWallet", "miss"),
 		linkedWalletCacheBust:        counter.WithLabelValues("linkedWallet", "bust"),
-=======
 		membershipCacheHit:           counter.WithLabelValues("membership", "hit"),
 		membershipCacheMiss:          counter.WithLabelValues("membership", "miss"),
->>>>>>> bfbd00e9
 	}, nil
 }
 
