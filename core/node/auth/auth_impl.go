package auth

import (
	"context"
	"fmt"
	"strings"
	"sync"
	"time"

	. "github.com/river-build/river/core/node/base"
	"github.com/river-build/river/core/node/config"
	"github.com/river-build/river/core/node/crypto"
	"github.com/river-build/river/core/node/dlog"
	"github.com/river-build/river/core/node/infra"
	. "github.com/river-build/river/core/node/protocol"
	"github.com/river-build/river/core/node/shared"
	"github.com/river-build/river/core/xchain/entitlement"

	"github.com/ethereum/go-ethereum/common"
)

type ChainAuth interface {
	/*
		IsEntitled algorithm
		====================
		1. If this check has been recently performed, return the cached result.
		2. Validate that the space or channel is enabled, depending on whether the request is for a space or channel.
		   This computation is cached and if a cached result is available, it is used.
		   If the space or channel is disabled, return false.
		3. All linked wallets for the principal are retrieved.
		4. All linked wallets are checked for space membership. If any are not a space member, the permission check fails.
		5. If the number of linked wallets exceeds the limit, the permission check fails.
		6A. For spaces, the space entitlements are retrieved and checked against all linked wallets.
			1. If the owner of the space is in the linked wallets, the permission check passes.
			2. If the space has a rule entitlement, the rule is evaluated against the linked wallets. If it passes,
			   the permission check passes.
			3. If the space has a user entitlement, all linked wallets are checked against the user entitlement. If any
			   linked wallets are in the user entitlement, the permission check passes.
			4. If none of the above checks pass, the permission check fails.
		6B. For channels, the space contract method `IsEntitledToChannel` is called for each linked wallet. If any of the
			linked wallets are entitled to the channel, the permission check passes. Otherwise, it fails.
	*/
	IsEntitled(ctx context.Context, cfg *config.Config, args *ChainAuthArgs) error
}

var everyone = common.HexToAddress("0x1") // This represents an Ethereum address of "0x1"

func NewChainAuthArgsForSpace(spaceId shared.StreamId, userId string, permission Permission) *ChainAuthArgs {
	return &ChainAuthArgs{
		kind:       chainAuthKindSpace,
		spaceId:    spaceId,
		principal:  common.HexToAddress(userId),
		permission: permission,
	}
}

func NewChainAuthArgsForChannel(
	spaceId shared.StreamId,
	channelId shared.StreamId,
	userId string,
	permission Permission,
) *ChainAuthArgs {
	return &ChainAuthArgs{
		kind:       chainAuthKindChannel,
		spaceId:    spaceId,
		channelId:  channelId,
		principal:  common.HexToAddress(userId),
		permission: permission,
	}
}

func NewChainAuthArgsForIsSpaceMember(spaceId shared.StreamId, userId string) *ChainAuthArgs {
	return &ChainAuthArgs{
		kind:      chainAuthKindIsSpaceMember,
		spaceId:   spaceId,
		principal: common.HexToAddress(userId),
	}
}

type chainAuthKind int

const (
	chainAuthKindSpace chainAuthKind = iota
	chainAuthKindChannel
	chainAuthKindSpaceEnabled
	chainAuthKindChannelEnabled
	chainAuthKindIsSpaceMember
)

type ChainAuthArgs struct {
	kind          chainAuthKind
	spaceId       shared.StreamId
	channelId     shared.StreamId
	principal     common.Address
	permission    Permission
	linkedWallets string // a serialized list of linked wallets to comply with the cache key constraints
}

func (args *ChainAuthArgs) withLinkedWallets(linkedWallets []common.Address) *ChainAuthArgs {
	ret := *args
	var builder strings.Builder
	for i, addr := range linkedWallets {
		if i > 0 {
			builder.WriteString(",")
		}
		builder.WriteString(addr.Hex())
	}
	ret.linkedWallets = builder.String()
	return &ret
}

func newArgsForEnabledSpace(spaceId shared.StreamId) *ChainAuthArgs {
	return &ChainAuthArgs{
		kind:    chainAuthKindSpaceEnabled,
		spaceId: spaceId,
	}
}

func newArgsForEnabledChannel(spaceId shared.StreamId, channelId shared.StreamId) *ChainAuthArgs {
	return &ChainAuthArgs{
		kind:      chainAuthKindChannelEnabled,
		spaceId:   spaceId,
		channelId: channelId,
	}
}

const (
	DEFAULT_REQUEST_TIMEOUT_MS = 5000
	DEFAULT_MAX_WALLETS        = 10
)

var (
	isEntitledToChannelCacheHit  = infra.NewSuccessMetrics("is_entitled_to_channel_cache_hit", contractCalls)
	isEntitledToChannelCacheMiss = infra.NewSuccessMetrics("is_entitled_to_channel_cache_miss", contractCalls)
	isEntitledToSpaceCacheHit    = infra.NewSuccessMetrics("is_entitled_to_space_cache_hit", contractCalls)
	isEntitledToSpaceCacheMiss   = infra.NewSuccessMetrics("is_entitled_to_space_cache_miss", contractCalls)
	isSpaceEnabledCacheHit       = infra.NewSuccessMetrics("is_space_enabled_cache_hit", contractCalls)
	isSpaceEnabledCacheMiss      = infra.NewSuccessMetrics("is_space_enabled_cache_miss", contractCalls)
	isChannelEnabledCacheHit     = infra.NewSuccessMetrics("is_channel_enabled_cache_hit", contractCalls)
	isChannelEnabledCacheMiss    = infra.NewSuccessMetrics("is_channel_enabled_cache_miss", contractCalls)
	entitlementCacheHit          = infra.NewSuccessMetrics("entitlement_cache_hit", contractCalls)
	entitlementCacheMiss         = infra.NewSuccessMetrics("entitlement_cache_miss", contractCalls)
)

type chainAuth struct {
	blockchain              *crypto.Blockchain
	spaceContract           SpaceContract
	walletLinkContract      WalletLinkContract
	linkedWalletsLimit      int
	contractCallsTimeoutMs  int
	entitlementCache        *entitlementCache
	entitlementManagerCache *entitlementCache
}

var _ ChainAuth = (*chainAuth)(nil)

func NewChainAuth(
	ctx context.Context,
	blockchain *crypto.Blockchain,
	architectCfg *config.ContractConfig,
	linkedWalletsLimit int,
	contractCallsTimeoutMs int,
) (*chainAuth, error) {
	// instantiate contract facets from diamond configuration
	spaceContract, err := NewSpaceContractV3(ctx, architectCfg, blockchain.Config, blockchain.Client)
	if err != nil {
		return nil, err
	}

	walletLinkContract, err := NewWalletLink(ctx, architectCfg, blockchain.Client)
	if err != nil {
		return nil, err
	}

	entitlementCache, err := newEntitlementCache(ctx, blockchain.Config)
	if err != nil {
		return nil, err
	}

	// seperate cache for entitlement manager as the timeouts are shorter
	entitlementManagerCache, err := newEntitlementManagerCache(ctx, blockchain.Config)
	if err != nil {
		return nil, err
	}

	if linkedWalletsLimit <= 0 {
		linkedWalletsLimit = DEFAULT_MAX_WALLETS
	}
	if contractCallsTimeoutMs <= 0 {
		contractCallsTimeoutMs = DEFAULT_REQUEST_TIMEOUT_MS
	}

	return &chainAuth{
		blockchain:              blockchain,
		spaceContract:           spaceContract,
		walletLinkContract:      walletLinkContract,
		linkedWalletsLimit:      linkedWalletsLimit,
		contractCallsTimeoutMs:  contractCallsTimeoutMs,
		entitlementCache:        entitlementCache,
		entitlementManagerCache: entitlementManagerCache,
	}, nil
}

func (ca *chainAuth) IsEntitled(ctx context.Context, cfg *config.Config, args *ChainAuthArgs) error {
	// TODO: counter for cache hits here?
	result, _, err := ca.entitlementCache.executeUsingCache(
		ctx,
		cfg,
		args,
		ca.checkEntitlement,
	)
	if err != nil {
		return AsRiverError(err).Func("IsEntitled")
	}
	if !result.IsAllowed() {
		return RiverError(
			Err_PERMISSION_DENIED,
			"IsEntitled failed",
			"spaceId",
			args.spaceId,
			"channelId",
			args.channelId,
			"userId",
			args.principal,
			"permission",
			args.permission.String(),
		).Func("IsAllowed")
	}
	return nil
}

func (ca *chainAuth) areLinkedWalletsEntitled(
	ctx context.Context,
	cfg *config.Config,
	args *ChainAuthArgs,
) (bool, error) {
	log := dlog.FromCtx(ctx)
	if args.kind == chainAuthKindSpace {
		log.Debug("isWalletEntitled", "kind", "space", "args", args)
		return ca.isEntitledToSpace(ctx, cfg, args)
	} else if args.kind == chainAuthKindChannel {
		log.Debug("isWalletEntitled", "kind", "channel", "args", args)
		return ca.isEntitledToChannel(ctx, cfg, args)
	} else if args.kind == chainAuthKindIsSpaceMember {
		log.Debug("isWalletEntitled", "kind", "isSpaceMember", "args", args)
		return true, nil // is space member is checked by the calling code in checkEntitlement
	} else {
		return false, RiverError(Err_INTERNAL, "Unknown chain auth kind").Func("isWalletEntitled")
	}
}

func (ca *chainAuth) isSpaceEnabledUncached(
	ctx context.Context,
	cfg *config.Config,
	args *ChainAuthArgs,
) (CacheResult, error) {
	// This is awkward as we want enabled to be cached for 15 minutes, but the API returns the inverse
	isDisabled, err := ca.spaceContract.IsSpaceDisabled(ctx, args.spaceId)
	return &boolCacheResult{allowed: !isDisabled}, err
}

func (ca *chainAuth) checkSpaceEnabled(ctx context.Context, cfg *config.Config, spaceId shared.StreamId) error {
	isEnabled, cacheHit, err := ca.entitlementCache.executeUsingCache(
		ctx,
		cfg,
		newArgsForEnabledSpace(spaceId),
		ca.isSpaceEnabledUncached,
	)
	if err != nil {
		return err
	}
	if cacheHit {
		isSpaceEnabledCacheHit.PassInc()
	} else {
		isSpaceEnabledCacheMiss.PassInc()
	}

	if isEnabled.IsAllowed() {
		return nil
	} else {
		return RiverError(Err_SPACE_DISABLED, "Space is disabled", "spaceId", spaceId).Func("isEntitledToSpace")
	}
}

func (ca *chainAuth) isChannelEnabledUncached(
	ctx context.Context,
	cfg *config.Config,
	args *ChainAuthArgs,
) (CacheResult, error) {
	// This is awkward as we want enabled to be cached for 15 minutes, but the API returns the inverse
	isDisabled, err := ca.spaceContract.IsChannelDisabled(ctx, args.spaceId, args.channelId)
	return &boolCacheResult{allowed: !isDisabled}, err
}

func (ca *chainAuth) checkChannelEnabled(
	ctx context.Context,
	cfg *config.Config,
	spaceId shared.StreamId,
	channelId shared.StreamId,
) error {
	isEnabled, cacheHit, err := ca.entitlementCache.executeUsingCache(
		ctx,
		cfg,
		newArgsForEnabledChannel(spaceId, channelId),
		ca.isChannelEnabledUncached,
	)
	if err != nil {
		return err
	}
	if cacheHit {
		isChannelEnabledCacheHit.PassInc()
	} else {
		isChannelEnabledCacheMiss.PassInc()
	}

	if isEnabled.IsAllowed() {
		return nil
	} else {
		return RiverError(Err_CHANNEL_DISABLED, "Channel is disabled", "spaceId", spaceId, "channelId", channelId).Func("checkChannelEnabled")
	}
}

// CacheResult is the result of a cache lookup.
// allowed means that this value should be cached
// not that the caller is allowed to access the permission
type entitlementCacheResult struct {
	allowed         bool
	entitlementData []Entitlement
	owner           common.Address
}

func (scr *entitlementCacheResult) IsAllowed() bool {
	return scr.allowed
}

// If entitlements are found for the permissions, they are returned and the allowed flag is set true so the results may be cached.
// If the call fails or the space is not found, the allowed flag is set to false so the negative caching time applies.
func (ca *chainAuth) getSpaceEntitlementsForPermissionUncached(
	ctx context.Context,
	cfg *config.Config,
	args *ChainAuthArgs,
) (CacheResult, error) {
	log := dlog.FromCtx(ctx)
	entitlementData, owner, err := ca.spaceContract.GetSpaceEntitlementsForPermission(
		ctx,
		args.spaceId,
		args.permission,
	)

	log.Debug("getSpaceEntitlementsForPermissionUncached", "args", args, "entitlementData", entitlementData)
	if err != nil {
		return &entitlementCacheResult{
				allowed: false,
			}, AsRiverError(
				err,
			).Func("getSpaceEntitlementsForPermision").
				Message("Failed to get space entitlements")
	}
	return &entitlementCacheResult{allowed: true, entitlementData: entitlementData, owner: owner}, nil
}

// If entitlements are found for the permissions, they are returned and the allowed flag is set true so the results may be cached.
// If the call fails or the space is not found, the allowed flag is set to false so the negative caching time applies.
func (ca *chainAuth) getChannelEntitlementsForPermissionUncached(
	ctx context.Context,
	cfg *config.Config,
	args *ChainAuthArgs,
) (CacheResult, error) {
	log := dlog.FromCtx(ctx)
	entitlementData, owner, err := ca.spaceContract.GetChannelEntitlementsForPermission(
		ctx,
		args.spaceId,
		args.channelId,
		args.permission,
	)

	log.Debug("getChannelEntitlementsForPermissionUncached", "args", args, "entitlementData", entitlementData)
	if err != nil {
		return &entitlementCacheResult{
				allowed: false,
			}, AsRiverError(
				err,
			).Func("getChannelEntitlementsForPermission").
				Message("Failed to get channel entitlements")
	}
	return &entitlementCacheResult{allowed: true, entitlementData: entitlementData, owner: owner}, nil
}

func (ca *chainAuth) isEntitledToChannelUncached(
	ctx context.Context,
	cfg *config.Config,
	args *ChainAuthArgs,
) (CacheResult, error) {
	log := dlog.FromCtx(ctx)
	log.Debug("isEntitledToChannelUncached", "args", args)

	// For read and write permissions, fetch the entitlements and evaluate them locally.
	if (args.permission == PermissionRead) || (args.permission == PermissionWrite) {
		result, cacheHit, err := ca.entitlementManagerCache.executeUsingCache(
			ctx,
			cfg,
			args,
			ca.getChannelEntitlementsForPermissionUncached,
		)
		if err != nil {
			return &boolCacheResult{
					allowed: false,
				}, AsRiverError(
					err,
				).Func("isEntitledToChannel").
					Message("Failed to get channel entitlements")
		}

		if cacheHit {
			entitlementCacheHit.PassInc()
		} else {
			entitlementCacheMiss.PassInc()
		}

		temp := (result.(*timestampedCacheValue).Result())

		// 1. Check if the user is the space owner
		// Space owner has su over all channel operations.
		wallets := deserializeWallets(args.linkedWallets)
		for _, wallet := range wallets {
			if wallet == temp.(*entitlementCacheResult).owner {
				log.Debug(
					"owner is entitled to channel",
					"spaceId",
					args.spaceId,
					"channelId",
					args.channelId,
					"userId",
					args.principal,
				)
				return &boolCacheResult{allowed: true}, nil
			}
		}

		// 2. Check if the user has been banned
		banned, err := ca.spaceContract.IsBanned(ctx, args.spaceId, wallets)
		if err != nil {
			return &boolCacheResult{allowed: false}, AsRiverError(err).Func("isEntitledToChannel")
		}
		if banned {
			log.Warn("User is banned from the space", "userId", args.principal, "spaceId", args.spaceId, "linkedWallets", args.linkedWallets)
			return &boolCacheResult{allowed: false}, nil
		}

		// 3. Evaluate entitlement data to check if the user is entitled to the channel.
		entitlementData := temp.(*entitlementCacheResult) // Assuming result is of *entitlementCacheResult type
		allowed, err := ca.evaluateEntitlementData(ctx, entitlementData.entitlementData, cfg, args)
		if err != nil {
			return &boolCacheResult{allowed: false}, AsRiverError(err).Func("isEntitledToChannel")
		}
		return &boolCacheResult{allowed}, nil
	}

	// For all other permissions, defer the entitlement check to existing synchronous logic on the space contract.
	// This call will ignore cross-chain entitlements.
	allowed, err := ca.spaceContract.IsEntitledToChannel(
		ctx,
		args.spaceId,
		args.channelId,
		args.principal,
		args.permission,
	)
	return &boolCacheResult{allowed: allowed}, err
}

func deserializeWallets(serialized string) []common.Address {
	addressStrings := strings.Split(serialized, ",")
	linkedWallets := make([]common.Address, len(addressStrings))
	for i, addrStr := range addressStrings {
		linkedWallets[i] = common.HexToAddress(addrStr)
	}
	return linkedWallets
}

func (ca *chainAuth) evaluateEntitlementData(
	ctx context.Context,
	entitlements []Entitlement,
	cfg *config.Config,
	args *ChainAuthArgs,
) (bool, error) {
	log := dlog.FromCtx(ctx).With("function", "evaluateEntitlementData")
	log.Debug("evaluateEntitlementData", "args", args)
	for _, ent := range entitlements {
		log.Debug("entitlement", "entitlement", ent)
		if ent.entitlementType == "RuleEntitlement" {
			re := ent.ruleEntitlement
			log.Debug("RuleEntitlement", "ruleEntitlement", re)
			result, err := entitlement.EvaluateRuleData(ctx, cfg, deserializeWallets(args.linkedWallets), re)
			if err != nil {
				return false, err
			}
			if result {
				log.Debug("rule entitlement is true", "spaceId", args.spaceId)
				return true, nil
			} else {
				log.Debug("rule entitlement is false", "spaceId", args.spaceId)
			}
		} else if ent.entitlementType == "UserEntitlement" {
			for _, user := range ent.userEntitlement {
				if user == everyone {
					log.Debug("everyone is entitled to space", "spaceId", args.spaceId)
					return true, nil
				} else if user == args.principal {
					log.Debug("user is entitled to space", "spaceId", args.spaceId, "userId", args.principal)
					return true, nil
				}
			}
		} else {
			log.Warn("Invalid entitlement type", "entitlement", ent)
		}
	}
	return false, nil
}

func (ca *chainAuth) isEntitledToSpaceUncached(
	ctx context.Context,
	cfg *config.Config,
	args *ChainAuthArgs,
) (CacheResult, error) {
	log := dlog.FromCtx(ctx)
	log.Debug("isEntitledToSpaceUncached", "args", args)
	result, cacheHit, err := ca.entitlementManagerCache.executeUsingCache(
		ctx,
		cfg,
		args,
		ca.getSpaceEntitlementsForPermissionUncached,
	)
	if err != nil {
		return &boolCacheResult{
				allowed: false,
			}, AsRiverError(
				err,
			).Func("isEntitledToSpace").
				Message("Failed to get space entitlements")
	}

	if cacheHit {
		entitlementCacheHit.PassInc()
	} else {
		entitlementCacheMiss.PassInc()
	}

	temp := (result.(*timestampedCacheValue).Result())

	// 1. Check if the user is the space owner
	// Space owner has su over all space operations.
	wallets := deserializeWallets(args.linkedWallets)
	for _, wallet := range wallets {
		if wallet == temp.(*entitlementCacheResult).owner {
			log.Debug(
				"owner is entitled to space",
				"spaceId",
				args.spaceId,
				"userId",
				wallet,
				"principal",
				args.principal,
			)
			return &boolCacheResult{allowed: true}, nil
		}
	}

<<<<<<< HEAD
	// 2. Check if the user has been banned
	banned, err := ca.spaceContract.IsBanned(ctx, args.spaceId, wallets)
	if err != nil {
		return &boolCacheResult{allowed: false}, AsRiverError(err).Func("isEntitledToChannel")
	}
	if banned {
		log.Warn("User is banned from the space", "userId", args.principal, "spaceId", args.spaceId, "linkedWallets", args.linkedWallets)
		return &boolCacheResult{allowed: false}, nil
=======
	entitlementData := temp.(*entitlementCacheResult) // Assuming result is of *entitlementCacheResult type
	log.Debug("entitlementData", "args", args, "entitlementData", entitlementData)
	for _, ent := range entitlementData.entitlementData {
		log.Debug("entitlement", "entitlement", ent)
		if ent.entitlementType == "RuleEntitlement" {
			re := ent.ruleEntitlement
			result, err := entitlement.EvaluateRuleData(ctx, cfg, wallets, re)
			if err != nil {
				return &boolCacheResult{allowed: false}, AsRiverError(err).Func("isEntitledToSpace")
			}
			if result {
				log.Debug("rule entitlement is true", "spaceId", args.spaceId)
				return &boolCacheResult{allowed: true}, nil
			} else {
				log.Debug("rule entitlement is false", "spaceId", args.spaceId)
				continue
			}
		} else if ent.entitlementType == "UserEntitlement" {
			log.Debug("UserEntitlement", "userEntitlement", ent)
			for _, user := range ent.userEntitlement {
				if user == everyone {
					log.Debug("everyone is entitled to space", "spaceId", args.spaceId)
					return &boolCacheResult{allowed: true}, nil
				} else {
					for _, wallet := range wallets {
						if user == wallet {
							log.Debug("user is entitled to space", "spaceId", args.spaceId, "userId", wallet, "principal", args.principal)
							return &boolCacheResult{allowed: true}, nil
						}
					}
				}
			}
		} else {
			log.Warn("Invalid entitlement type", "entitlement", ent)
		}
>>>>>>> 106f7a21
	}

	// 3. Evaluate entitlement data to check if the user is entitled to the space.
	entitlementData := temp.(*entitlementCacheResult) // Assuming result is of *entitlementCacheResult type
	allowed, err := ca.evaluateEntitlementData(ctx, entitlementData.entitlementData, cfg, args)
	if err != nil {
		return &boolCacheResult{allowed: false}, AsRiverError(err).Func("isEntitledToSpace")
	} else {
		return &boolCacheResult{allowed}, nil
	}
}

func (ca *chainAuth) isEntitledToSpace(ctx context.Context, cfg *config.Config, args *ChainAuthArgs) (bool, error) {
	if args.kind != chainAuthKindSpace {
		return false, RiverError(Err_INTERNAL, "Wrong chain auth kind")
	}

	isEntitled, cacheHit, err := ca.entitlementCache.executeUsingCache(ctx, cfg, args, ca.isEntitledToSpaceUncached)
	if err != nil {
		return false, err
	}
	if cacheHit {
		isEntitledToSpaceCacheHit.PassInc()
	} else {
		isEntitledToSpaceCacheMiss.PassInc()
	}

	return isEntitled.IsAllowed(), nil
}

func (ca *chainAuth) isEntitledToChannel(ctx context.Context, cfg *config.Config, args *ChainAuthArgs) (bool, error) {
	if args.kind != chainAuthKindChannel {
		return false, RiverError(Err_INTERNAL, "Wrong chain auth kind")
	}

	isEntitled, cacheHit, err := ca.entitlementCache.executeUsingCache(ctx, cfg, args, ca.isEntitledToChannelUncached)
	if err != nil {
		return false, err
	}
	if cacheHit {
		isEntitledToChannelCacheHit.PassInc()
	} else {
		isEntitledToChannelCacheMiss.PassInc()
	}

	return isEntitled.IsAllowed(), nil
}

func (ca *chainAuth) getLinkedWallets(ctx context.Context, rootKey common.Address) ([]common.Address, error) {
	log := dlog.FromCtx(ctx)

	if ca.walletLinkContract == nil {
		log.Warn("Wallet link contract is not setup properly, returning root key only")
		return []common.Address{rootKey}, nil
	}

	// get all the wallets for the root key.
	wallets, err := ca.walletLinkContract.GetWalletsByRootKey(ctx, rootKey)
	if err != nil {
		log.Error("error getting all wallets", "rootKey", rootKey.Hex(), "error", err)
		return nil, err
	}

	log.Debug("allRelevantWallets", "wallets", wallets)

	return wallets, nil
}

func (ca *chainAuth) checkMembership(
	ctx context.Context,
	address common.Address,
	spaceId shared.StreamId,
	results chan<- bool,
	wg *sync.WaitGroup,
) {
	log := dlog.FromCtx(ctx)
	defer wg.Done()
	isMember, err := ca.spaceContract.IsMember(ctx, spaceId, address)
	if err != nil {
		log.Warn("Error checking membership", "err", err, "address", address.Hex(), "spaceId", spaceId)
	} else if isMember {
		results <- true
	} else {
		log.Warn("User is not a member of the space", "userId", address.Hex(), "spaceId", spaceId)
	}
}

/** checkEntitlement checks if the user is entitled to the space / channel.
 * It checks the entitlments for the root key and all the wallets linked to it in parallel.
 * If any of the wallets is entitled, the user is entitled and all inflight requests are cancelled.
 * If any of the operations fail before getting positive result, the whole operation fails.
 * A prerequisite for this function is that one of the linked wallets is a member of the space.
 */
func (ca *chainAuth) checkEntitlement(
	ctx context.Context,
	cfg *config.Config,
	args *ChainAuthArgs,
) (CacheResult, error) {
	log := dlog.FromCtx(ctx)

	ctx, cancel := context.WithTimeout(ctx, time.Millisecond*time.Duration(ca.contractCallsTimeoutMs))
	defer cancel()

	if args.kind == chainAuthKindSpace || args.kind == chainAuthKindIsSpaceMember {
		err := ca.checkSpaceEnabled(ctx, cfg, args.spaceId)
		if err != nil {
			return &boolCacheResult{allowed: false}, nil
		}
	} else if args.kind == chainAuthKindChannel {
		err := ca.checkChannelEnabled(ctx, cfg, args.spaceId, args.channelId)
		if err != nil {
			return &boolCacheResult{allowed: false}, nil
		}
	} else {
		return &boolCacheResult{allowed: false}, RiverError(Err_INTERNAL, "Unknown chain auth kind").Func("isWalletEntitled")
	}

	// Get all linked wallets.
	wallets, err := ca.getLinkedWallets(ctx, args.principal)
	if err != nil {
		return &boolCacheResult{allowed: false}, err
	}

	// Add the root key to the list of wallets.
	wallets = append(wallets, args.principal)
	args = args.withLinkedWallets(wallets)

	isMemberCtx, isMemberCancel := context.WithCancel(ctx)
	defer isMemberCancel()
	isMemberResults := make(chan bool, 1)
	var isMemberWg sync.WaitGroup

	for _, address := range wallets {
		isMemberWg.Add(1)
		go ca.checkMembership(isMemberCtx, address, args.spaceId, isMemberResults, &isMemberWg)
	}

	// Wait for at least one true result or all to complete
	go func() {
		isMemberWg.Wait()
		close(isMemberResults)
	}()

	isMember := false

	for result := range isMemberResults {
		if result {
			isMember = true
			isMemberCancel() // Cancel all other goroutines
			break
		}
	}

	if !isMember {
		log.Warn("User is not a member of the space", "userId", args.principal, "spaceId", args.spaceId)
		return &boolCacheResult{allowed: false}, nil
	}

	// Now that we know the user is a member of the space, we can check entitlements.
	if len(wallets) > ca.linkedWalletsLimit {
		log.Error("too many wallets linked to the root key", "rootKey", args.principal, "wallets", len(wallets))
		return &boolCacheResult{
				allowed: false,
			}, fmt.Errorf(
				"too many wallets linked to the root key: %d",
				len(wallets)-1,
			)
	}

	result, err := ca.areLinkedWalletsEntitled(ctx, cfg, args)
	if err != nil {
		return &boolCacheResult{allowed: false}, err
	}

	return &boolCacheResult{allowed: result}, nil
}<|MERGE_RESOLUTION|>--- conflicted
+++ resolved
@@ -418,42 +418,16 @@
 		}
 
 		temp := (result.(*timestampedCacheValue).Result())
-
-		// 1. Check if the user is the space owner
-		// Space owner has su over all channel operations.
-		wallets := deserializeWallets(args.linkedWallets)
-		for _, wallet := range wallets {
-			if wallet == temp.(*entitlementCacheResult).owner {
-				log.Debug(
-					"owner is entitled to channel",
-					"spaceId",
-					args.spaceId,
-					"channelId",
-					args.channelId,
-					"userId",
-					args.principal,
-				)
-				return &boolCacheResult{allowed: true}, nil
-			}
-		}
-
-		// 2. Check if the user has been banned
-		banned, err := ca.spaceContract.IsBanned(ctx, args.spaceId, wallets)
+		entitlementData := temp.(*entitlementCacheResult) // Assuming result is of *entitlementCacheResult type
+
+		allowed, err := ca.evaluateEntitlements(ctx, cfg, args, entitlementData.owner, entitlementData.entitlementData)
 		if err != nil {
-			return &boolCacheResult{allowed: false}, AsRiverError(err).Func("isEntitledToChannel")
-		}
-		if banned {
-			log.Warn("User is banned from the space", "userId", args.principal, "spaceId", args.spaceId, "linkedWallets", args.linkedWallets)
-			return &boolCacheResult{allowed: false}, nil
-		}
-
-		// 3. Evaluate entitlement data to check if the user is entitled to the channel.
-		entitlementData := temp.(*entitlementCacheResult) // Assuming result is of *entitlementCacheResult type
-		allowed, err := ca.evaluateEntitlementData(ctx, entitlementData.entitlementData, cfg, args)
-		if err != nil {
-			return &boolCacheResult{allowed: false}, AsRiverError(err).Func("isEntitledToChannel")
-		}
-		return &boolCacheResult{allowed}, nil
+			err = AsRiverError(err).
+				Func("isEntitledToChannel").
+				Message("Failed to evaluate entitlements").
+				Tag("channelId", args.channelId)
+		}
+		return &boolCacheResult{allowed}, err
 	}
 
 	// For all other permissions, defer the entitlement check to existing synchronous logic on the space contract.
@@ -517,41 +491,20 @@
 	return false, nil
 }
 
-func (ca *chainAuth) isEntitledToSpaceUncached(
-	ctx context.Context,
-	cfg *config.Config,
-	args *ChainAuthArgs,
-) (CacheResult, error) {
-	log := dlog.FromCtx(ctx)
-	log.Debug("isEntitledToSpaceUncached", "args", args)
-	result, cacheHit, err := ca.entitlementManagerCache.executeUsingCache(
-		ctx,
-		cfg,
-		args,
-		ca.getSpaceEntitlementsForPermissionUncached,
-	)
-	if err != nil {
-		return &boolCacheResult{
-				allowed: false,
-			}, AsRiverError(
-				err,
-			).Func("isEntitledToSpace").
-				Message("Failed to get space entitlements")
-	}
-
-	if cacheHit {
-		entitlementCacheHit.PassInc()
-	} else {
-		entitlementCacheMiss.PassInc()
-	}
-
-	temp := (result.(*timestampedCacheValue).Result())
+func (ca *chainAuth) evaluateEntitlements(
+	ctx context.Context,
+	cfg *config.Config,
+	args *ChainAuthArgs,
+	owner common.Address,
+	entitlements []Entitlement,
+) (bool, error) {
+	log := dlog.FromCtx(ctx)
 
 	// 1. Check if the user is the space owner
 	// Space owner has su over all space operations.
 	wallets := deserializeWallets(args.linkedWallets)
 	for _, wallet := range wallets {
-		if wallet == temp.(*entitlementCacheResult).owner {
+		if wallet == owner {
 			log.Debug(
 				"owner is entitled to space",
 				"spaceId",
@@ -561,66 +514,67 @@
 				"principal",
 				args.principal,
 			)
-			return &boolCacheResult{allowed: true}, nil
-		}
-	}
-
-<<<<<<< HEAD
+			return true, nil
+		}
+	}
 	// 2. Check if the user has been banned
 	banned, err := ca.spaceContract.IsBanned(ctx, args.spaceId, wallets)
 	if err != nil {
-		return &boolCacheResult{allowed: false}, AsRiverError(err).Func("isEntitledToChannel")
+		return false, AsRiverError(err).Func("evaluateEntitlements").Tag("spaceId", args.spaceId).Tag("userId", args.principal)
 	}
 	if banned {
-		log.Warn("User is banned from the space", "userId", args.principal, "spaceId", args.spaceId, "linkedWallets", args.linkedWallets)
-		return &boolCacheResult{allowed: false}, nil
-=======
+		log.Warn("Evaluating entitlements for a user who is banned from the space", "userId", args.principal, "spaceId", args.spaceId, "linkedWallets", args.linkedWallets)
+		return false, nil
+	}
+
+	// 3. Evaluate entitlement data to check if the user is entitled to the space.
+	allowed, err := ca.evaluateEntitlementData(ctx, entitlements, cfg, args)
+	if err != nil {
+		return false, AsRiverError(err).Func("evaluateEntitlements")
+	} else {
+		return allowed, nil
+	}
+
+}
+
+func (ca *chainAuth) isEntitledToSpaceUncached(
+	ctx context.Context,
+	cfg *config.Config,
+	args *ChainAuthArgs,
+) (CacheResult, error) {
+	log := dlog.FromCtx(ctx)
+	log.Debug("isEntitledToSpaceUncached", "args", args)
+	result, cacheHit, err := ca.entitlementManagerCache.executeUsingCache(
+		ctx,
+		cfg,
+		args,
+		ca.getSpaceEntitlementsForPermissionUncached,
+	)
+	if err != nil {
+		return &boolCacheResult{
+				allowed: false,
+			}, AsRiverError(
+				err,
+			).Func("isEntitledToSpace").
+				Message("Failed to get space entitlements")
+	}
+
+	if cacheHit {
+		entitlementCacheHit.PassInc()
+	} else {
+		entitlementCacheMiss.PassInc()
+	}
+
+	temp := (result.(*timestampedCacheValue).Result())
 	entitlementData := temp.(*entitlementCacheResult) // Assuming result is of *entitlementCacheResult type
-	log.Debug("entitlementData", "args", args, "entitlementData", entitlementData)
-	for _, ent := range entitlementData.entitlementData {
-		log.Debug("entitlement", "entitlement", ent)
-		if ent.entitlementType == "RuleEntitlement" {
-			re := ent.ruleEntitlement
-			result, err := entitlement.EvaluateRuleData(ctx, cfg, wallets, re)
-			if err != nil {
-				return &boolCacheResult{allowed: false}, AsRiverError(err).Func("isEntitledToSpace")
-			}
-			if result {
-				log.Debug("rule entitlement is true", "spaceId", args.spaceId)
-				return &boolCacheResult{allowed: true}, nil
-			} else {
-				log.Debug("rule entitlement is false", "spaceId", args.spaceId)
-				continue
-			}
-		} else if ent.entitlementType == "UserEntitlement" {
-			log.Debug("UserEntitlement", "userEntitlement", ent)
-			for _, user := range ent.userEntitlement {
-				if user == everyone {
-					log.Debug("everyone is entitled to space", "spaceId", args.spaceId)
-					return &boolCacheResult{allowed: true}, nil
-				} else {
-					for _, wallet := range wallets {
-						if user == wallet {
-							log.Debug("user is entitled to space", "spaceId", args.spaceId, "userId", wallet, "principal", args.principal)
-							return &boolCacheResult{allowed: true}, nil
-						}
-					}
-				}
-			}
-		} else {
-			log.Warn("Invalid entitlement type", "entitlement", ent)
-		}
->>>>>>> 106f7a21
-	}
-
-	// 3. Evaluate entitlement data to check if the user is entitled to the space.
-	entitlementData := temp.(*entitlementCacheResult) // Assuming result is of *entitlementCacheResult type
-	allowed, err := ca.evaluateEntitlementData(ctx, entitlementData.entitlementData, cfg, args)
-	if err != nil {
-		return &boolCacheResult{allowed: false}, AsRiverError(err).Func("isEntitledToSpace")
-	} else {
-		return &boolCacheResult{allowed}, nil
-	}
+
+	allowed, err := ca.evaluateEntitlements(ctx, cfg, args, entitlementData.owner, entitlementData.entitlementData)
+	if err != nil {
+		err = AsRiverError(err).
+			Func("isEntitledToSpace").
+			Message("Failed to evaluate entitlements")
+	}
+	return &boolCacheResult{allowed}, err
 }
 
 func (ca *chainAuth) isEntitledToSpace(ctx context.Context, cfg *config.Config, args *ChainAuthArgs) (bool, error) {
