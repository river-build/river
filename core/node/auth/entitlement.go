package auth

import (
	"context"
	"time"

	. "github.com/river-build/river/core/node/base"
	"github.com/river-build/river/core/node/contracts/base"
	"github.com/river-build/river/core/node/dlog"
	. "github.com/river-build/river/core/node/protocol"

	"github.com/ethereum/go-ethereum/accounts/abi/bind"
	"github.com/ethereum/go-ethereum/common"
)

type Entitlements interface {
	IsEntitledToChannel(opts *bind.CallOpts, channelId [32]byte, user common.Address, permission string) (bool, error)
	IsEntitledToSpace(opts *bind.CallOpts, user common.Address, permission string) (bool, error)
	GetEntitlementDataByPermission(
		opts *bind.CallOpts,
		permission string,
	) ([]base.IEntitlementDataQueryableBaseEntitlementData, error)
	GetChannelEntitlementDataByPermission(
		opts *bind.CallOpts,
		channelId [32]byte,
		permission string,
	) ([]base.IEntitlementDataQueryableBaseEntitlementData, error)
}
type entitlementsProxy struct {
	managerContract *base.EntitlementsManager
	queryContract   *base.EntitlementDataQueryable
	address         common.Address
	ctx             context.Context
}

<<<<<<< HEAD
var (
	isEntitledToChannelCalls             = infra.NewSuccessMetrics("is_entitled_to_channel_calls", contractCalls)
	isEntitledToSpaceCalls               = infra.NewSuccessMetrics("is_entitled_to_space_calls", contractCalls)
	getEntitlementDataByPermissionsCalls = infra.NewSuccessMetrics(
		"get_entitlement_data_by_permissions_calls",
		contractCalls,
	)
	getChannelEntitlementDataByPermissionsCalls = infra.NewSuccessMetrics(
		"get_channel_entitlement_data_by_permissions_calls",
		contractCalls,
	)
)

=======
>>>>>>> cc002e3e
func NewEntitlements(
	ctx context.Context,
	version string,
	address common.Address,
	backend bind.ContractBackend,
) (Entitlements, error) {
	managerContract, err := base.NewEntitlementsManager(address, backend)
	if err != nil {
		return nil, WrapRiverError(
			Err_CANNOT_CONNECT,
			err,
		).Tags("address", address, "version", version, "contract", "EntitlementsManager").
			Func("NewEntitlements").
			Message("Failed to initialize contract")
	}
	queryContract, err := base.NewEntitlementDataQueryable(address, backend)
	if err != nil {
		return nil, WrapRiverError(
			Err_CANNOT_CONNECT,
			err,
		).Tags("address", address, "version", version, "contract", "EntitlementDataQueryable").
			Func("NewEntitlements").
			Message("Failed to initialize contract")
	}
	return &entitlementsProxy{
		managerContract: managerContract,
		queryContract:   queryContract,
		address:         address,
		ctx:             ctx,
	}, nil
}

func (proxy *entitlementsProxy) IsEntitledToChannel(
	opts *bind.CallOpts,
	channelId [32]byte,
	user common.Address,
	permission string,
) (bool, error) {
	log := dlog.FromCtx(proxy.ctx)
	log.Debug(
		"IsEntitledToChannel",
		"channelId",
		channelId,
		"user",
		user,
		"permission",
		permission,
		"address",
		proxy.address,
	)
	result, err := proxy.managerContract.IsEntitledToChannel(opts, channelId, user, permission)
	if err != nil {
		log.Error(
			"IsEntitledToChannel",
			"channelId",
			channelId,
			"user",
			user,
			"permission",
			permission,
			"address",
			proxy.address,
			"error",
			err,
		)
		return false, WrapRiverError(Err_CANNOT_CALL_CONTRACT, err)
	}
	log.Debug(
		"IsEntitledToChannel",
		"channelId",
		channelId,
		"user",
		user,
		"permission",
		permission,
		"address",
		proxy.address,
		"result",
		result,
	)
	return result, nil
}

func (proxy *entitlementsProxy) IsEntitledToSpace(
	opts *bind.CallOpts,
	user common.Address,
	permission string,
) (bool, error) {
	log := dlog.FromCtx(proxy.ctx)
	start := time.Now()
	log.Debug("IsEntitledToSpace", "user", user, "permission", permission, "address", proxy.address)
	result, err := proxy.managerContract.IsEntitledToSpace(opts, user, permission)
	if err != nil {
		log.Error("IsEntitledToSpace", "user", user, "permission", permission, "address", proxy.address, "error", err)
		return false, WrapRiverError(Err_CANNOT_CALL_CONTRACT, err)
	}
	log.Debug(
		"IsEntitledToSpace",
		"user",
		user,
		"permission",
		permission,
		"address",
		proxy.address,
		"result",
		result,
		"duration",
		time.Since(start).Milliseconds(),
	)
	return result, nil
}

func (proxy *entitlementsProxy) GetChannelEntitlementDataByPermission(
	opts *bind.CallOpts,
	channelId [32]byte,
	permission string,
) ([]base.IEntitlementDataQueryableBaseEntitlementData, error) {
	log := dlog.FromCtx(proxy.ctx)
	start := time.Now()
	defer infra.StoreExecutionTimeMetrics(
		"GetChannelEntitlementDataByPermissions",
		infra.CONTRACT_CALLS_CATEGORY,
		start,
	)
	log.Debug(
		"GetChannelEntitlementDataByPermissions",
		"channelId",
		channelId,
		"permission",
		permission,
		"address",
		proxy.address,
	)
	result, err := proxy.queryContract.GetChannelEntitlementDataByPermission(opts, channelId, permission)
	if err != nil {
		getChannelEntitlementDataByPermissionsCalls.FailInc()
		log.Error(
			"GetChannelEntitlementDataByPermissions",
			"channelId",
			channelId,
			"permission",
			permission,
			"address",
			proxy.address,
			"error",
			err,
		)
		return nil, WrapRiverError(Err_CANNOT_CALL_CONTRACT, err)
	}
	getChannelEntitlementDataByPermissionsCalls.PassInc()
	log.Debug(
		"GetChannelEntitlementDataByPermissions",
		"channelId",
		channelId,
		"permission",
		permission,
		"address",
		proxy.address,
		"result",
		result,
		"duration",
		time.Since(start).Milliseconds(),
	)
	return result, nil
}

func (proxy *entitlementsProxy) GetEntitlementDataByPermission(
	opts *bind.CallOpts,
	permission string,
) ([]base.IEntitlementDataQueryableBaseEntitlementData, error) {
	log := dlog.FromCtx(proxy.ctx)
	log.Debug("GetEntitlementDataByPermissions", "permission", permission, "address", proxy.address)
	result, err := proxy.queryContract.GetEntitlementDataByPermission(opts, permission)
	if err != nil {
		log.Error("GetEntitlementDataByPermissions", "permission", permission, "address", proxy.address, "error", err)
		return nil, WrapRiverError(Err_CANNOT_CALL_CONTRACT, err)
	}
	log.Debug(
		"GetEntitlementDataByPermissions",
		"permission",
		permission,
		"address",
		proxy.address,
		"result",
		result,
	)
	return result, nil
}<|MERGE_RESOLUTION|>--- conflicted
+++ resolved
@@ -33,22 +33,6 @@
 	ctx             context.Context
 }
 
-<<<<<<< HEAD
-var (
-	isEntitledToChannelCalls             = infra.NewSuccessMetrics("is_entitled_to_channel_calls", contractCalls)
-	isEntitledToSpaceCalls               = infra.NewSuccessMetrics("is_entitled_to_space_calls", contractCalls)
-	getEntitlementDataByPermissionsCalls = infra.NewSuccessMetrics(
-		"get_entitlement_data_by_permissions_calls",
-		contractCalls,
-	)
-	getChannelEntitlementDataByPermissionsCalls = infra.NewSuccessMetrics(
-		"get_channel_entitlement_data_by_permissions_calls",
-		contractCalls,
-	)
-)
-
-=======
->>>>>>> cc002e3e
 func NewEntitlements(
 	ctx context.Context,
 	version string,
@@ -168,13 +152,8 @@
 ) ([]base.IEntitlementDataQueryableBaseEntitlementData, error) {
 	log := dlog.FromCtx(proxy.ctx)
 	start := time.Now()
-	defer infra.StoreExecutionTimeMetrics(
+	log.Debug(
 		"GetChannelEntitlementDataByPermissions",
-		infra.CONTRACT_CALLS_CATEGORY,
-		start,
-	)
-	log.Debug(
-		"GetChannelEntitlementDataByPermissions",
 		"channelId",
 		channelId,
 		"permission",
@@ -184,7 +163,6 @@
 	)
 	result, err := proxy.queryContract.GetChannelEntitlementDataByPermission(opts, channelId, permission)
 	if err != nil {
-		getChannelEntitlementDataByPermissionsCalls.FailInc()
 		log.Error(
 			"GetChannelEntitlementDataByPermissions",
 			"channelId",
@@ -198,7 +176,6 @@
 		)
 		return nil, WrapRiverError(Err_CANNOT_CALL_CONTRACT, err)
 	}
-	getChannelEntitlementDataByPermissionsCalls.PassInc()
 	log.Debug(
 		"GetChannelEntitlementDataByPermissions",
 		"channelId",
