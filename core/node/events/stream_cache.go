package events

import (
	"context"
	"slices"
	"sync/atomic"
	"time"

	"github.com/ethereum/go-ethereum/core/types"
	"github.com/gammazero/workerpool"
	"github.com/prometheus/client_golang/prometheus"
	"github.com/puzpuzpuz/xsync/v3"
	"go.opentelemetry.io/otel/attribute"
	"go.opentelemetry.io/otel/trace"

	"github.com/towns-protocol/towns/core/config"
	"github.com/towns-protocol/towns/core/contracts/river"
	. "github.com/towns-protocol/towns/core/node/base"
	"github.com/towns-protocol/towns/core/node/crypto"
	"github.com/towns-protocol/towns/core/node/infra"
	"github.com/towns-protocol/towns/core/node/logging"
	. "github.com/towns-protocol/towns/core/node/nodes"
	. "github.com/towns-protocol/towns/core/node/protocol"
	"github.com/towns-protocol/towns/core/node/registries"
	. "github.com/towns-protocol/towns/core/node/shared"
	"github.com/towns-protocol/towns/core/node/storage"
)

type Scrubber interface {
	// Scrub schedules a scrub for the given channel.
	// Returns true if the scrub was scheduled, false if it was already pending.
	Scrub(channelId StreamId) bool
}

type StreamCacheParams struct {
	Storage                 storage.StreamStorage
	Wallet                  *crypto.Wallet
	RiverChain              *crypto.Blockchain
	Registry                *registries.RiverRegistryContract
	ChainConfig             crypto.OnChainConfiguration
	Config                  *config.Config
	AppliedBlockNum         crypto.BlockNumber
	ChainMonitor            crypto.ChainMonitor // TODO: delete and use RiverChain.ChainMonitor
	Metrics                 infra.MetricsFactory
	RemoteMiniblockProvider RemoteMiniblockProvider
	Scrubber                Scrubber
	NodeRegistry            NodeRegistry
	Tracer                  trace.Tracer
}

type StreamCache struct {
	params *StreamCacheParams

	// streamId -> *streamImpl
	// cache is populated by getting all streams that should be on local node from River chain.
	// streamImpl can be in unloaded state, in which case it will be loaded on first GetStream call.
	cache *xsync.MapOf[StreamId, *Stream]

	// appliedBlockNum is the number of the last block logs from which were applied to cache.
	appliedBlockNum atomic.Uint64

	chainConfig crypto.OnChainConfiguration

	streamCacheSizeGauge     prometheus.Gauge
	streamCacheUnloadedGauge prometheus.Gauge
	streamCacheRemoteGauge   prometheus.Gauge

	onlineSyncWorkerPool *workerpool.WorkerPool
}

func NewStreamCache(params *StreamCacheParams) *StreamCache {
	return &StreamCache{
		params: params,
		cache:  xsync.NewMapOf[StreamId, *Stream](),
		streamCacheSizeGauge: params.Metrics.NewGaugeVecEx(
			"stream_cache_size", "Number of streams in stream cache",
			"chain_id", "address",
		).WithLabelValues(
			params.RiverChain.ChainId.String(),
			params.Wallet.Address.String(),
		),
		streamCacheUnloadedGauge: params.Metrics.NewGaugeVecEx(
			"stream_cache_unloaded", "Number of unloaded streams in stream cache",
			"chain_id", "address",
		).WithLabelValues(
			params.RiverChain.ChainId.String(),
			params.Wallet.Address.String(),
		),
		streamCacheRemoteGauge: params.Metrics.NewGaugeVecEx(
			"stream_cache_remote", "Number of remote streams in stream cache",
			"chain_id", "address",
		).WithLabelValues(
			params.RiverChain.ChainId.String(),
			params.Wallet.Address.String(),
		),
		chainConfig:          params.ChainConfig,
		onlineSyncWorkerPool: workerpool.New(params.Config.StreamReconciliation.OnlineWorkerPoolSize),
	}
}

func (s *StreamCache) Start(ctx context.Context) error {
	// schedule sync tasks for all streams that are local to this node.
	// these tasks sync up the local db with the latest block in the registry.
	var localStreamResults []*registries.GetStreamResult
	err := s.params.Registry.ForAllStreams(
		ctx,
		s.params.AppliedBlockNum,
		func(stream *registries.GetStreamResult) bool {
			if slices.Contains(stream.Nodes, s.params.Wallet.Address) {
				localStreamResults = append(localStreamResults, stream)
			}
			return true
		},
	)
	if err != nil {
		return err
	}

	// load local streams in-memory cache
	initialSyncWorkerPool := workerpool.New(s.params.Config.StreamReconciliation.InitialWorkerPoolSize)
	for _, stream := range localStreamResults {
		si := &Stream{
			params:              s.params,
			streamId:            stream.StreamId,
			lastAppliedBlockNum: s.params.AppliedBlockNum,
			local:               &localStreamState{},
		}
		si.nodesLocked.Reset(stream.Nodes, s.params.Wallet.Address)
		s.cache.Store(stream.StreamId, si)
		if s.params.Config.StreamReconciliation.InitialWorkerPoolSize > 0 {
<<<<<<< HEAD
			s.submitSyncStreamTaskToPool(
				ctx,
				initialSyncWorkerPool,
				stream.StreamId,
				&MiniblockRef{
					Hash: stream.LastMiniblockHash,
					Num:  int64(stream.LastMiniblockNum),
				},
			)
=======
			s.submitSyncStreamTask(ctx, initialSyncWorkerPool, si, stream)
>>>>>>> 98f44d07
		}
	}

	s.appliedBlockNum.Store(uint64(s.params.AppliedBlockNum))

	// Close initial worker pool after all tasks are executed.
	go func() {
		initialSyncWorkerPool.StopWait()
	}()

	// TODO: add buffered channel to avoid blocking ChainMonitor
	s.params.RiverChain.ChainMonitor.OnBlockWithLogs(
		s.params.AppliedBlockNum+1,
		s.onBlockWithLogs,
	)

	go s.runCacheCleanup(ctx)

	go func() {
		<-ctx.Done()
		s.onlineSyncWorkerPool.Stop()
		initialSyncWorkerPool.Stop()
	}()

	return nil
}

func (s *StreamCache) onBlockWithLogs(ctx context.Context, blockNum crypto.BlockNumber, logs []*types.Log) {
	streamEvents, errs := s.params.Registry.FilterStreamEvents(ctx, logs)
	// Process parsed stream events even if some failed to parse
	for _, err := range errs {
		logging.FromCtx(ctx).Errorw("Failed to parse stream event", "err", err)
	}

	// TODO: parallel processing?
	for streamId, events := range streamEvents {
		switch event := events[0].(type) {
		case *river.StreamAllocated:
			s.onStreamAllocated(ctx, event, events[1:], blockNum)
			continue
		case *river.StreamCreated:
			s.onStreamCreated(ctx, event, blockNum)
			continue
		default:
			stream, ok := s.cache.Load(streamId)
			if !ok {
				continue
			}
			stream.applyStreamEvents(ctx, events, blockNum)
		}
	}

	s.appliedBlockNum.Store(uint64(blockNum))
}

func (s *StreamCache) onStreamAllocated(
	ctx context.Context,
	event *river.StreamAllocated,
	otherEvents []river.EventWithStreamId,
	blockNum crypto.BlockNumber,
) {
	if !slices.Contains(event.Nodes, s.params.Wallet.Address) {
		return
	}

	stream := &Stream{
		params:              s.params,
		streamId:            event.GetStreamId(),
		lastAppliedBlockNum: blockNum,
		lastAccessedTime:    time.Now(),
		local:               &localStreamState{},
	}
	stream.nodesLocked.Reset(event.Nodes, s.params.Wallet.Address)
	stream, created, err := s.createStreamStorage(ctx, stream, event.GenesisMiniblock)
	if err != nil {
		logging.FromCtx(ctx).Errorw("Failed to allocate stream", "err", err, "streamId", event.GetStreamId())
	}
	if created && len(otherEvents) > 0 {
		stream.applyStreamEvents(ctx, otherEvents, blockNum)
	}
}

func (s *StreamCache) Params() *StreamCacheParams {
	return s.params
}

func (s *StreamCache) runCacheCleanup(ctx context.Context) {
	log := logging.FromCtx(ctx)

	for {
		pollInterval := s.params.ChainConfig.Get().StreamCachePollIntterval
		expirationEnabled := false
		if pollInterval > 0 {
			expirationEnabled = true
		}
		select {
		case <-time.After(pollInterval):
			s.CacheCleanup(ctx, expirationEnabled, s.params.ChainConfig.Get().StreamCacheExpiration)
		case <-ctx.Done():
			log.Debugw("stream cache cache cleanup shutdown")
			return
		}
	}
}

type CacheCleanupResult struct {
	TotalStreams    int
	UnloadedStreams int
	RemoteStreams   int
}

func (s *StreamCache) CacheCleanup(ctx context.Context, enabled bool, expiration time.Duration) CacheCleanupResult {
	var (
		log    = logging.FromCtx(ctx)
		result CacheCleanupResult
	)

	// TODO: add data structure that supports to loop over streams that have their view loaded instead of
	// looping over all streams.
	s.cache.Range(func(streamID StreamId, stream *Stream) bool {
		if !stream.IsLocal() {
			result.RemoteStreams++
			return true
		}
		result.TotalStreams++
		if enabled {
			// TODO: add purge from cache for non-local streams.
			if stream.tryCleanup(expiration) {
				result.UnloadedStreams++
				log.Debugw("stream view is unloaded from cache", "streamId", stream.streamId)
			}
		}
		return true
	})

	s.streamCacheSizeGauge.Set(float64(result.TotalStreams))
	if enabled {
		s.streamCacheUnloadedGauge.Set(float64(result.UnloadedStreams))
	} else {
		s.streamCacheUnloadedGauge.Set(float64(-1))
	}
	s.streamCacheRemoteGauge.Set(float64(result.RemoteStreams))
	return result
}

func (s *StreamCache) tryLoadStreamRecord(
	ctx context.Context,
	streamId StreamId,
	waitForLocal bool,
) (*Stream, error) {
	if s.params.Tracer != nil {
		var span trace.Span
		ctx, span = s.params.Tracer.Start(ctx, "tryLoadStreamRecord")
		span.SetAttributes(
			attribute.String("stream", streamId.String()),
			attribute.Bool("waitForLocal", waitForLocal))
		defer span.End()
	}

	// For GetStream the fact that record is not in cache means that there is race to get it during creation:
	// Blockchain record is already created, but this fact is not reflected yet in local storage.
	// This may happen if somebody observes record allocation on blockchain and tries to get stream
	// while local storage is being initialized.
	record, _, mb, blockNum, err := s.params.Registry.GetStreamWithGenesis(ctx, streamId)
	if err != nil {
		if !waitForLocal {
			return nil, err
		}

		// Loop here waiting for record to be created.
		// This is less optimal than implementing pub/sub, but given that this is rare codepath,
		// it is not worth over-engineering.
		ctx, cancel := context.WithTimeout(ctx, time.Second*10)
		defer cancel()
		delay := time.Millisecond * 20
	forLoop:
		for {
			select {
			case <-ctx.Done():
				return nil, AsRiverError(ctx.Err(), Err_INTERNAL).Message("Timeout waiting for cache record to be created")
			case <-time.After(delay):
				stream, _ := s.cache.Load(streamId)
				if stream != nil {
					return stream, nil
				}
				record, _, mb, blockNum, err = s.params.Registry.GetStreamWithGenesis(ctx, streamId)
				if err == nil {
					break forLoop
				}
				delay *= 2
			}
		}
	}

	stream := &Stream{
		params:              s.params,
		streamId:            streamId,
		lastAppliedBlockNum: blockNum,
		lastAccessedTime:    time.Now(),
	}
	stream.nodesLocked.Reset(record.Nodes, s.params.Wallet.Address)

	if !stream.nodesLocked.IsLocal() {
		stream, _ = s.cache.LoadOrStore(streamId, stream)
		return stream, nil
	}

	stream.local = &localStreamState{}

	if record.LastMiniblockNum > 0 {
		// TODO: reconcile from other nodes.
		return nil, RiverError(
			Err_INTERNAL,
			"tryLoadStreamRecord: Stream is past genesis",
			"streamId",
			streamId,
			"record",
			record,
		)
	}

	stream, _, err = s.createStreamStorage(ctx, stream, mb)
	return stream, err
}

func (s *StreamCache) createStreamStorage(
	ctx context.Context,
	stream *Stream,
	mb []byte,
) (*Stream, bool, error) {
	// Lock stream, so parallel creators have to wait for the stream to be intialized.
	stream.mu.Lock()
	defer stream.mu.Unlock()
	entry, loaded := s.cache.LoadOrStore(stream.streamId, stream)
	if !loaded {
		// TODO: delete entry on failures below?

		// Our stream won the race, put into storage.
		err := s.params.Storage.CreateStreamStorage(ctx, stream.streamId, mb)
		if err != nil {
			if AsRiverError(err).Code == Err_ALREADY_EXISTS {
				// Attempt to load stream from storage. Might as well do it while under lock.
				err = stream.loadInternal(ctx)
				if err != nil {
					return nil, false, err
				}
				return stream, true, nil
			}
			return nil, false, err
		}

		// Successfully put data into storage, init stream view.
		view, err := MakeStreamView(
			ctx,
			&storage.ReadStreamFromLastSnapshotResult{
				StartMiniblockNumber: 0,
				Miniblocks:           [][]byte{mb},
			},
		)
		if err != nil {
			return nil, false, err
		}
		stream.setView(view)

		return stream, true, nil
	} else {
		// There was another record in the cache, use it.
		if entry == nil {
			return nil, false, RiverError(Err_INTERNAL, "tryLoadStreamRecord: Cache corruption", "streamId", stream.streamId)
		}
		return entry, false, nil
	}
}

// GetStreamWaitForLocal is a transitional method to support existing GetStream API before block number are wired through APIs.
func (s *StreamCache) GetStreamWaitForLocal(ctx context.Context, streamId StreamId) (*Stream, error) {
	return s.getStreamImpl(ctx, streamId, true)
}

// GetStreamNoWait is a transitional method to support existing GetStream API before block number are wired through APIs.
func (s *StreamCache) GetStreamNoWait(ctx context.Context, streamId StreamId) (*Stream, error) {
	return s.getStreamImpl(ctx, streamId, false)
}

func (s *StreamCache) getStreamImpl(
	ctx context.Context,
	streamId StreamId,
	waitForLocal bool,
) (*Stream, error) {
	stream, _ := s.cache.Load(streamId)
	if stream == nil {
		return s.tryLoadStreamRecord(ctx, streamId, waitForLocal)
	}
	return stream, nil
}

func (s *StreamCache) ForceFlushAll(ctx context.Context) {
	s.cache.Range(func(streamID StreamId, stream *Stream) bool {
		stream.ForceFlush(ctx)
		return true
	})
}

func (s *StreamCache) GetLoadedViews(ctx context.Context) []*StreamView {
	var result []*StreamView
	s.cache.Range(func(streamID StreamId, stream *Stream) bool {
		view, _ := stream.tryGetView()
		if view != nil {
			result = append(result, view)
		}
		return true
	})
	return result
}

func (s *StreamCache) GetMbCandidateStreams(ctx context.Context) []*Stream {
	var candidates []*Stream
	s.cache.Range(func(streamID StreamId, stream *Stream) bool {
		if stream.canCreateMiniblock() {
			candidates = append(candidates, stream)
		}
		return true
	})

	return candidates
}<|MERGE_RESOLUTION|>--- conflicted
+++ resolved
@@ -128,7 +128,6 @@
 		si.nodesLocked.Reset(stream.Nodes, s.params.Wallet.Address)
 		s.cache.Store(stream.StreamId, si)
 		if s.params.Config.StreamReconciliation.InitialWorkerPoolSize > 0 {
-<<<<<<< HEAD
 			s.submitSyncStreamTaskToPool(
 				ctx,
 				initialSyncWorkerPool,
@@ -138,9 +137,6 @@
 					Num:  int64(stream.LastMiniblockNum),
 				},
 			)
-=======
-			s.submitSyncStreamTask(ctx, initialSyncWorkerPool, si, stream)
->>>>>>> 98f44d07
 		}
 	}
 
