--- conflicted
+++ resolved
@@ -2,10 +2,7 @@
 
 import (
 	"context"
-<<<<<<< HEAD
-=======
 	"errors"
->>>>>>> 6c875cb0
 
 	"github.com/ethereum/go-ethereum/common"
 
@@ -29,12 +26,6 @@
 	q.localErrChannel = make(chan error, 1)
 	go func() {
 		err := f(ctx)
-<<<<<<< HEAD
-		if err != nil {
-			dlog.FromCtx(ctx).Warn("Local error", "error", err)
-		}
-=======
->>>>>>> 6c875cb0
 		q.localErrChannel <- err
 		if err != nil {
 			tags := []any{"error", err}
@@ -44,9 +35,6 @@
 	}()
 }
 
-<<<<<<< HEAD
-func (q *QuorumPool) GoRemote(
-=======
 func (q *QuorumPool) GoRemotes(
 	ctx context.Context,
 	nodes []common.Address,
@@ -63,21 +51,10 @@
 }
 
 func (q *QuorumPool) executeRemote(
->>>>>>> 6c875cb0
 	ctx context.Context,
 	node common.Address,
 	f func(ctx context.Context, node common.Address) error,
 ) {
-<<<<<<< HEAD
-	q.remotes++
-	go func(node common.Address) {
-		err := f(ctx, node)
-		if err != nil {
-			dlog.FromCtx(ctx).Warn("Remote error", "node", node, "error", err)
-		}
-		q.remoteErrChannel <- err
-	}(node)
-=======
 	err := f(ctx, node)
 	q.remoteErrChannel <- err
 
@@ -92,7 +69,6 @@
 		tags = append(tags, q.tags...)
 		dlog.FromCtx(ctx).Warn("QuorumPool: GoRemotes: Error", tags...)
 	}
->>>>>>> 6c875cb0
 }
 
 func (q *QuorumPool) Wait() error {
