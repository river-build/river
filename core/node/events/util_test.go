package events

import (
	"context"
	"sync"
	"testing"
	"time"

	"github.com/ethereum/go-ethereum/common"
	"github.com/stretchr/testify/require"
	"google.golang.org/protobuf/proto"

	"github.com/river-build/river/core/config"
	. "github.com/river-build/river/core/node/base"
	"github.com/river-build/river/core/node/base/test"
	"github.com/river-build/river/core/node/crypto"
	"github.com/river-build/river/core/node/infra"
	"github.com/river-build/river/core/node/logging"
	. "github.com/river-build/river/core/node/nodes"
	. "github.com/river-build/river/core/node/protocol"
	"github.com/river-build/river/core/node/registries"
	. "github.com/river-build/river/core/node/shared"
	"github.com/river-build/river/core/node/storage"
	"github.com/river-build/river/core/node/testutils"
)

type cacheTestContext struct {
	testParams   testParams
	t            *testing.T
	ctx          context.Context
	require      *require.Assertions
	btc          *crypto.BlockchainTestContext
	clientWallet *crypto.Wallet

	instances       []*cacheTestInstance
	instancesByAddr map[common.Address]*cacheTestInstance
}

var _ RemoteMiniblockProvider = (*cacheTestContext)(nil)

type cacheTestInstance struct {
	params         *StreamCacheParams
	streamRegistry StreamRegistry
	cache          *StreamCache
	mbProducer     *miniblockProducer
}

type testParams struct {
	replFactor                    int
	mediaMaxChunkCount            int
	mediaMaxChunkSize             int
	recencyConstraintsGenerations int
	recencyConstraintsAgeSec      int
	defaultMinEventsPerSnapshot   int

	disableMineOnTx bool
	numInstances    int
}

type noopScrubber struct{}

var _ Scrubber = (*noopScrubber)(nil)

func (n *noopScrubber) Scrub(streamId StreamId) bool { return false }

// makeCacheTestContext creates a test context with a blockchain and a stream registry for stream cache tests.
// It doesn't create a stream cache itself. Call initCache to create a stream cache.
func makeCacheTestContext(t *testing.T, p testParams) (context.Context, *cacheTestContext) {
	t.Parallel()

	if p.numInstances <= 0 {
		p.numInstances = 1
	}

	ctx, cancel := test.NewTestContext()
	t.Cleanup(cancel)

	ctc := &cacheTestContext{
		testParams:      p,
		t:               t,
		ctx:             ctx,
		require:         require.New(t),
		instancesByAddr: make(map[common.Address]*cacheTestInstance),
	}

	clientWallet, err := crypto.NewWallet(ctx)
	ctc.require.NoError(err)
	ctc.clientWallet = clientWallet

	btc, err := crypto.NewBlockchainTestContext(
		ctx,
		crypto.TestParams{NumKeys: p.numInstances, MineOnTx: !p.disableMineOnTx, AutoMine: true},
	)
	ctc.require.NoError(err)
	ctc.btc = btc
	t.Cleanup(btc.Close)

	setOnChainStreamConfig(t, ctx, btc, p)

	baseCtx := ctx
	for i := range p.numInstances {
		log := logging.FromCtx(baseCtx)
		log = log.With("instance", i)
		ctx = logging.CtxWithLog(baseCtx, log)

		ctc.require.NoError(btc.InitNodeRecord(ctx, i, "fakeurl"))

		bc := btc.GetBlockchain(ctx, i)

		streamStore := storage.NewTestStreamStore(ctx)
		t.Cleanup(streamStore.Close)

		cfg := btc.RegistryConfig()
		registry, err := registries.NewRiverRegistryContract(
			ctx,
			bc,
			&cfg,
			&config.GetDefaultConfig().RiverRegistry,
		)
		ctc.require.NoError(err)

		blockNumber := btc.BlockNum(ctx)

		nr, err := LoadNodeRegistry(ctx, registry, bc.Wallet.Address, blockNumber, bc.ChainMonitor, nil, nil)
		ctc.require.NoError(err)

		params := &StreamCacheParams{
			Storage:                 streamStore.Storage,
			Wallet:                  bc.Wallet,
			RiverChain:              bc,
			Registry:                registry,
			ChainConfig:             btc.OnChainConfig,
			Config:                  config.GetDefaultConfig(),
			AppliedBlockNum:         blockNumber,
			ChainMonitor:            bc.ChainMonitor,
			Metrics:                 infra.NewMetricsFactory(nil, "", ""),
			RemoteMiniblockProvider: ctc,
			Scrubber:                &noopScrubber{},
		}

		inst := &cacheTestInstance{
			params:         params,
			streamRegistry: NewStreamRegistry(bc, nr, registry, btc.OnChainConfig),
		}
		ctc.instances = append(ctc.instances, inst)
		ctc.instancesByAddr[bc.Wallet.Address] = inst
	}

	return baseCtx, ctc
}

<<<<<<< HEAD
func (ctc *cacheTestContext) initCache(n int, opts *MiniblockProducerOpts) *streamCacheImpl {
	streamCache := NewStreamCache(ctc.instances[n].params)
=======
func (ctc *cacheTestContext) initCache(n int, opts *MiniblockProducerOpts) *StreamCache {
	streamCache := NewStreamCache(ctc.ctx, ctc.instances[n].params)
>>>>>>> 821ab5a0
	err := streamCache.Start(ctc.ctx)
	ctc.require.NoError(err)
	ctc.instances[n].cache = streamCache
	ctc.instances[n].mbProducer = NewMiniblockProducer(ctc.ctx, streamCache, ctc.btc.OnChainConfig, opts)
	return streamCache
}

func (ctc *cacheTestContext) initAllCaches(opts *MiniblockProducerOpts) {
	for i := range ctc.instances {
		_ = ctc.initCache(i, opts)
	}
}

func (ctc *cacheTestContext) createReplStream() (StreamId, []common.Address, *MiniblockRef) {
	streamId := testutils.FakeStreamId(STREAM_USER_SETTINGS_BIN)
	mb := MakeGenesisMiniblockForUserSettingsStream(ctc.t, ctc.clientWallet, ctc.instances[0].params.Wallet, streamId)
	mbBytes, err := mb.ToBytes()
	ctc.require.NoError(err)

	nodes, err := ctc.instances[0].streamRegistry.AllocateStream(
		ctc.ctx,
		streamId,
		common.BytesToHash(mb.Proto.Header.Hash),
		mbBytes,
	)
	ctc.require.NoError(err)
	ctc.require.Len(nodes, ctc.testParams.replFactor)

	for _, n := range nodes {
		var s *Stream
		var err error
		for {
			s, err = ctc.instancesByAddr[n].cache.GetStreamWaitForLocal(ctc.ctx, streamId)
			if !IsRiverErrorCode(err, Err_NOT_FOUND) {
				break
			}
			time.Sleep(10 * time.Millisecond)
		}
		ctc.require.NoError(err)
		_, err = s.GetView(ctc.ctx)
		ctc.require.NoError(err)
	}

	return streamId, nodes, &MiniblockRef{Hash: common.Hash(mb.Proto.Header.Hash), Num: 0}
}

func (ctc *cacheTestContext) addReplEvent(
	streamId StreamId,
	prevMiniblock *MiniblockRef,
	nodes []common.Address,
) {
	addr := crypto.GetTestAddress()
	ev, err := MakeParsedEventWithPayload(
		ctc.clientWallet,
		Make_UserSettingsPayload_UserBlock(
			&UserSettingsPayload_UserBlock{
				UserId:    addr[:],
				IsBlocked: true,
				EventNum:  22,
			},
		),
		prevMiniblock,
	)
	ctc.require.NoError(err)

	for _, n := range nodes {
		stream, err := ctc.instancesByAddr[n].cache.GetStreamWaitForLocal(ctc.ctx, streamId)
		ctc.require.NoError(err)

		err = stream.AddEvent(ctc.ctx, ev)
		ctc.require.NoError(err)
	}
}

// TODO: rename to allocateStream
func (ctc *cacheTestContext) createStreamNoCache(
	streamId StreamId,
	genesisMiniblock *Miniblock,
) {
	mbBytes, err := proto.Marshal(genesisMiniblock)
	ctc.require.NoError(err)

	_, err = ctc.instances[0].streamRegistry.AllocateStream(
		ctc.ctx,
		streamId,
		common.BytesToHash(genesisMiniblock.Header.Hash),
		mbBytes,
	)
	ctc.require.NoError(err)
}

// TODO: rename to createStreamInstance0
func (ctc *cacheTestContext) createStream(
	streamId StreamId,
	genesisMiniblock *Miniblock,
) (*Stream, *StreamView) {
	ctc.createStreamNoCache(streamId, genesisMiniblock)
	s, err := ctc.instances[0].cache.GetStreamWaitForLocal(ctc.ctx, streamId)
	ctc.require.NoError(err)
	v, err := s.GetView(ctc.ctx)
	ctc.require.NoError(err)
	return s, v
}

func (ctc *cacheTestContext) getBC() *crypto.Blockchain {
	return ctc.instances[0].params.RiverChain
}

func (ctc *cacheTestContext) allocateStreams(count int) map[StreamId]*Miniblock {
	genesisBlocks := make(map[StreamId]*Miniblock)
	var mu sync.Mutex

	var wg sync.WaitGroup
	wg.Add(count)
	for range count {
		go func() {
			defer wg.Done()

			streamID := testutils.FakeStreamId(STREAM_SPACE_BIN)
			mb := MakeGenesisMiniblockForSpaceStream(ctc.t, ctc.clientWallet, ctc.instances[0].params.Wallet, streamID)
			ctc.createStreamNoCache(streamID, mb.Proto)

			mu.Lock()
			defer mu.Unlock()
			genesisBlocks[streamID] = mb.Proto
		}()
	}
	wg.Wait()
	return genesisBlocks
}

func (ctc *cacheTestContext) makeMiniblock(inst int, streamId StreamId, forceSnapshot bool) *MiniblockRef {
	ref, err := ctc.instances[inst].mbProducer.TestMakeMiniblock(ctc.ctx, streamId, forceSnapshot)
	ctc.require.NoError(err)
	return ref
}

func (ctc *cacheTestContext) GetMbProposal(
	ctx context.Context,
	node common.Address,
	request *ProposeMiniblockRequest,
) (*ProposeMiniblockResponse, error) {
	inst := ctc.instancesByAddr[node]

	stream, err := inst.cache.getStreamImpl(ctx, StreamId(request.StreamId), true)
	if err != nil {
		return nil, err
	}

	view, err := stream.GetView(ctx)
	if err != nil {
		return nil, err
	}

	resp, err := view.ProposeNextMiniblock(ctx, inst.params.ChainConfig.Get(), request)
	if err != nil {
		return nil, err
	}
	return resp, nil
}

func (ctc *cacheTestContext) SaveMbCandidate(
	ctx context.Context,
	node common.Address,
	streamId StreamId,
	mb *Miniblock,
) error {
	inst := ctc.instancesByAddr[node]

	stream, err := inst.cache.getStreamImpl(ctx, streamId, true)
	if err != nil {
		return err
	}

	return stream.SaveMiniblockCandidate(ctx, mb)
}

func (ctc *cacheTestContext) GetMbs(
	ctx context.Context,
	node common.Address,
	streamId StreamId,
	fromInclusive int64,
	toExclusive int64,
) ([]*Miniblock, error) {
	for _, instance := range ctc.instances {
		if node == instance.params.Wallet.Address {
			stream, err := instance.cache.getStreamImpl(ctx, streamId, true)
			if err != nil {
				return nil, err
			}

			mbs, _, err := stream.GetMiniblocks(ctx, fromInclusive, toExclusive)
			if err != nil {
				return nil, err
			}
			return mbs, nil
		}
	}

	return nil, RiverError(Err_INTERNAL, "TEST: cacheTestContext::GetMbs node not found")
}

func setOnChainStreamConfig(t *testing.T, ctx context.Context, btc *crypto.BlockchainTestContext, p testParams) {
	if p.replFactor != 0 {
		btc.SetConfigValue(
			t,
			ctx,
			crypto.StreamReplicationFactorConfigKey,
			crypto.ABIEncodeUint64(uint64(p.replFactor)),
		)
	}
	if p.mediaMaxChunkCount != 0 {
		btc.SetConfigValue(
			t,
			ctx,
			crypto.StreamMediaMaxChunkCountConfigKey,
			crypto.ABIEncodeUint64(uint64(p.mediaMaxChunkCount)),
		)
	}
	if p.mediaMaxChunkSize != 0 {
		btc.SetConfigValue(
			t,
			ctx,
			crypto.StreamMediaMaxChunkSizeConfigKey,
			crypto.ABIEncodeUint64(uint64(p.mediaMaxChunkSize)),
		)
	}
	if p.recencyConstraintsGenerations != 0 {
		btc.SetConfigValue(t, ctx,
			crypto.StreamRecencyConstraintsGenerationsConfigKey,
			crypto.ABIEncodeUint64(uint64(p.recencyConstraintsGenerations)),
		)
	}
	if p.recencyConstraintsAgeSec != 0 {
		btc.SetConfigValue(t, ctx,
			crypto.StreamRecencyConstraintsAgeSecConfigKey,
			crypto.ABIEncodeUint64(uint64(p.recencyConstraintsAgeSec)),
		)
	}
	if p.defaultMinEventsPerSnapshot != 0 {
		btc.SetConfigValue(t, ctx,
			crypto.StreamDefaultMinEventsPerSnapshotConfigKey,
			crypto.ABIEncodeUint64(uint64(p.defaultMinEventsPerSnapshot)),
		)
	}
}

func (i *cacheTestInstance) makeAndSaveMbCandidate(
	ctx context.Context,
	stream *Stream,
) (*MiniblockInfo, error) {
	j := &mbJob{
		stream: stream,
		params: i.params,
	}
	err := j.produceCandidate(ctx)
	if err != nil {
		return nil, err
	}
	return j.candidate, nil
}

func (i *cacheTestInstance) makeMbCandidate(
	ctx context.Context,
	stream *Stream,
) (*MiniblockInfo, error) {
	j := &mbJob{
		stream: stream,
		params: i.params,
	}
	j.remoteNodes, _ = j.stream.GetRemotesAndIsLocal()
	j.replicated = len(j.remoteNodes) > 0
	err := j.makeCandidate(ctx)
	if err != nil {
		return nil, err
	}
	return j.candidate, nil
}

func (i *cacheTestInstance) makeMbCandidateForView(
	ctx context.Context,
	view *StreamView,
) (*MiniblockInfo, error) {
	proposal := view.proposeNextMiniblock(ctx, i.params.ChainConfig.Get(), false)
	mbCandidate, err := view.makeMiniblockCandidate(ctx, i.params, proposal)
	if err != nil {
		return nil, err
	}
	return mbCandidate, nil
}<|MERGE_RESOLUTION|>--- conflicted
+++ resolved
@@ -149,13 +149,8 @@
 	return baseCtx, ctc
 }
 
-<<<<<<< HEAD
-func (ctc *cacheTestContext) initCache(n int, opts *MiniblockProducerOpts) *streamCacheImpl {
-	streamCache := NewStreamCache(ctc.instances[n].params)
-=======
 func (ctc *cacheTestContext) initCache(n int, opts *MiniblockProducerOpts) *StreamCache {
 	streamCache := NewStreamCache(ctc.ctx, ctc.instances[n].params)
->>>>>>> 821ab5a0
 	err := streamCache.Start(ctc.ctx)
 	ctc.require.NoError(err)
 	ctc.instances[n].cache = streamCache
