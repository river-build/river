package events

import (
	"bytes"
	"context"
	"slices"
	"sync"
	"time"

	"github.com/ethereum/go-ethereum/common"

	"github.com/river-build/river/core/contracts/river"
	. "github.com/river-build/river/core/node/base"
	"github.com/river-build/river/core/node/crypto"
	"github.com/river-build/river/core/node/dlog"
	. "github.com/river-build/river/core/node/protocol"
	. "github.com/river-build/river/core/node/shared"
)

const (
	// MiniblockCandidateBatchSize keep track the max number of new miniblocks that are registered in the StreamRegistry
	// in a single transaction.
	MiniblockCandidateBatchSize = 50
)

// RemoteMiniblockProvider abstracts communications required for coordinated miniblock production.
type RemoteMiniblockProvider interface {
	GetMbProposal(
		ctx context.Context,
		node common.Address,
		streamId StreamId,
		forceSnapshot bool,
	) (*MiniblockProposal, error)

	SaveMbCandidate(
		ctx context.Context,
		node common.Address,
		streamId StreamId,
		mb *Miniblock,
	) error

	// GetMiniBlocksStreamed returns a stream of mini-blocks or an error for the given stream in the range
	// [fromMiniBlockNum..toMiniBlockNum).
	GetMbsStreamed(
		ctx context.Context,
		node common.Address,
		stream StreamId,
		fromMiniBlockNum int64, // inclusive
		toMiniBlockNum int64, // exclusive
	) <-chan *MbOrError
}

type MbOrError struct {
	Miniblock *Miniblock
	Err       error
}

type MiniblockProducer interface {
	scheduleCandidates(ctx context.Context) []*mbJob
	testCheckAllDone(jobs []*mbJob) bool

	// TestMakeMiniblock is a debug function that creates a miniblock proposal, stores it in the registry, and applies it to the stream.
	// It is intended to be called manually from the test code.
	// TestMakeMiniblock always creates a miniblock if there are events in the minipool.
	// TestMakeMiniblock always creates a miniblock if forceSnapshot is true. This miniblock will have a snapshot.
	//
	// If there are no events in the minipool and forceSnapshot is false, TestMakeMiniblock does nothing and succeeds.
	//
	// Returns the hash and number of the last know miniblock.
	TestMakeMiniblock(
		ctx context.Context,
		streamId StreamId,
		forceSnapshot bool,
	) (*MiniblockRef, error)
}

type MiniblockProducerOpts struct {
	TestDisableMbProdcutionOnBlock bool
}

func NewMiniblockProducer(
	ctx context.Context,
	streamCache StreamCache,
	opts *MiniblockProducerOpts,
) *miniblockProducer {
	mb := &miniblockProducer{
		streamCache: streamCache,
	}
	if opts != nil {
		mb.opts = *opts
	}

	if !mb.opts.TestDisableMbProdcutionOnBlock {
		streamCache.Params().ChainMonitor.OnBlock(mb.OnNewBlock)
	}

	return mb
}

type miniblockProducer struct {
	streamCache StreamCache
	opts        MiniblockProducerOpts

	// jobs is a maps of streamId to *mbJob
	jobs sync.Map

	candidates candidateTracker

	onNewBlockMutex sync.Mutex
}

var _ MiniblockProducer = (*miniblockProducer)(nil)

// mbJos tracks single miniblock production attempt for a single stream.
type mbJob struct {
	stream    *streamImpl
	candidate *MiniblockInfo
}

// candidateTracker is a helper struct to accumulate proposals and call SetStreamLastMiniblockBatch.
// Logically this is just a part of the miniblockProducer, but encapsulating logic here makes
// the code more readable.
type candidateTracker struct {
	mu         sync.Mutex
	candidates []*mbJob
	timer      *time.Timer
}

func (p *candidateTracker) add(ctx context.Context, mp *miniblockProducer, j *mbJob) {
	var readyProposals []*mbJob
	p.mu.Lock()
	p.candidates = append(p.candidates, j)
	if len(p.candidates) >= MiniblockCandidateBatchSize {
		if p.timer != nil {
			p.timer.Stop()
			p.timer = nil
		}
		readyProposals = p.candidates
		p.candidates = nil
	} else if len(p.candidates) == 1 {
		// Wait quarter of a block time before submitting the batch.
		p.timer = time.AfterFunc(
			mp.streamCache.Params().RiverChain.Config.BlockTime()/4,
			func() {
				p.mu.Lock()
				p.timer = nil
				readyProposals := p.candidates
				p.candidates = nil
				p.mu.Unlock()
				if len(readyProposals) > 0 {
					mp.submitProposalBatch(ctx, readyProposals)
				}
			},
		)
	}
	p.mu.Unlock()
	if len(readyProposals) > 0 {
		mp.submitProposalBatch(ctx, readyProposals)
	}
}

// OnNewBlock loops over streams and determines if it needs to produce a new mini block.
// For every stream that is eligible to produce a new mini block it creates a new mini block candidate.
// It bundles candidates in a batch.
// If the batch is full it submits the batch to the RiverRegistry#stream facet for registration and parses the resulting
// logs to determine which mini block candidate was registered and which are not. For each registered mini block
// candidate it applies the candidate to the stream.
func (p *miniblockProducer) OnNewBlock(ctx context.Context, _ crypto.BlockNumber) {
	// Try lock to have only one invocation at a time. Previous onNewBlock may still be running.
	if !p.onNewBlockMutex.TryLock() {
		return
	}

	// don't block the chain monitor
	go func() {
		defer p.onNewBlockMutex.Unlock()
		_ = p.scheduleCandidates(ctx)
	}()
}

func (p *miniblockProducer) scheduleCandidates(ctx context.Context) []*mbJob {
	candidates := p.streamCache.GetMbCandidateStreams(ctx)

	var scheduled []*mbJob

	for _, stream := range candidates {
		// TODO: actual logic
		if !stream.nodes.LocalIsLeader() {
			continue
		}
		j := p.trySchedule(ctx, stream)
		if j != nil {
			scheduled = append(scheduled, j)
		}
	}

	return scheduled
}

func (p *miniblockProducer) trySchedule(ctx context.Context, stream *streamImpl) *mbJob {
	j := &mbJob{
		stream: stream,
	}
	_, prevLoaded := p.jobs.LoadOrStore(stream.streamId, j)
	if !prevLoaded {
		go p.jobStart(ctx, j, false)
		return j
	}
	return nil
}

func (p *miniblockProducer) testCheckDone(job *mbJob) bool {
	actual, _ := p.jobs.Load(job.stream.streamId)
	return actual != job
}

func (p *miniblockProducer) testCheckAllDone(jobs []*mbJob) bool {
	for _, j := range jobs {
		if !p.testCheckDone(j) {
			return false
		}
	}
	return true
}

func (p *miniblockProducer) TestMakeMiniblock(
	ctx context.Context,
	streamId StreamId,
	forceSnapshot bool,
) (*MiniblockRef, error) {
	stream, err := p.streamCache.GetStream(ctx, streamId)
	if err != nil {
		return nil, err
	}

	job := &mbJob{
		stream: stream.(*streamImpl),
	}

	// Spin until we manage to insert our job into the jobs map.
	// This is test-only code, so we don't care about the performance.
	for {
		actual, _ := p.jobs.LoadOrStore(streamId, job)
		if actual == job {
			go p.jobStart(ctx, job, forceSnapshot)
			break
		}

		err = SleepWithContext(ctx, 10*time.Millisecond)
		if err != nil {
			return nil, err
		}
	}

	// Wait for the job to finish.
	for {
		if current, _ := p.jobs.Load(streamId); current != job {
			break
		}

		err = SleepWithContext(ctx, 10*time.Millisecond)
		if err != nil {
			return nil, err
		}
	}

	view, err := stream.GetView(ctx)
	if err != nil {
		return nil, err
	}

	return view.LastBlock().Ref, nil
}

func combineProposals(
	remoteQuorumNum int,
	local *MiniblockProposal,
	remote []*MiniblockProposal,
) (*MiniblockProposal, error) {
	// Filter remotes that don't match local prerequisites.
	remote = slices.DeleteFunc(remote, func(p *MiniblockProposal) bool {
		return p.NewMiniblockNum != local.NewMiniblockNum || !bytes.Equal(p.PrevMiniblockHash, local.PrevMiniblockHash)
	})

	// Check if we have enough remote proposals.
	if len(remote) < remoteQuorumNum {
		return nil, RiverError(Err_INTERNAL, "combineProposals: not enough remote proposals")
	}

	all := append(remote, local)

	// Count ShouldSnapshot.
	shouldSnapshotNum := 0
	for _, p := range all {
		if p.ShouldSnapshot {
			shouldSnapshotNum++
		}
	}
	quorumNum := remoteQuorumNum + 1
	shouldSnapshot := shouldSnapshotNum >= quorumNum

	// Count event hashes.
	eventCounts := make(map[common.Hash]int)
	for _, p := range all {
		for _, h := range p.Hashes {
			eventCounts[common.BytesToHash(h)]++
		}
	}

	events := make([][]byte, 0, len(eventCounts))
	for h, c := range eventCounts {
		if c >= quorumNum {
			events = append(events, h.Bytes())
		}
	}

	return &MiniblockProposal{
		PrevMiniblockHash: local.PrevMiniblockHash,
		NewMiniblockNum:   local.NewMiniblockNum,
		ShouldSnapshot:    shouldSnapshot,
		Hashes:            events,
	}, nil
}

func gatherRemoteProposals(
	ctx context.Context,
	params *StreamCacheParams,
	nodes []common.Address,
	streamId StreamId,
	forceSnapshot bool,
) ([]*MiniblockProposal, error) {
	// TODO: better timeout?
	// TODO: once quorum is achieved, it could be beneficial to return reasonably early.
	ctx, cancel := context.WithTimeout(ctx, params.RiverChain.Config.BlockTime())
	defer cancel()

	proposals := make([]*MiniblockProposal, 0, len(nodes))
	errs := make([]error, 0)
	var mu sync.Mutex

	var wg sync.WaitGroup
	wg.Add(len(nodes))

	for i, node := range nodes {
		go func(i int, node common.Address) {
			defer wg.Done()
			proposal, err := params.RemoteMiniblockProvider.GetMbProposal(ctx, node, streamId, forceSnapshot)
			mu.Lock()
			defer mu.Unlock()
			if err != nil {
				errs = append(errs, err)
			} else {
				proposals = append(proposals, proposal)
			}
		}(i, node)
	}
	wg.Wait()

	if len(proposals) > 0 {
		return proposals, nil
	}
	if len(errs) > 0 {
		return nil, errs[0]
	}
	return nil, RiverError(Err_INTERNAL, "gatherRemoteProposals: no proposals and no errors")
}

// mbProduceCandidate is implemented as standalone function to allow calling from tests.
func mbProduceCandidate(
	ctx context.Context,
	params *StreamCacheParams,
	stream *streamImpl,
	forceSnapshot bool,
) (*MiniblockInfo, error) {
	remoteNodes, isLocal := stream.nodes.GetRemotesAndIsLocal()
	// TODO: this is a sanity check, but in general mb production code needs to be hardened
	// to handle scenario when local node is removed from the stream.
	if !isLocal {
		return nil, RiverError(Err_INTERNAL, "Not a local stream")
	}

	view, err := stream.getView(ctx)
	if err != nil {
		return nil, err
	}

	mbInfo, err := mbProduceCandiate_Make(ctx, params, view, forceSnapshot, remoteNodes)
	if err != nil {
		return nil, err
	}
<<<<<<< HEAD
=======
	if mbInfo == nil {
		return nil, nil
	}
>>>>>>> be3930c9

	err = mbProduceCandiate_Save(ctx, params, stream.streamId, mbInfo, remoteNodes)
	if err != nil {
		return nil, err
	}

	return mbInfo, nil
}

func mbProduceCandiate_Make(
	ctx context.Context,
	params *StreamCacheParams,
	view *streamViewImpl,
	forceSnapshot bool,
	remoteNodes []common.Address,
) (*MiniblockInfo, error) {
	localProposal, err := view.ProposeNextMiniblock(ctx, params.ChainConfig.Get(), forceSnapshot)
	if err != nil {
		return nil, err
	}
	// TODO: update code to handle situation when localProposal is empty and still proceed with remote proposals.
	if localProposal == nil {
		return nil, nil
	}

	var combinedProposal *MiniblockProposal
	if len(remoteNodes) > 0 {
		remoteProposals, err := gatherRemoteProposals(
			ctx,
			params,
			remoteNodes,
			view.streamId,
			forceSnapshot,
		)
		if err != nil {
			return nil, err
		}

		remoteQuorumNum := RemoteQuorumNum(len(remoteNodes), true)
		if len(remoteProposals) < remoteQuorumNum {
			// TODO: actual error
			return nil, RiverError(Err_INTERNAL, "mbProposeAndStore: not enough remote proposals")
		}

		combinedProposal, err = combineProposals(remoteQuorumNum, localProposal, remoteProposals)
		if err != nil {
			return nil, err
		}
	} else {
		combinedProposal = localProposal
	}

	// TODO: fix this to fetch missing events
	// Filter out events that are not present locally; otherwise we would not be able to create candidate.
	localEvents := map[common.Hash]bool{}
	for _, e := range localProposal.Hashes {
		localEvents[common.BytesToHash(e)] = true
	}
	combinedProposal.Hashes = slices.DeleteFunc(combinedProposal.Hashes, func(h []byte) bool {
		return !localEvents[common.BytesToHash(h)]
	})

	// Is there anything to do?
	if !(len(combinedProposal.Hashes) > 0 || combinedProposal.ShouldSnapshot) {
		return nil, nil
	}

	miniblockHeader, envelopes, err := view.makeMiniblockHeader(ctx, combinedProposal)
	if err != nil {
		return nil, err
	}

	mbInfo, err := NewMiniblockInfoFromHeaderAndParsed(params.Wallet, miniblockHeader, envelopes)
	if err != nil {
		return nil, err
	}

	return mbInfo, nil
}

func mbProduceCandiate_Save(
	ctx context.Context,
	params *StreamCacheParams,
	streamId StreamId,
	mbInfo *MiniblockInfo,
	remoteNodes []common.Address,
) error {
	qp := NewQuorumPool(len(remoteNodes))

	qp.GoLocal(func() error {
		miniblockBytes, err := mbInfo.ToBytes()
		if err != nil {
			return err
		}

		return params.Storage.WriteMiniblockCandidate(
			ctx,
			streamId,
			mbInfo.Ref.Hash,
			mbInfo.Ref.Num,
			miniblockBytes,
		)
	})

	for _, node := range remoteNodes {
		qp.GoRemote(node, func(node common.Address) error {
			return params.RemoteMiniblockProvider.SaveMbCandidate(ctx, node, streamId, mbInfo.Proto)
		})
	}

	return qp.Wait()
}

func (p *miniblockProducer) jobStart(ctx context.Context, j *mbJob, forceSnapshot bool) {
	if ctx.Err() != nil {
		p.jobDone(ctx, j)
		return
	}

	candidate, err := mbProduceCandidate(ctx, p.streamCache.Params(), j.stream, forceSnapshot)
	if err != nil {
		dlog.FromCtx(ctx).
			Error("MiniblockProducer: jobStart: Error creating new miniblock proposal", "streamId", j.stream.streamId, "err", err)
		p.jobDone(ctx, j)
		return
	}
	if candidate == nil {
		p.jobDone(ctx, j)
		return
	}

	j.candidate = candidate
	p.candidates.add(ctx, p, j)
}

func (p *miniblockProducer) jobDone(ctx context.Context, j *mbJob) {
	if !p.jobs.CompareAndDelete(j.stream.streamId, j) {
		dlog.FromCtx(ctx).Error("MiniblockProducer: jobDone: job not found in jobs map", "streamId", j.stream.streamId)
	}
}

func (p *miniblockProducer) submitProposalBatch(ctx context.Context, proposals []*mbJob) {
	log := dlog.FromCtx(ctx)

	if len(proposals) == 0 {
		return
	}

	var success []StreamId
	if len(proposals) == 1 {
		job := proposals[0]

		err := p.streamCache.Params().Registry.SetStreamLastMiniblock(
			ctx,
			job.stream.streamId,
			job.candidate.headerEvent.MiniblockRef.Hash,
			job.candidate.headerEvent.Hash,
			uint64(job.candidate.Ref.Num),
			false,
		)
		if err != nil {
			log.Error("submitProposalBatch: Error registering miniblock", "streamId", job.stream.streamId, "err", err)
		} else {
			success = append(success, job.stream.streamId)
		}
	} else {
		var mbs []river.SetMiniblock
		for _, job := range proposals {
			mbs = append(
				mbs,
				river.SetMiniblock{
					StreamId:          job.stream.streamId,
					PrevMiniBlockHash: job.candidate.headerEvent.MiniblockRef.Hash,
					LastMiniblockHash: job.candidate.headerEvent.Hash,
					LastMiniblockNum:  uint64(job.candidate.Ref.Num),
					IsSealed:          false,
				},
			)
		}

		var failed []StreamId
		var err error
		success, failed, err = p.streamCache.Params().Registry.SetStreamLastMiniblockBatch(ctx, mbs)
		if err != nil {
			log.Error("processMiniblockProposalBatch: Error registering miniblock batch", "err", err)
		} else {
			if len(failed) > 0 {
				log.Error("processMiniblockProposalBatch: Failed to register some miniblocks", "failed", failed)
			}
		}
	}

	for _, job := range proposals {
		if slices.Contains(success, job.stream.streamId) {
			err := job.stream.ApplyMiniblock(ctx, job.candidate)
			if err != nil {
				log.Error(
					"processMiniblockProposalBatch: Error applying miniblock",
					"streamId",
					job.stream.streamId,
					"err",
					err,
				)
			}
		}
		p.jobDone(ctx, job)
	}
}<|MERGE_RESOLUTION|>--- conflicted
+++ resolved
@@ -388,12 +388,9 @@
 	if err != nil {
 		return nil, err
 	}
-<<<<<<< HEAD
-=======
 	if mbInfo == nil {
 		return nil, nil
 	}
->>>>>>> be3930c9
 
 	err = mbProduceCandiate_Save(ctx, params, stream.streamId, mbInfo, remoteNodes)
 	if err != nil {
