package events

import (
	"bytes"
	"context"
	"slices"
	"sync"
	"time"

	"github.com/ethereum/go-ethereum/common"
	"github.com/river-build/river/core/contracts/river"
	. "github.com/river-build/river/core/node/base"
	"github.com/river-build/river/core/node/crypto"
	"github.com/river-build/river/core/node/logging"
	. "github.com/river-build/river/core/node/protocol"
	. "github.com/river-build/river/core/node/shared"
)

const (
	// MiniblockCandidateBatchSize keep track the max number of new miniblocks that are registered in the StreamRegistry
	// in a single transaction.
	MiniblockCandidateBatchSize = 50
)

// RemoteMiniblockProvider abstracts communications required for coordinated miniblock production.
type RemoteMiniblockProvider interface {
	// GetMbProposal requests miniblock proposal from the given node for the given stream.
	// The node must participate in the stream.
	GetMbProposal(
		ctx context.Context,
		node common.Address,
		request *ProposeMiniblockRequest,
	) (*ProposeMiniblockResponse, error)

	// SaveMbCandidate sends the given mb to the given node and node must save it.
	SaveMbCandidate(
		ctx context.Context,
		node common.Address,
		streamId StreamId,
		mb *Miniblock,
	) error

	// GetMbs returns a range of miniblocks from the given stream from the given node.
	//
	// Note: it is possible that the returned miniblocks range is limited when the requested miniblock
	// range is too large. Range it limited to chain config setting `stream.getMiniblocksMaxPageSize`.
	GetMbs(
		ctx context.Context,
		node common.Address,
		streamId StreamId,
		fromInclusive int64,
		toExclusive int64,
	) ([]*Miniblock, error)
}

type TestMiniblockProducer interface {
	// TestMakeMiniblock is a debug function that creates a miniblock proposal, stores it in the registry, and applies it to the stream.
	// It is intended to be called manually from the test code.
	// TestMakeMiniblock always creates a miniblock if there are events in the minipool.
	// TestMakeMiniblock always creates a miniblock if forceSnapshot is true. This miniblock will have a snapshot.
	//
	// If there are no events in the minipool and forceSnapshot is false, TestMakeMiniblock does nothing and succeeds.
	//
	// Returns the hash and number of the last know miniblock.
	TestMakeMiniblock(
		ctx context.Context,
		streamId StreamId,
		forceSnapshot bool,
	) (*MiniblockRef, error)
}

type MiniblockProducer interface {
	scheduleCandidates(ctx context.Context, blockNum crypto.BlockNumber) []*mbJob
	testCheckAllDone(jobs []*mbJob) bool
}

type MiniblockProducerOpts struct {
	TestDisableMbProdcutionOnBlock bool
}

// NewMiniblockProducer instantiates a new miniblockProducer instance that implements the MiniblockProducer interface.
// It registers a callback on new RiverChain blocks and everytime this callback is called it creates new miniblock
// candidates and schedules these candidates for registration.
func NewMiniblockProducer(
	ctx context.Context,
	streamCache StreamCache,
	cfg crypto.OnChainConfiguration,
	opts *MiniblockProducerOpts,
) *miniblockProducer {
	mb := &miniblockProducer{
		streamCache:      streamCache,
		localNodeAddress: streamCache.Params().Wallet.Address,
		cfg:              cfg,
	}

	if opts != nil {
		mb.opts = *opts
	}

	if !mb.opts.TestDisableMbProdcutionOnBlock {
		streamCache.Params().ChainMonitor.OnBlock(mb.OnNewBlock)
	}

	return mb
}

type miniblockProducer struct {
	streamCache      StreamCache
	cfg              crypto.OnChainConfiguration
	opts             MiniblockProducerOpts
	localNodeAddress common.Address

	// jobs is a maps of streamId to *mbJob
	jobs sync.Map

	candidates candidateTracker

	onNewBlockMutex sync.Mutex
}

var _ MiniblockProducer = (*miniblockProducer)(nil)
var _ TestMiniblockProducer = (*miniblockProducer)(nil)

// mbJos tracks single miniblock production attempt for a single stream.
type mbJob struct {
	stream     *streamImpl
	candidate  *MiniblockInfo
	replicated bool
}

// candidateTracker is a helper struct to accumulate proposals and call SetStreamLastMiniblockBatch.
// Logically this is just a part of the miniblockProducer, but encapsulating logic here makes
// the code more readable.
type candidateTracker struct {
	mu         sync.Mutex
	candidates []*mbJob
	timer      *time.Timer
}

func (p *candidateTracker) add(ctx context.Context, mp *miniblockProducer, j *mbJob) {
	var readyProposals []*mbJob
	p.mu.Lock()
	p.candidates = append(p.candidates, j)
	if len(p.candidates) >= MiniblockCandidateBatchSize {
		if p.timer != nil {
			p.timer.Stop()
			p.timer = nil
		}
		readyProposals = p.candidates
		p.candidates = nil
	} else if len(p.candidates) == 1 {
		// Wait quarter of a block time before submitting the batch.
		p.timer = time.AfterFunc(
			mp.streamCache.Params().RiverChain.Config.BlockTime()/4,
			func() {
				p.mu.Lock()
				p.timer = nil
				readyProposals := p.candidates
				p.candidates = nil
				p.mu.Unlock()
				if len(readyProposals) > 0 {
					mp.submitProposalBatch(ctx, readyProposals)
				}
			},
		)
	}
	p.mu.Unlock()
	if len(readyProposals) > 0 {
		mp.submitProposalBatch(ctx, readyProposals)
	}
}

// OnNewBlock loops over streams and determines if it needs to produce a new mini block.
// For every stream that is eligible to produce a new mini block it creates a new mini block candidate.
// It bundles candidates in a batch.
// If the batch is full it submits the batch to the RiverRegistry#stream facet for registration and parses the resulting
// logs to determine which mini block candidate was registered and which are not. For each registered mini block
// candidate it applies the candidate to the stream.
func (p *miniblockProducer) OnNewBlock(ctx context.Context, blockNum crypto.BlockNumber) {
	// Try lock to have only one invocation at a time. Previous onNewBlock may still be running.
	if !p.onNewBlockMutex.TryLock() {
		return
	}
	// don't block the chain monitor
	go func() {
		defer p.onNewBlockMutex.Unlock()
		_ = p.scheduleCandidates(ctx, blockNum)
	}()
}

func (p *miniblockProducer) scheduleCandidates(ctx context.Context, blockNum crypto.BlockNumber) []*mbJob {
	log := logging.FromCtx(ctx)

	candidates := p.streamCache.GetMbCandidateStreams(ctx)

	var scheduled []*mbJob

	for _, stream := range candidates {
		if !p.isLocalLeaderOnCurrentBlock(stream, blockNum) {
			log.Debugw(
				"MiniblockProducer: OnNewBlock: Not a leader for stream",
				"streamId",
				stream.streamId,
				"blockNum",
				blockNum,
			)
			continue
		}
		j := p.trySchedule(ctx, stream)
		if j != nil {
			scheduled = append(scheduled, j)
			log.Debugw(
				"MiniblockProducer: OnNewBlock: Scheduled miniblock production",
				"streamId",
				stream.streamId,
			)
		} else {
			log.Debugw(
				"MiniblockProducer: OnNewBlock: Miniblock production already scheduled",
				"streamId",
				stream.streamId,
			)
		}
	}

	return scheduled
}

func (p *miniblockProducer) isLocalLeaderOnCurrentBlock(
	stream *streamImpl,
	blockNum crypto.BlockNumber,
) bool {
	streamNodes := stream.GetNodes()
	if len(streamNodes) == 0 {
		return false
	}
	index := blockNum.AsUint64() % uint64(len(streamNodes))
	return streamNodes[index] == p.localNodeAddress
}

func (p *miniblockProducer) trySchedule(ctx context.Context, stream *streamImpl) *mbJob {
	j := &mbJob{
		stream: stream,
	}
	_, prevLoaded := p.jobs.LoadOrStore(stream.streamId, j)
	if !prevLoaded {
		go p.jobStart(ctx, j, false)
		return j
	}
	return nil
}

func (p *miniblockProducer) testCheckDone(job *mbJob) bool {
	actual, _ := p.jobs.Load(job.stream.streamId)
	return actual != job
}

func (p *miniblockProducer) testCheckAllDone(jobs []*mbJob) bool {
	for _, j := range jobs {
		if !p.testCheckDone(j) {
			return false
		}
	}
	return true
}

func (p *miniblockProducer) TestMakeMiniblock(
	ctx context.Context,
	streamId StreamId,
	forceSnapshot bool,
) (*MiniblockRef, error) {
	ctx, cancel := context.WithTimeout(ctx, 30*time.Second)
	defer cancel()

	stream, err := p.streamCache.GetStreamWaitForLocal(ctx, streamId)
	if err != nil {
		return nil, err
	}

	job := &mbJob{
		stream: stream.(*streamImpl),
	}

	// Spin until we manage to insert our job into the jobs map.
	// This is test-only code, so we don't care about the performance.
	for {
		actual, _ := p.jobs.LoadOrStore(streamId, job)
		if actual == job {
			go p.jobStart(ctx, job, forceSnapshot)
			break
		}

		err = SleepWithContext(ctx, 10*time.Millisecond)
		if err != nil {
			return nil, AsRiverError(err, Err_INTERNAL).
				Func("TestMakeMiniblock").
				Message("Timed out while waiting for make_miniblock job to be scheduled").
				Tag("streamId", streamId)
		}
	}

	// Wait for the job to finish.
	for {
		if current, _ := p.jobs.Load(streamId); current != job {
			break
		}

		err = SleepWithContext(ctx, 10*time.Millisecond)
		if err != nil {
			return nil, AsRiverError(err, Err_INTERNAL).
				Func("TestMakeMiniblock").
				Message("Timed out while waiting for make_miniblock job to terminate").
				Tag("streamId", streamId)
		}
	}

	view, err := stream.GetView(ctx)
	if err != nil {
		return nil, err
	}

	return view.LastBlock().Ref, nil
}

func combineProposals(
	ctx context.Context,
	remoteQuorumNum int,
	local *MiniblockProposal,
	remote []*ProposeMiniblockResponse,
) (*MiniblockProposal, error) {
	log := logging.FromCtx(ctx)
	// Filter remotes that don't match local prerequisites.
<<<<<<< HEAD
	remote = slices.DeleteFunc(remote, func(p *ProposeMiniblockResponse) bool {
		if p.Proposal.NewMiniblockNum != local.NewMiniblockNum {
			log.Info(
=======
	remote = slices.DeleteFunc(remote, func(p *MiniblockProposal) bool {
		if p.NewMiniblockNum != local.NewMiniblockNum {
			log.Infow(
>>>>>>> 58af7247
				"combineProposals: ignoring remote proposal: mb number mismatch",
				"remoteNum",
				p.Proposal.NewMiniblockNum,
				"localNum",
				local.NewMiniblockNum,
			)
			return true
		}
<<<<<<< HEAD
		if !bytes.Equal(p.Proposal.PrevMiniblockHash, local.PrevMiniblockHash) {
			log.Info(
=======
		if !bytes.Equal(p.PrevMiniblockHash, local.PrevMiniblockHash) {
			log.Infow(
>>>>>>> 58af7247
				"combineProposals: ignoring remote proposal: prev hash mismatch",
				"remoteHash",
				p.Proposal.PrevMiniblockHash,
				"localHash",
				local.PrevMiniblockHash,
			)
			return true
		}
		return false
	})

	// Check if we have enough remote proposals.
	if len(remote) < remoteQuorumNum {
		return nil, RiverError(
			Err_INTERNAL,
			"combineProposals: not enough remote proposals",
			"remoteNum",
			len(remote),
			"remoteQuorumNum",
			remoteQuorumNum,
		)
	}

	all := append(remote, &ProposeMiniblockResponse{Proposal: local})

	// Count ShouldSnapshot.
	shouldSnapshotNum := 0
	for _, p := range all {
		if p.Proposal.ShouldSnapshot {
			shouldSnapshotNum++
		}
	}
	quorumNum := remoteQuorumNum + 1
	shouldSnapshot := shouldSnapshotNum >= quorumNum

	// Count event hashes.
	eventCounts := make(map[common.Hash]int)
	for _, p := range all {
		for _, h := range p.Proposal.Hashes {
			eventCounts[common.BytesToHash(h)]++
		}
	}

	events := make([][]byte, 0, len(eventCounts))
	for h, c := range eventCounts {
		if c >= quorumNum {
			events = append(events, h.Bytes())
		}
	}

	return &MiniblockProposal{
		PrevMiniblockHash: local.PrevMiniblockHash,
		NewMiniblockNum:   local.NewMiniblockNum,
		ShouldSnapshot:    shouldSnapshot,
		Hashes:            events,
	}, nil
}

func gatherRemoteProposals(
	ctx context.Context,
	params *StreamCacheParams,
	nodes []common.Address,
	streamId StreamId,
	forceSnapshot bool,
) ([]*ProposeMiniblockResponse, error) {
	// TODO: better timeout?
	// TODO: once quorum is achieved, it could be beneficial to return reasonably early.
	ctx, cancel := context.WithTimeout(ctx, params.RiverChain.Config.BlockTime())
	defer cancel()

	proposals := make([]*ProposeMiniblockResponse, 0, len(nodes))
	errs := make([]error, 0)
	var mu sync.Mutex

	var wg sync.WaitGroup
	wg.Add(len(nodes))

	request := &ProposeMiniblockRequest{
		StreamId:           streamId[:],
		DebugForceSnapshot: forceSnapshot,
	}

	for i, node := range nodes {
		go func(i int, node common.Address) {
			defer wg.Done()
			proposal, err := params.RemoteMiniblockProvider.GetMbProposal(ctx, node, request)
			mu.Lock()
			defer mu.Unlock()
			if err != nil {
				errs = append(errs, err)
			} else {
				proposals = append(proposals, proposal)
			}
		}(i, node)
	}
	wg.Wait()

	if len(proposals) > 0 {
		return proposals, nil
	}
	if len(errs) > 0 {
		return nil, errs[0]
	}
	return nil, RiverError(Err_INTERNAL, "gatherRemoteProposals: no proposals and no errors")
}

// mbProduceCandidate is implemented as standalone function to allow calling from tests.
func mbProduceCandidate(
	ctx context.Context,
	params *StreamCacheParams,
	stream *streamImpl,
	forceSnapshot bool,
) (*MiniblockInfo, bool, error) {
	remoteNodes, isLocal := stream.GetRemotesAndIsLocal()
	replicated := len(remoteNodes) > 0
	// TODO: this is a sanity check, but in general mb production code needs to be hardened
	// to handle scenario when local node is removed from the stream.
	if !isLocal {
		return nil, replicated, RiverError(Err_INTERNAL, "Not a local stream")
	}

	view, err := stream.getViewIfLocal(ctx)
	if err != nil {
		return nil, replicated, err
	}
	if view == nil {
		return nil, replicated, RiverError(Err_INTERNAL, "mbProduceCandidate: stream is not local")
	}

	mbInfo, err := mbProduceCandidate_Make(ctx, params, view, forceSnapshot, remoteNodes)
	if err != nil {
		return nil, replicated, err
	}
	if mbInfo == nil {
		return nil, replicated, nil
	}

	err = mbProduceCandidate_Save(ctx, params, stream.streamId, mbInfo, remoteNodes)
	if err != nil {
		return nil, replicated, err
	}

	return mbInfo, replicated, nil
}

func mbProduceCandidate_Make(
	ctx context.Context,
	params *StreamCacheParams,
	view *streamViewImpl,
	forceSnapshot bool,
	remoteNodes []common.Address,
) (*MiniblockInfo, error) {
	localProposal, err := view.ProposeNextMiniblock(ctx, params.ChainConfig.Get(), forceSnapshot)
	if err != nil {
		return nil, err
	}
	// TODO: update code to handle situation when localProposal is empty and still proceed with remote proposals.
	if localProposal == nil {
		return nil, nil
	}

	var combinedProposal *MiniblockProposal
	if len(remoteNodes) > 0 {
		remoteProposals, err := gatherRemoteProposals(
			ctx,
			params,
			remoteNodes,
			view.streamId,
			forceSnapshot,
		)
		if err != nil {
			return nil, err
		}

		remoteQuorumNum := RemoteQuorumNum(len(remoteNodes), true)
		if len(remoteProposals) < remoteQuorumNum {
			// TODO: actual error
			return nil, RiverError(Err_INTERNAL, "mbProposeAndStore: not enough remote proposals")
		}

		combinedProposal, err = combineProposals(ctx, remoteQuorumNum, localProposal, remoteProposals)
		if err != nil {
			return nil, err
		}
	} else {
		combinedProposal = localProposal
	}

	// TODO: fix this to fetch missing events
	// Filter out events that are not present locally; otherwise we would not be able to create candidate.
	localEvents := map[common.Hash]bool{}
	for _, e := range localProposal.Hashes {
		localEvents[common.BytesToHash(e)] = true
	}
	combinedProposal.Hashes = slices.DeleteFunc(combinedProposal.Hashes, func(h []byte) bool {
		return !localEvents[common.BytesToHash(h)]
	})

	// Is there anything to do?
	if !(len(combinedProposal.Hashes) > 0 || combinedProposal.ShouldSnapshot) {
		return nil, nil
	}

	miniblockHeader, envelopes, err := view.makeMiniblockHeader(ctx, combinedProposal)
	if err != nil {
		return nil, err
	}

	mbInfo, err := NewMiniblockInfoFromHeaderAndParsed(params.Wallet, miniblockHeader, envelopes)
	if err != nil {
		return nil, err
	}

	return mbInfo, nil
}

func mbProduceCandidate_Save(
	ctx context.Context,
	params *StreamCacheParams,
	streamId StreamId,
	mbInfo *MiniblockInfo,
	remoteNodes []common.Address,
) error {
	qp := NewQuorumPool("method", "mbProduceCandidate_Save", "streamId", streamId, "miniblock", mbInfo.Ref)

	qp.GoLocal(ctx, func(ctx context.Context) error {
		miniblockBytes, err := mbInfo.ToBytes()
		if err != nil {
			return err
		}

		return params.Storage.WriteMiniblockCandidate(
			ctx,
			streamId,
			mbInfo.Ref.Hash,
			mbInfo.Ref.Num,
			miniblockBytes,
		)
	})

	qp.GoRemotes(ctx, remoteNodes, func(ctx context.Context, node common.Address) error {
		return params.RemoteMiniblockProvider.SaveMbCandidate(ctx, node, streamId, mbInfo.Proto)
	})

	return qp.Wait()
}

func (p *miniblockProducer) jobStart(ctx context.Context, j *mbJob, forceSnapshot bool) {
	if ctx.Err() != nil {
		p.jobDone(ctx, j)
		return
	}

	candidate, replicated, err := mbProduceCandidate(ctx, p.streamCache.Params(), j.stream, forceSnapshot)
	if err != nil {
		logging.FromCtx(ctx).
			Errorw(
				"MiniblockProducer: jobStart: Error creating new miniblock proposal",
				"streamId",
				j.stream.streamId,
				"err",
				err,
			)
		p.jobDone(ctx, j)
		return
	}
	if candidate == nil {
		p.jobDone(ctx, j)
		return
	}

	j.candidate = candidate
	j.replicated = replicated
	p.candidates.add(ctx, p, j)
}

func (p *miniblockProducer) jobDone(ctx context.Context, j *mbJob) {
	if !p.jobs.CompareAndDelete(j.stream.streamId, j) {
		logging.FromCtx(ctx).Errorw("MiniblockProducer: jobDone: job not found in jobs map", "streamId", j.stream.streamId)
	}
}

func (p *miniblockProducer) submitProposalBatch(ctx context.Context, proposals []*mbJob) {
	log := logging.FromCtx(ctx)

	if len(proposals) == 0 {
		return
	}

	// Only register miniblocks when it's time. If it's not time assume registration was successful.
	// This is to reduce the number of transactions/calldata size.
	var success []StreamId
	var failed []StreamId
	var filteredProposals []*mbJob
	freq := int64(p.cfg.Get().StreamMiniblockRegistrationFrequency)
	if freq <= 0 {
		freq = 1
	}

	for _, job := range proposals {
		if job.replicated || job.candidate.Ref.Num%freq == 0 || job.candidate.Ref.Num == 1 {
			filteredProposals = append(filteredProposals, job)
		} else {
			success = append(success, job.stream.streamId)

			log.Debugw("submitProposalBatch: skip miniblock registration",
				"streamId", job.stream.streamId, "blocknum", job.candidate.Ref.Num)
		}
	}

	if len(filteredProposals) > 0 {
		var mbs []river.SetMiniblock
		for _, job := range filteredProposals {
			mbs = append(
				mbs,
				river.SetMiniblock{
					StreamId:          job.stream.streamId,
					PrevMiniBlockHash: job.candidate.headerEvent.MiniblockRef.Hash,
					LastMiniblockHash: job.candidate.headerEvent.Hash,
					LastMiniblockNum:  uint64(job.candidate.Ref.Num),
					IsSealed:          false,
				},
			)
		}

		var err error
		successRegistered, failed, err := p.streamCache.Params().Registry.SetStreamLastMiniblockBatch(ctx, mbs)
		if err == nil {
			success = append(success, successRegistered...)
			if len(failed) > 0 {
				log.Errorw("processMiniblockProposalBatch: Failed to register some miniblocks", "failed", failed)
			}
		} else {
			log.Errorw("processMiniblockProposalBatch: Error registering miniblock batch", "err", err)
		}
	}

	log.Infow("processMiniblockProposalBatch: Submitted SetStreamLastMiniblockBatch",
		"total", len(proposals),
		"actualSubmitted", len(filteredProposals),
		"success", len(success),
		"failed", len(failed),
		"mbFrequency", freq,
	)

	for _, job := range proposals {
		if slices.Contains(success, job.stream.streamId) {
			err := job.stream.ApplyMiniblock(ctx, job.candidate)
			if err != nil {
				log.Errorw(
					"processMiniblockProposalBatch: Error applying miniblock",
					"streamId",
					job.stream.streamId,
					"err",
					err,
				)
			}
		}
		p.jobDone(ctx, job)
	}
}<|MERGE_RESOLUTION|>--- conflicted
+++ resolved
@@ -330,15 +330,9 @@
 ) (*MiniblockProposal, error) {
 	log := logging.FromCtx(ctx)
 	// Filter remotes that don't match local prerequisites.
-<<<<<<< HEAD
 	remote = slices.DeleteFunc(remote, func(p *ProposeMiniblockResponse) bool {
 		if p.Proposal.NewMiniblockNum != local.NewMiniblockNum {
-			log.Info(
-=======
-	remote = slices.DeleteFunc(remote, func(p *MiniblockProposal) bool {
-		if p.NewMiniblockNum != local.NewMiniblockNum {
 			log.Infow(
->>>>>>> 58af7247
 				"combineProposals: ignoring remote proposal: mb number mismatch",
 				"remoteNum",
 				p.Proposal.NewMiniblockNum,
@@ -347,13 +341,8 @@
 			)
 			return true
 		}
-<<<<<<< HEAD
 		if !bytes.Equal(p.Proposal.PrevMiniblockHash, local.PrevMiniblockHash) {
-			log.Info(
-=======
-		if !bytes.Equal(p.PrevMiniblockHash, local.PrevMiniblockHash) {
 			log.Infow(
->>>>>>> 58af7247
 				"combineProposals: ignoring remote proposal: prev hash mismatch",
 				"remoteHash",
 				p.Proposal.PrevMiniblockHash,
