--- conflicted
+++ resolved
@@ -42,16 +42,11 @@
 
 	lastMiniblockNum, err := stream.getLastMiniblockNumSkipLoad(ctx)
 	if err != nil {
-<<<<<<< HEAD
-		// TODO: create stream if not found
-		return err
-=======
 		if IsRiverErrorCode(err, Err_NOT_FOUND) {
 			lastMiniblockNum = -1
 		} else {
 			return err
 		}
->>>>>>> 126856b7
 	}
 
 	if lastMbInContract.Num <= lastMiniblockNum {
