--- conflicted
+++ resolved
@@ -74,11 +74,8 @@
 	numNodes          int
 	replicationFactor int
 	start             bool
-<<<<<<< HEAD
 	printTestLogs     bool
-=======
 	btcParams         *crypto.TestParams
->>>>>>> aba51c51
 }
 
 func makeTestListenerNoCleanup(t *testing.T) (net.Listener, string) {
