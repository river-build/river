--- conflicted
+++ resolved
@@ -79,20 +79,12 @@
 	opts *ServerStartOpts,
 	once bool,
 ) (*Service, error) {
-<<<<<<< HEAD
-	ctx, cancel := context.WithCancel(ctx)
-
-	streamService := &Service{
-		serverCtx:       ctx,
-		serverCtxCancel: cancel,
-=======
 	ctx = config.CtxWithConfig(ctx, cfg)
 	ctx, ctxCancel := context.WithCancel(ctx)
 
 	streamService := &Service{
 		serverCtx:       ctx,
 		serverCtxCancel: ctxCancel,
->>>>>>> e6a73ab1
 		config:          cfg,
 		exitSignal:      make(chan error, 1),
 	}
