--- conflicted
+++ resolved
@@ -62,21 +62,7 @@
 	localStream SyncStream,
 	streamView StreamView,
 ) error {
-<<<<<<< HEAD
-	_, _ = s.scrubTaskProcessor.TryScheduleScrub(ctx, localStream, false)
-
 	// TODO: here it should loop and re-check the rules if view was updated in the meantime.
-=======
-	localStream, err := s.cache.GetStream(ctx, streamId)
-	if err != nil {
-		return err
-	}
-
-	streamView, err := localStream.GetView(ctx)
-	if err != nil {
-		return err
-	}
->>>>>>> 7771779c
 
 	canAddEvent, chainAuthArgsList, sideEffects, err := rules.CanAddEvent(
 		ctx,
