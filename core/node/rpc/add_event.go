--- conflicted
+++ resolved
@@ -78,60 +78,9 @@
 	}
 
 	if chainAuthArgs != nil {
-<<<<<<< HEAD
-		chainAuthErr := s.chainAuth.IsEntitled(ctx, s.config, chainAuthArgs)
-		if chainAuthErr != nil {
-			log := dlog.FromCtx(ctx).With("function", "addParsedEvent")
-			log.Info(
-				"entitlement check failed, potential entitlement loss?",
-				"error",
-				err,
-				"chainAuthArgs",
-				chainAuthArgs,
-			)
-			// If the user entitlement failed, we may need to proactively propogate an event as a result
-			// of detecting an entitlement loss.
-			propogatedEntitlementLossEvent, err := rules.ProcessEntitlementLoss(ctx, parsedEvent, streamView)
-			log.Info(
-				"processed potential entitlement loss",
-				"propogatedEntitlementLossEvent",
-				propogatedEntitlementLossEvent,
-				"error",
-				err,
-				"chainAuthArgs",
-				chainAuthArgs,
-			)
-			if err != nil {
-				log.Error("error processing potential entitlement loss", "error", err)
-				return err
-			}
-			if propogatedEntitlementLossEvent != nil {
-				log.Info(
-					"propogating entitlement loss event",
-					"event",
-					propogatedEntitlementLossEvent,
-					"chainAuthArgs",
-					chainAuthArgs,
-				)
-				err := s.addEventPayload(
-					ctx,
-					propogatedEntitlementLossEvent.StreamId,
-					propogatedEntitlementLossEvent.Payload,
-				)
-				if err != nil {
-					log.Error("error propogating entitlement loss event", "error", err)
-					return err
-				} else {
-					log.Info("entitlement loss event propogated", "event", propogatedEntitlementLossEvent, "chainAuthArgs", chainAuthArgs)
-				}
-			}
-			log.Info("finished propogating any potential entitlement loss", "chainAuthArgs", chainAuthArgs, "error", chainAuthErr)
-			return chainAuthErr
-=======
 		isEntitled, err := s.chainAuth.IsEntitled(ctx, s.config, chainAuthArgs)
 		if err != nil {
 			return err
->>>>>>> 7f7b9426
 		}
 		if !isEntitled {
 			if sideEffects.OnChainAuthFailure != nil {
