--- conflicted
+++ resolved
@@ -71,25 +71,24 @@
 		return err
 	}
 
-<<<<<<< HEAD
 	err = s.addParsedEventToView(ctx, streamId, parsedEvent, nodes, localStream, streamView)
 	if err != nil {
-		var err *RiverErrorImpl = AsRiverError(err).Tag("prevMiniblockHash_Event", parsedEvent.PrevMiniblockHash)
+		var err *RiverErrorImpl = AsRiverError(err).Tag("prevMiniblockHash_Event", parsedEvent.MiniblockRef.Hash)
 		mbs := streamView.Blocks()
 		index := len(mbs) - 1
 		if index >= 0 {
-			err.Tags("lastMiniblockHash_View", mbs[index].Hash,
-				"lastMiniblockNum_View", mbs[index].Num)
+			err.Tags("lastMiniblockHash_View", mbs[index].Ref.Hash,
+				"lastMiniblockNum_View", mbs[index].Ref.Num)
 		}
 		index--
 		if index >= 0 {
-			err.Tags("lastMiniblockHash_View_Prev", mbs[index].Hash,
-				"lastMiniblockNum_View_Prev", mbs[index].Num)
+			err.Tags("lastMiniblockHash_View_Prev", mbs[index].Ref.Hash,
+				"lastMiniblockNum_View_Prev", mbs[index].Ref.Num)
 		}
 		index--
 		if index >= 0 {
-			err.Tags("lastMiniblockHash_View_PrevPrev", mbs[index].Hash,
-				"lastMiniblockNum_View_PrevPrev", mbs[index].Num)
+			err.Tags("lastMiniblockHash_View_PrevPrev", mbs[index].Ref.Hash,
+				"lastMiniblockNum_View_PrevPrev", mbs[index].Ref.Num)
 		}
 		return err
 	}
@@ -105,10 +104,7 @@
 	localStream SyncStream,
 	streamView StreamView,
 ) error {
-	_, _ = s.scrubTaskProcessor.TryScheduleScrub(ctx, streamId, false)
-=======
 	_, _ = s.scrubTaskProcessor.TryScheduleScrub(ctx, localStream, false)
->>>>>>> 8af6127f
 
 	canAddEvent, chainAuthArgsList, sideEffects, err := rules.CanAddEvent(
 		ctx,
