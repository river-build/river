package rpc

import (
	"context"
	"crypto/tls"
	"encoding/base64"
	"fmt"
	"log/slog"
	"net"
	"net/http"
	"os"
	"os/signal"
	"strings"
	"syscall"
	"time"

	"connectrpc.com/connect"
	"github.com/ethereum/go-ethereum/common"
	"github.com/river-build/river/core/node/auth"
	. "github.com/river-build/river/core/node/base"
	"github.com/river-build/river/core/node/config"
	"github.com/river-build/river/core/node/crypto"
	"github.com/river-build/river/core/node/dlog"
	"github.com/river-build/river/core/node/events"
	"github.com/river-build/river/core/node/nodes"
	. "github.com/river-build/river/core/node/protocol"
	"github.com/river-build/river/core/node/protocol/protocolconnect"
	"github.com/river-build/river/core/node/registries"
	"github.com/river-build/river/core/node/storage"
	"github.com/river-build/river/core/xchain/entitlement"
	"github.com/rs/cors"
	"golang.org/x/net/http2"
	"golang.org/x/net/http2/h2c"
	httptrace "gopkg.in/DataDog/dd-trace-go.v1/contrib/net/http"
)

const (
	ServerModeFull    = "full"
	ServerModeInfo    = "info"
	ServerModeArchive = "archive"
)

func (s *Service) Close() {
	if s.httpServer != nil {
		timeout := s.config.ShutdownTimeout
		if timeout == 0 {
			timeout = time.Second
		} else if timeout <= time.Millisecond {
			timeout = 0
		}
		ctx := s.serverCtx
		if timeout > 0 {
			var cancel context.CancelFunc
			ctx, cancel = context.WithTimeout(s.serverCtx, timeout)
			defer cancel()
		}
		s.defaultLogger.Info("Shutting down http server", "timeout", timeout)
		err := s.httpServer.Shutdown(ctx)
		if err != nil {
			if err != context.DeadlineExceeded {
				s.defaultLogger.Error("failed to shutdown http server", "error", err)
			}
			s.defaultLogger.Warn("forcing http server close")
			err = s.httpServer.Close()
			if err != nil {
				s.defaultLogger.Error("failed to close http server", "error", err)
			}
		} else {
			s.defaultLogger.Info("http server shutdown")
		}
	}

	// Try closing listener just in case: maybe httpServer was not started
	if s.listener != nil {
		s.listener.Close()
	}

	if s.storage != nil {
		s.storage.Close(s.serverCtx)
	}

	s.defaultLogger.Info("Server closed")
}

func (s *Service) start() error {
	s.startTime = time.Now()

	s.initInstance(ServerModeFull)

	err := s.initWallet()
	if err != nil {
		return AsRiverError(err).Message("Failed to init wallet").LogError(s.defaultLogger)
	}

	err = s.initBaseChain()
	if err != nil {
		return AsRiverError(err).Message("Failed to init base chain").LogError(s.defaultLogger)
	}

	err = s.initRiverChain()
	if err != nil {
		return AsRiverError(err).Message("Failed to init river chain").LogError(s.defaultLogger)
	}

	err = s.prepareStore()
	if err != nil {
		return AsRiverError(err).Message("Failed to prepare store").LogError(s.defaultLogger)
	}

	err = s.runHttpServer()
	if err != nil {
		return AsRiverError(err).Message("Failed to run http server").LogError(s.defaultLogger)
	}

	if s.config.StandByOnStart {
		err = s.standby()
		if err != nil {
			return AsRiverError(err).Message("Failed to standby").LogError(s.defaultLogger)
		}
	}

	err = s.initStore()
	if err != nil {
		return AsRiverError(err).Message("Failed to init store").LogError(s.defaultLogger)
	}

	err = s.initCacheAndSync()
	if err != nil {
		return AsRiverError(err).Message("Failed to init cache and sync").LogError(s.defaultLogger)
	}

<<<<<<< HEAD
	err = entitlement.Init(s.serverCtx, s.config)
	if err != nil {
=======
	if err = entitlement.Init(s.serverCtx, s.config); err != nil {
>>>>>>> e6a4ea28
		return AsRiverError(err).Message("Failed to init entitlement").LogError(s.defaultLogger)
	}

	go s.riverChain.ChainMonitor.RunWithBlockPeriod(
		s.serverCtx,
		s.riverChain.Client,
		s.riverChain.InitialBlockNum,
		time.Duration(s.riverChain.Config.BlockTimeMs)*time.Millisecond,
	)

	s.initHandlers()

	s.SetStatus("OK")

	// Retrieve the TCP address of the listener
	tcpAddr := s.listener.Addr().(*net.TCPAddr)

	// Get the port as an integer
	port := tcpAddr.Port
	s.defaultLogger.Info("Server started", "port", port, "https", s.config.UseHttps)
	return nil
}

func (s *Service) initInstance(mode string) {
	s.mode = mode
	s.instanceId = GenShortNanoid()
	port := s.config.Port
	if port == 0 && s.listener != nil {
		addr := s.listener.Addr().(*net.TCPAddr)
		if addr != nil {
			port = addr.Port
		}
	}
	s.defaultLogger = dlog.FromCtx(s.serverCtx).With(
		"port", port,
		"instanceId", s.instanceId,
		"nodeType", "stream",
		"mode", mode,
	)
	s.serverCtx = dlog.CtxWithLog(s.serverCtx, s.defaultLogger)
	s.defaultLogger.Info("Starting server", "config", s.config, "mode", mode)
}

func (s *Service) initWallet() error {
	ctx := s.serverCtx
	var wallet *crypto.Wallet
	var err error
	if s.riverChain == nil {
		// Read env var WALLETPRIVATEKEY or PRIVATE_KEY
		privKey := os.Getenv("WALLETPRIVATEKEY")
		if privKey == "" {
			privKey = os.Getenv("PRIVATE_KEY")
		}
		if privKey != "" {
			wallet, err = crypto.NewWalletFromPrivKey(ctx, privKey)
		} else {
			wallet, err = crypto.LoadWallet(ctx, crypto.WALLET_PATH_PRIVATE_KEY)
		}
		if err != nil {
			return err
		}
	} else {
		wallet = s.riverChain.Wallet
	}
	s.wallet = wallet

	// Add node address info to the logger
	s.defaultLogger = s.defaultLogger.With("nodeAddress", wallet.Address.Hex())
	s.serverCtx = dlog.CtxWithLog(ctx, s.defaultLogger)
	slog.SetDefault(s.defaultLogger)

	return nil
}

func (s *Service) initBaseChain() error {
	ctx := s.serverCtx
	cfg := s.config

	if !s.config.DisableBaseChain {
		baseChain, err := crypto.NewBlockchain(ctx, &s.config.BaseChain, nil)
		if err != nil {
			return err
		}

		chainAuth, err := auth.NewChainAuth(
			ctx,
			baseChain,
			&cfg.ArchitectContract,
			cfg.BaseChain.LinkedWalletsLimit,
			cfg.BaseChain.ContractCallsTimeoutMs,
		)
		if err != nil {
			return err
		}
		s.chainAuth = chainAuth
		return nil
	} else {
		s.defaultLogger.Warn("Using fake auth for testing")
		s.chainAuth = auth.NewFakeChainAuth()
		return nil
	}
}

func (s *Service) initRiverChain() error {
	ctx := s.serverCtx
	var err error
	if s.riverChain == nil {
		s.riverChain, err = crypto.NewBlockchain(ctx, &s.config.RiverChain, s.wallet)
		if err != nil {
			return err
		}
	}

	s.registryContract, err = registries.NewRiverRegistryContract(ctx, s.riverChain, &s.config.RegistryContract)
	if err != nil {
		return err
	}

	var walletAddress common.Address
	if s.wallet != nil {
		walletAddress = s.wallet.Address
	}
	s.nodeRegistry, err = nodes.LoadNodeRegistry(
		ctx, s.registryContract, walletAddress, s.riverChain.InitialBlockNum, s.riverChain.ChainMonitor)
	if err != nil {
		return err
	}

	s.onChainConfig, err = crypto.NewOnChainConfig(
		ctx, s.riverChain.Client, s.registryContract.Address, s.riverChain.InitialBlockNum, s.riverChain.ChainMonitor)
	if err != nil {
		return err
	}

	s.streamRegistry = nodes.NewStreamRegistry(
		walletAddress,
		s.nodeRegistry,
		s.registryContract,
		s.config.Stream.ReplicationFactor,
		s.onChainConfig,
	)

	return nil
}

func (s *Service) prepareStore() error {
	switch s.config.StorageType {
	case storage.StreamStorageTypePostgres:
		var schema string
		switch s.mode {
		case ServerModeFull:
			schema = storage.DbSchemaNameFromAddress(s.wallet.Address.Hex())
		case ServerModeArchive:
			schema = storage.DbSchemaNameForArchive(s.config.Archive.ArchiveId)
		default:
			return RiverError(
				Err_BAD_CONFIG,
				"Server mode not supported for storage",
				"mode",
				s.mode,
			).Func("prepareStore")
		}

		pool, err := storage.CreateAndValidatePgxPool(s.serverCtx, &s.config.Database, schema)
		if err != nil {
			return err
		}
		s.storagePoolInfo = pool

		return nil
	default:
		return RiverError(
			Err_BAD_CONFIG,
			"Unknown storage type",
			"storageType",
			s.config.StorageType,
		).Func("prepareStore")
	}
}

func (s *Service) runHttpServer() error {
	ctx := s.serverCtx
	log := dlog.FromCtx(ctx)
	cfg := s.config

	var err error
	if s.listener == nil {
		if cfg.Port == 0 {
			return RiverError(Err_BAD_CONFIG, "Port is not set")
		}
		address := fmt.Sprintf("%s:%d", cfg.Address, cfg.Port)
		s.listener, err = net.Listen("tcp", address)
		if err != nil {
			return err
		}
		log.Info("Listening", "addr", address)
	} else {
		if cfg.Port != 0 {
			log.Warn("Port is ignored when listener is provided")
		}
	}

	mux := httptrace.NewServeMux(
		httptrace.WithResourceNamer(
			func(r *http.Request) string {
				return r.Method + " " + r.URL.Path
			},
		),
	)
	s.mux = mux

	mux.HandleFunc("/info", s.handleInfo)
	mux.HandleFunc("/status", s.handleStatus)

	corsMiddleware := cors.New(cors.Options{
		AllowCredentials: false,
		Debug:            cfg.Log.Level == "debug",
		AllowedOrigins:   []string{"*"},
		AllowedMethods:   []string{"GET", "POST", "PUT", "DELETE"},
		// AllowedHeaders: []string{"*"} also works for CORS issues w/ OPTIONS requests
		AllowedHeaders: []string{
			"Origin",
			"X-Requested-With",
			"Accept",
			"Content-Type",
			"X-Grpc-Web",
			"X-User-Agent",
			"User-Agent",
			"Connect-Protocol-Version",
			"x-river-request-id",
		},
	})

	address := fmt.Sprintf("%s:%d", cfg.Address, cfg.Port)
	if cfg.UseHttps {
		log.Info("Using TLS server")
		if (cfg.TLSConfig.Cert == "") || (cfg.TLSConfig.Key == "") {
			return RiverError(Err_BAD_CONFIG, "TLSConfig.Cert and TLSConfig.Key must be set if UseHttps is true")
		}

		// Base 64 encoding can't contain ., if . is present then it's assumed it's a file path
		if strings.Contains(cfg.TLSConfig.Cert, ".") || strings.Contains(cfg.TLSConfig.Key, ".") {
			s.httpServer, err = createServerFromFile(
				ctx,
				address,
				corsMiddleware.Handler(mux),
				cfg.TLSConfig.Cert,
				cfg.TLSConfig.Key,
			)
			if err != nil {
				return err
			}
		} else {
			s.httpServer, err = createServerFromBase64(ctx, address, corsMiddleware.Handler(mux), cfg.TLSConfig.Cert, cfg.TLSConfig.Key)
			if err != nil {
				return err
			}
		}

		go s.serveTLS()

		return nil
	} else {
		log.Info("Using H2C server")
		s.httpServer, err = createH2CServer(ctx, address, corsMiddleware.Handler(mux))
		if err != nil {
			return err
		}

		go s.serveH2C()

		return nil
	}
}

func (s *Service) serveTLS() {
	// Run the server with graceful shutdown
	err := s.httpServer.ServeTLS(s.listener, "", "")
	if err != nil && err != http.ErrServerClosed {
		s.defaultLogger.Error("ServeTLS failed", "err", err)
	} else {
		s.defaultLogger.Info("ServeTLS stopped")
	}
}

func (s *Service) serveH2C() {
	// Run the server with graceful shutdown
	err := s.httpServer.Serve(s.listener)
	if err != nil && err != http.ErrServerClosed {
		s.defaultLogger.Error("serveH2C failed", "err", err)
	} else {
		s.defaultLogger.Info("serveH2C stopped")
	}
}

func (s *Service) initStore() error {
	ctx := s.serverCtx
	log := s.defaultLogger

	switch s.config.StorageType {
	case storage.StreamStorageTypePostgres:
		store, err := storage.NewPostgresEventStore(ctx, s.storagePoolInfo, s.instanceId, s.exitSignal)
		if err != nil {
			return err
		}
		s.storage = store

		streamsCount, err := store.GetStreamsNumber(ctx)
		if err != nil {
			return err
		}

		log.Info("Created postgres event store", "schema", s.storagePoolInfo.Schema, "totalStreamsCount", streamsCount)
		return nil
	default:
		return RiverError(
			Err_BAD_CONFIG,
			"Unknown storage type",
			"storageType",
			s.config.StorageType,
		).Func("createStore")
	}
}

func (s *Service) initCacheAndSync() error {
	var err error
	s.cache, err = events.NewStreamCache(
		s.serverCtx,
		&events.StreamCacheParams{
			Storage:      s.storage,
			Wallet:       s.wallet,
			Riverchain:   s.riverChain,
			Registry:     s.registryContract,
			StreamConfig: &s.config.Stream,
		},
		s.riverChain.InitialBlockNum,
		s.riverChain.ChainMonitor,
	)
	if err != nil {
		return err
	}

	s.syncHandler = NewSyncHandler(
		s.wallet,
		s.cache,
		s.nodeRegistry,
		s.streamRegistry,
	)

	return nil
}

func (s *Service) initHandlers() {
	interceptors := connect.WithInterceptors(
		NewMetricsInterceptor(),
		NewTimeoutInterceptor(s.config.Network.RequestTimeout),
	)
	streamServicePattern, streamServiceHandler := protocolconnect.NewStreamServiceHandler(s, interceptors)
	s.mux.Handle(streamServicePattern, newHttpHandler(streamServiceHandler, s.defaultLogger))

	nodeServicePattern, nodeServiceHandler := protocolconnect.NewNodeToNodeHandler(s, interceptors)
	s.mux.Handle(nodeServicePattern, nodeServiceHandler)

	s.registerDebugHandlers(s.config.EnableDebugEndpoints)
}

// StartServer starts the server with the given configuration.
// riverchain and listener can be provided for testing purposes.
// Returns Service.
// Service.Close should be called to close listener, db connection and stop stop the server.
// Error is posted to Serivce.exitSignal if DB conflict is detected (newer instance is started)
// and server must exit.
func StartServer(
	ctx context.Context,
	cfg *config.Config,
	riverChain *crypto.Blockchain,
	listener net.Listener,
) (*Service, error) {
	streamService := &Service{
		serverCtx:  ctx,
		config:     cfg,
		riverChain: riverChain,
		listener:   listener,
		exitSignal: make(chan error, 1),
	}

	err := streamService.start()
	if err != nil {
		streamService.Close()
		return nil, err
	}

	return streamService, nil
}

func createServerFromBase64(
	ctx context.Context,
	address string,
	handler http.Handler,
	certStringBase64 string,
	keyStringBase64 string,
) (*http.Server, error) {
	certBytes, err := base64.StdEncoding.DecodeString(certStringBase64)
	if err != nil {
		return nil, err
	}
	keyBytes, err := base64.StdEncoding.DecodeString(keyStringBase64)
	if err != nil {
		return nil, err
	}

	// Load the certificate and key from strings
	cert, err := tls.X509KeyPair(certBytes, keyBytes)
	if err != nil {
		return nil, AsRiverError(err, Err_BAD_CONFIG).
			Message("Failed to create X509KeyPair from strings").
			Func("createServerFromStrings")
	}

	return &http.Server{
		Addr:    address,
		Handler: handler,
		TLSConfig: &tls.Config{
			Certificates: []tls.Certificate{cert},
		},
		BaseContext: func(listener net.Listener) context.Context {
			return ctx
		},
	}, nil
}

func createServerFromFile(
	ctx context.Context,
	address string,
	handler http.Handler,
	certFile, keyFile string,
) (*http.Server, error) {
	// Read certificate and key from files
	cert, err := tls.LoadX509KeyPair(certFile, keyFile)
	if err != nil {
		return nil, AsRiverError(err, Err_BAD_CONFIG).
			Message("Failed to LoadX509KeyPair from files").
			Func("createServerFromFile")
	}

	return &http.Server{
		Addr:    address,
		Handler: handler,
		TLSConfig: &tls.Config{
			Certificates: []tls.Certificate{cert},
		},
		BaseContext: func(listener net.Listener) context.Context {
			return ctx
		},
	}, nil
}

func createH2CServer(ctx context.Context, address string, handler http.Handler) (*http.Server, error) {
	// Create an HTTP/2 server without TLS
	h2s := &http2.Server{}
	return &http.Server{
		Addr:    address,
		Handler: h2c.NewHandler(handler, h2s),
		BaseContext: func(listener net.Listener) context.Context {
			return ctx
		},
	}, nil
}

// Struct to match the JSON structure.
type CertKey struct {
	Cert string `json:"cert"`
	Key  string `json:"key"`
}

func RunServer(ctx context.Context, cfg *config.Config) error {
	log := dlog.FromCtx(ctx)

	ctx, cancel := context.WithCancel(ctx)
	defer cancel()

	service, error := StartServer(ctx, cfg, nil, nil)
	if error != nil {
		log.Error("Failed to start server", "error", error)
		return error
	}
	defer service.Close()

	osSignal := make(chan os.Signal, 1)
	signal.Notify(osSignal, syscall.SIGINT, syscall.SIGTERM)
	go func() {
		sig := <-osSignal
		log.Info("Got OS signal", "signal", sig.String())
		service.exitSignal <- nil
	}()

	return <-service.exitSignal
}<|MERGE_RESOLUTION|>--- conflicted
+++ resolved
@@ -129,12 +129,7 @@
 		return AsRiverError(err).Message("Failed to init cache and sync").LogError(s.defaultLogger)
 	}
 
-<<<<<<< HEAD
-	err = entitlement.Init(s.serverCtx, s.config)
-	if err != nil {
-=======
 	if err = entitlement.Init(s.serverCtx, s.config); err != nil {
->>>>>>> e6a4ea28
 		return AsRiverError(err).Message("Failed to init entitlement").LogError(s.defaultLogger)
 	}
 
