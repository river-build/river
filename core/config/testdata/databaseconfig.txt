--- conflicted
+++ resolved
@@ -1,7 +1,3 @@
 INFO 14:18:36.990 test message
     databaseConfig = 
-<<<<<<< HEAD
-        {Host:"localhost", Port:5432, User:"user", Database:"testdb", Extra:"extra", MigrateStreamCreation:false, NumPartitions:256, DebugTransactions:false}
-=======
-        {Host:"localhost", Port:5432, User:"user", Database:"testdb", Extra:"extra", NumPartitions:256}
->>>>>>> 1299ac15
+        {Host:"localhost", Port:5432, User:"user", Database:"testdb", Extra:"extra", NumPartitions:256, DebugTransactions:false}